[workspace]
resolver = "2"
members = [
    "rollup-interface",
    "adapters/avail",
    "adapters/risc0",
    "adapters/celestia",
    "examples/const-rollup-config",
    "examples/demo-simple-stf",
    "examples/demo-rollup",
    "examples/simple-nft-module",

    "full-node/db/sov-db",
    "full-node/sov-sequencer",
    "full-node/sov-ethereum",
    "full-node/sov-ledger-rpc",
    "full-node/sov-stf-runner",

    "sov-rollup-starter",

    "utils/zk-cycle-macros",
    "utils/zk-cycle-utils",
    "utils/bashtestmd",
    "utils/rng-da-service",

    "module-system/sov-cli",
    "module-system/sov-modules-stf-template",
    "module-system/sov-modules-rollup-template",
    "module-system/sov-modules-macros",
    "module-system/sov-state",
    "module-system/sov-modules-api",
    "module-system/module-schemas",
    "module-system/utils/sov-first-read-last-write-cache",
    "module-system/utils/sov-data-generators",
    "module-system/module-implementations/sov-accounts",
    "module-system/module-implementations/sov-bank",
    "module-system/module-implementations/sov-nft-module",
    "module-system/module-implementations/sov-chain-state",
    "module-system/module-implementations/sov-blob-storage",
    "module-system/module-implementations/sov-evm",
    "module-system/module-implementations/sov-prover-incentives",
    "module-system/module-implementations/sov-attester-incentives",
    "module-system/module-implementations/sov-sequencer-registry",
    "module-system/module-implementations/module-template",
    "module-system/module-implementations/examples/sov-value-setter",
    "module-system/module-implementations/examples/sov-vec-setter",
    "module-system/module-implementations/examples/sov-accessory-state",
    "module-system/module-implementations/integration-tests",
]

[workspace.package]
version = "0.3.0"
edition = "2021"
license = "MIT OR Apache-2.0"
authors = ["Sovereign Labs <info@sovereign.xyz>"]
homepage = "https://www.sovereign.xyz"
publish = false
repository = "https://github.com/sovereign-labs/sovereign-sdk"

[workspace.dependencies]
# Dependencies maintained by Sovereign
jmt = "0.8.0"

# External dependencies
async-trait = "0.1.71"
anyhow = { version = "1.0.68", default-features = false }
arbitrary = { version = "1.3.1", features = ["derive"] }
borsh = { version = "0.10.3", default-features = false, features = ["rc", "bytes"] }
# TODO: Consider replacing this serialization format
#     https://github.com/Sovereign-Labs/sovereign-sdk/issues/283
bincode = "1.3.3"
bcs = "0.1.5"
byteorder = { version = "1.5.0", default-features = false }
bytes = { version = "1.2.1", default-features = false }
digest = { version = "0.10.6", default-features = false, features = ["alloc"] }
futures = "0.3"
hex = { version = "0.4.3", default-features = false, features = ["alloc", "serde"] }
once_cell = { version = "1.10.0", default-features = false, features = ["alloc"] }
prometheus = { version = "0.13.3", default-features = false }
proptest = { version = "1.3.1", default-features = false, features = ["alloc"] }
proptest-derive = "0.3.0"
rand = "0.8"
rayon = "1.8.0"
rocksdb = { version = "0.21.0", features = ["lz4"] }
<<<<<<< HEAD
serde = { version = "1.0.188", default-features = false, features = ["alloc", "derive", "rc"] }
serde_json = { version = "1.0", default-features = false, features = ["alloc"] }
sha2 = { version = "0.10.6", default-features = false }
spin = "0.9.8"
thiserror = "1.0.38"
tiny-keccak = "2.0.2"
tracing = { version = "0.1.37", default-features = false }
=======
serde = { version = "1.0.188", features = ["derive", "rc"] }
serde_json = { version = "1.0" }
sha2 = "0.10.6"
digest = "0.10.6"
thiserror = "1.0.50"
tiny-keccak = "2.0.2"
tracing = "0.1.40"
>>>>>>> d1543ab1
bech32 = "0.9.1"
derive_more = "0.99.11"
clap = { version = "4.2.7", features = ["derive"] }
toml = "0.8.0"
jsonrpsee = { version = "0.20.1", features = ["jsonrpsee-types"] }
schemars = { version = "0.8.12", features = ["derive"] }
tempfile = "3.5"
tokio = { version = "1", features = ["full"] }
lazy_static = "1.4.0"
risc0-zkvm = { version = "0.18", default-features = false }
risc0-zkvm-platform = { version = "0.18" }
risc0-zkp = "0.18"
risc0-circuit-rv32im = "0.18"
risc0-build = "0.18"

# EVM dependencies
ethereum-types = "0.14.1"
ethers = "=2.0.10"
ethers-core = { version = "=2.0.10", default-features = false }
ethers-contract = "=2.0.10"
ethers-providers = { version = "=2.0.10", default-features = false }
ethers-signers = { version = "=2.0.10", default-features = false }
ethers-middleware = { version = "=2.0.10", default-features = false }

reth-primitives = { git = "https://github.com/paradigmxyz/reth", rev = "e83d3aa" }
reth-interfaces = { git = "https://github.com/paradigmxyz/reth", rev = "e83d3aa" }
reth-rpc-types = { git = "https://github.com/paradigmxyz/reth", rev = "e83d3aa" }
reth-rpc-types-compat = { git = "https://github.com/paradigmxyz/reth", rev = "e83d3aa" }
reth-revm = { git = "https://github.com/paradigmxyz/reth", rev = "e83d3aa" }

revm = { git = "https://github.com/bluealloy/revm", rev = "516f62cc" }
revm-primitives = { git = "https://github.com/bluealloy/revm", rev = "516f62cc" }

secp256k1 = { version = "0.27.0", default-features = false, features = [
    "global-context",
    "rand-std",
    "recovery",
] }

[patch.'https://github.com/eigerco/celestia-node-rs.git']
# Uncomment to apply local changes
# celestia-proto = { path = "../celestia-node-rs/proto" }
# celestia-rpc = { path = "../celestia-node-rs/rpc" }
# celestia-types = { path = "../celestia-node-rs/types" }

[patch.'https://github.com/eigerco/celestia-tendermint-rs.git']
# Uncomment to apply local changes
# tendermint = { path = "../celestia-tendermint-rs/tendermint" }
# tendermint-proto = { path = "../celestia-tendermint-rs/proto" }<|MERGE_RESOLUTION|>--- conflicted
+++ resolved
@@ -82,23 +82,13 @@
 rand = "0.8"
 rayon = "1.8.0"
 rocksdb = { version = "0.21.0", features = ["lz4"] }
-<<<<<<< HEAD
 serde = { version = "1.0.188", default-features = false, features = ["alloc", "derive", "rc"] }
 serde_json = { version = "1.0", default-features = false, features = ["alloc"] }
 sha2 = { version = "0.10.6", default-features = false }
 spin = "0.9.8"
-thiserror = "1.0.38"
-tiny-keccak = "2.0.2"
-tracing = { version = "0.1.37", default-features = false }
-=======
-serde = { version = "1.0.188", features = ["derive", "rc"] }
-serde_json = { version = "1.0" }
-sha2 = "0.10.6"
-digest = "0.10.6"
 thiserror = "1.0.50"
 tiny-keccak = "2.0.2"
-tracing = "0.1.40"
->>>>>>> d1543ab1
+tracing = { version = "0.1.40", default-features = false }
 bech32 = "0.9.1"
 derive_more = "0.99.11"
 clap = { version = "4.2.7", features = ["derive"] }
