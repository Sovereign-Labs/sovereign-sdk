[workspace]
resolver = "2"
members = [
    "rollup-interface",
    "adapters/risc0",
    "adapters/celestia",
    "examples/const-rollup-config",
    "examples/demo-stf",
    "examples/demo-simple-stf",
    "examples/demo-rollup",
<<<<<<< HEAD
    "examples/simple-nft-module",
=======
    "examples/demo-nft-module",
    "examples/demo-prover",
>>>>>>> 62ae7dc2

    "full-node/db/sov-db",
    "full-node/sov-sequencer",
    "full-node/sov-ethereum",
    "full-node/sov-stf-runner",

    "utils/zk-cycle-macros",
    "utils/zk-cycle-utils",
    "utils/bashtestmd",

    "module-system/sov-cli",
    "module-system/sov-modules-stf-template",
    "module-system/sov-modules-macros",
    "module-system/sov-state",
    "module-system/sov-modules-api",
    "module-system/module-schemas",
    "module-system/utils/sov-first-read-last-write-cache",
    "module-system/utils/sov-data-generators",
    "module-system/module-implementations/sov-accounts",
    "module-system/module-implementations/sov-bank",
    "module-system/module-implementations/sov-nft-module",
    "module-system/module-implementations/sov-chain-state",
    "module-system/module-implementations/sov-blob-storage",
    "module-system/module-implementations/sov-evm",
    "module-system/module-implementations/sov-prover-incentives",
    "module-system/module-implementations/sov-attester-incentives",
    "module-system/module-implementations/sov-sequencer-registry",
    "module-system/module-implementations/module-template",
    "module-system/module-implementations/examples/sov-value-setter",
    "module-system/module-implementations/examples/sov-vec-setter",
    "module-system/module-implementations/examples/sov-accessory-state",
    "module-system/module-implementations/integration-tests",
]

[workspace.package]
version = "0.2.0"
edition = "2021"
license = "MIT OR Apache-2.0"
authors = ["Sovereign Labs <info@sovereign.xyz>"]
homepage = "https://www.sovereign.xyz"
publish = false
repository = "https://github.com/sovereign-labs/sovereign-sdk"
rust-version = "1.66"

[workspace.dependencies]
# Dependencies maintained by Sovereign
jmt = { version = "0.7.0" }

# External dependencies
async-trait = "0.1.71"
anyhow = "1.0.68"
arbitrary = { version = "1.3.0", features = ["derive"] }
borsh = { version = "0.10.3", features = ["rc", "bytes"] }
# TODO: Consider replacing this serialization format
#     https://github.com/Sovereign-Labs/sovereign-sdk/issues/283
bincode = "1.3.3"
bcs = "0.1.5"
byteorder = "1.4.3"
bytes = "1.2.1"
futures = "0.3"
hex = "0.4.3"
once_cell = "1.10.0"
prometheus = { version = "0.13.3", default-features = false }
proptest = "1.0.0"
proptest-derive = "0.3.0"
rand = "0.8"
rayon = "1.5.2"
rocksdb = { version = "0.21.0", features = ["lz4"] }
serde = { version = "1.0.188", features = ["derive", "rc"] }
serde_json = { version = "1.0" }
sha2 = "0.10.6"
digest = "0.10.6"
thiserror = "1.0.38"
tiny-keccak = "2.0.2"
tracing = "0.1.37"
bech32 = "0.9.1"
derive_more = "0.99.11"
clap = { version = "4.2.7", features = ["derive"] }
toml = "0.8.0"
jsonrpsee = { version = "0.18.2", features = ["jsonrpsee-types"] }
schemars = { version = "0.8.12", features = ["derive"] }
tempfile = "3.5"
tokio = { version = "1", features = ["full"] }
lazy_static = "1.4.0"
risc0-zkvm = { version = "0.18", default-features = false }
risc0-zkvm-platform = { version = "0.18" }
risc0-zkp = "0.18"
risc0-circuit-rv32im = "0.18"
risc0-build = "0.18"

# EVM dependencies
ethereum-types = "0.14.1"
ethers = "=2.0.8"
ethers-core = "=2.0.8"
ethers-contract = "=2.0.8"
ethers-providers = "=2.0.8"
ethers-signers = { version = "=2.0.8", default-features = false }
ethers-middleware = "=2.0.8"

reth-primitives = { git = "https://github.com/paradigmxyz/reth", rev = "4ab924c5d361bbfdcdad9f997d16d67b4a1730b7" }
reth-rpc-types = { git = "https://github.com/paradigmxyz/reth", rev = "4ab924c5d361bbfdcdad9f997d16d67b4a1730b7" }
reth-revm = { git = "https://github.com/paradigmxyz/reth", rev = "4ab924c5d361bbfdcdad9f997d16d67b4a1730b7" }

revm = { git = "https://github.com/bluealloy/revm/", branch = "release/v25" }
revm-primitives = { git = "https://github.com/bluealloy/revm/", branch = "release/v25" }

secp256k1 = { version = "0.27.0", default-features = false, features = ["global-context", "rand-std", "recovery"] }

[patch.crates-io]
# See reth: https://github.com/paradigmxyz/reth/blob/main/Cargo.toml#L79
revm = { git = "https://github.com/bluealloy/revm/", branch = "release/v25" }
revm-primitives = { git = "https://github.com/bluealloy/revm/", branch = "release/v25" }<|MERGE_RESOLUTION|>--- conflicted
+++ resolved
@@ -8,12 +8,8 @@
     "examples/demo-stf",
     "examples/demo-simple-stf",
     "examples/demo-rollup",
-<<<<<<< HEAD
     "examples/simple-nft-module",
-=======
-    "examples/demo-nft-module",
     "examples/demo-prover",
->>>>>>> 62ae7dc2
 
     "full-node/db/sov-db",
     "full-node/sov-sequencer",
