--- conflicted
+++ resolved
@@ -14,13 +14,10 @@
     "utils/zk-cycle-macros",
     "utils/zk-cycle-utils",
     "full-node/sov-ethereum",
-<<<<<<< HEAD
 
-=======
     "full-node/sov-stf-runner",
     
     "module-system/sov-cli",
->>>>>>> 22c7d94b
     "module-system/sov-modules-stf-template",
     "module-system/sov-modules-macros",
     "module-system/sov-state",
