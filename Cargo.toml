[workspace]
resolver = "2"
members = [
    "rollup-interface",
    "adapters/avail",
    "adapters/risc0",
    "adapters/celestia",
    "examples/const-rollup-config",
    "examples/demo-stf",
    "examples/demo-simple-stf",
    "examples/demo-rollup",
    "examples/simple-nft-module",
    "examples/demo-prover",

    "full-node/db/sov-db",
    "full-node/sov-sequencer",
    "full-node/sov-ethereum",
<<<<<<< HEAD
    "full-node/sov-ethereum-gas-oracle",
=======
    "full-node/sov-ethereum-gas-price",
>>>>>>> ca81c72b
    "full-node/sov-stf-runner",

    "utils/zk-cycle-macros",
    "utils/zk-cycle-utils",
    "utils/bashtestmd",

    "module-system/sov-cli",
    "module-system/sov-modules-stf-template",
    "module-system/sov-modules-macros",
    "module-system/sov-state",
    "module-system/sov-modules-api",
    "module-system/module-schemas",
    "module-system/utils/sov-first-read-last-write-cache",
    "module-system/utils/sov-data-generators",
    "module-system/module-implementations/sov-accounts",
    "module-system/module-implementations/sov-bank",
    "module-system/module-implementations/sov-nft-module",
    "module-system/module-implementations/sov-chain-state",
    "module-system/module-implementations/sov-blob-storage",
    "module-system/module-implementations/sov-evm",
    "module-system/module-implementations/sov-prover-incentives",
    "module-system/module-implementations/sov-attester-incentives",
    "module-system/module-implementations/sov-sequencer-registry",
    "module-system/module-implementations/module-template",
    "module-system/module-implementations/examples/sov-value-setter",
    "module-system/module-implementations/examples/sov-vec-setter",
    "module-system/module-implementations/examples/sov-accessory-state",
    "module-system/module-implementations/integration-tests",
]

[workspace.package]
version = "0.2.0"
edition = "2021"
license = "MIT OR Apache-2.0"
authors = ["Sovereign Labs <info@sovereign.xyz>"]
homepage = "https://www.sovereign.xyz"
publish = false
repository = "https://github.com/sovereign-labs/sovereign-sdk"
rust-version = "1.66"

[workspace.dependencies]
# Dependencies maintained by Sovereign
jmt = { git = "https://github.com/penumbra-zone/jmt.git", rev = "199ae1c185e74ee2133db773efacff56706085aa" }

# External dependencies
async-trait = "0.1.71"
anyhow = "1.0.68"
arbitrary = { version = "1.3.0", features = ["derive"] }
borsh = { version = "0.10.3", features = ["rc", "bytes"] }
# TODO: Consider replacing this serialization format
#     https://github.com/Sovereign-Labs/sovereign-sdk/issues/283
bincode = "1.3.3"
bcs = "0.1.5"
byteorder = "1.4.3"
bytes = "1.2.1"
futures = "0.3"
hex = "0.4.3"
once_cell = "1.10.0"
prometheus = { version = "0.13.3", default-features = false }
proptest = "1.3.1"
proptest-derive = "0.3.0"
rand = "0.8"
rayon = "1.8.0"
rocksdb = { version = "0.21.0", features = ["lz4"] }
serde = { version = "1.0.188", features = ["derive", "rc"] }
serde_json = { version = "1.0" }
sha2 = "0.10.6"
digest = "0.10.6"
thiserror = "1.0.38"
tiny-keccak = "2.0.2"
tracing = "0.1.37"
bech32 = "0.9.1"
derive_more = "0.99.11"
clap = { version = "4.2.7", features = ["derive"] }
toml = "0.8.0"
jsonrpsee = { version = "0.18.2", features = ["jsonrpsee-types"] }
schemars = { version = "0.8.12", features = ["derive"] }
tempfile = "3.5"
tokio = { version = "1", features = ["full"] }
lazy_static = "1.4.0"
risc0-zkvm = { version = "0.18", default-features = false }
risc0-zkvm-platform = { version = "0.18" }
risc0-zkp = "0.18"
risc0-circuit-rv32im = "0.18"
risc0-build = "0.18"

# EVM dependencies
ethereum-types = "0.14.1"
ethers = "=2.0.10"
ethers-core = { version = "=2.0.10", default-features = false }
ethers-contract = "=2.0.10"
ethers-providers = { version = "=2.0.10", default-features = false }
ethers-signers = { version = "=2.0.10", default-features = false }
ethers-middleware = { version = "=2.0.10", default-features = false }

reth-primitives = { git = "https://github.com/paradigmxyz/reth", rev = "e83d3aa" }
reth-interfaces = { git = "https://github.com/paradigmxyz/reth", rev = "e83d3aa" }
reth-rpc-types = { git = "https://github.com/paradigmxyz/reth", rev = "e83d3aa" }
reth-rpc-types-compat = { git = "https://github.com/paradigmxyz/reth", rev = "e83d3aa" }
reth-revm = { git = "https://github.com/paradigmxyz/reth", rev = "e83d3aa" }

revm = { git = "https://github.com/bluealloy/revm", rev = "516f62cc" }
revm-primitives = { git = "https://github.com/bluealloy/revm", rev = "516f62cc" }

secp256k1 = { version = "0.27.0", default-features = false, features = [
    "global-context",
    "rand-std",
    "recovery",
] }<|MERGE_RESOLUTION|>--- conflicted
+++ resolved
@@ -15,11 +15,7 @@
     "full-node/db/sov-db",
     "full-node/sov-sequencer",
     "full-node/sov-ethereum",
-<<<<<<< HEAD
-    "full-node/sov-ethereum-gas-oracle",
-=======
     "full-node/sov-ethereum-gas-price",
->>>>>>> ca81c72b
     "full-node/sov-stf-runner",
 
     "utils/zk-cycle-macros",
