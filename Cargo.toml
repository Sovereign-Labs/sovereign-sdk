--- conflicted
+++ resolved
@@ -11,12 +11,9 @@
     "examples/demo-nft-module",
     "full-node/db/sov-db",
     "full-node/sov-sequencer",
-<<<<<<< HEAD
     "zk-cycle-utils",
-=======
     "full-node/sov-ethereum",
-    
->>>>>>> 27214bc9
+
     "module-system/sov-modules-stf-template",
     "module-system/sov-modules-macros",
     "module-system/sov-state",
@@ -48,8 +45,8 @@
 
 [workspace.dependencies]
 # Dependencies maintained by sovereign
-#jmt = { path = "../jmt", version = "0.6.0" }
-jmt = "0.6.0"
+jmt = { path = "../jmt", version = "0.6.0" }
+#jmt = "0.6.0"
 
 # External dependencies
 anyhow = "1.0.68"
