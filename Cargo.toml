[workspace]
resolver = "2"
members = [
    "db/schemadb",
    "db/sovereign-db",
    "demo-app",
    "sdk",
    "adapters/risc0",
    "first-read-last-write-cache",
    "sov-modules/sov-app-template",
    "sov-modules/sov-modules-macros",
    "sov-modules/sov-state",
    "sov-modules/sov-modules-api",
    "sov-modules/sov-modules-impl/accounts",
    "sov-modules/sov-modules-impl/bank",
    "sov-modules/sov-modules-impl/prover-incentives",
    "sov-modules/sov-modules-impl/sequencer",
    "sov-modules/sov-modules-impl/module-template",
    "sov-modules/sov-modules-impl/examples/value-setter",
    "sov-modules/sov-modules-impl/examples/election",
    "sov-modules/sov-modules-impl/integration-tests",
]

[workspace.package]
version = "0.1.0"
edition = "2021"
license = "Apache-2.0"
authors = ["Sovereign Labs <info@sovereign.xyz>"]
homepage = "sovereign.xyz"
publish = false
repository = "https://github.com/sovereign-labs/sovereign"
rust-version = "1.66"

[workspace.dependencies]
# Dependencies maintained by sovereign
jmt = { git = "https://github.com/penumbra-zone/jmt.git", rev = "3ca60665bee78549b37bab5ec461d108dada874d", default-features = false }

# External dependencies
anyhow = "1.0.68"
borsh = { version = "0.10.2", features = ["rc"] }
byteorder = "1.4.3"
bytes = "1.2.1"
hex = "0.4.3"
once_cell = "1.10.0"
prometheus = { version = "0.13.3", default-features = false }
proptest = "1.0.0"
proptest-derive = "0.3.0"
rand = "0.8"
rayon = "1.5.2"
rocksdb = { version = "0.19.0", features = ["lz4"] }
serde = { version = "1.0.137", features = ["derive", "rc"] }
serde_json = { version = "1.0" }
sha2 = "0.10.6"
thiserror = "1.0.38"
tiny-keccak = "2.0.2"
tracing = "0.1.37"
bech32 = "0.9.1"
derive_more = "0.99.11"
<<<<<<< HEAD
clap = {version = "4.2.7", features= ["derive"]}
toml = "0.7.3"
=======
toml = "0.7"
>>>>>>> 04d1591b
<|MERGE_RESOLUTION|>--- conflicted
+++ resolved
@@ -56,9 +56,5 @@
 tracing = "0.1.37"
 bech32 = "0.9.1"
 derive_more = "0.99.11"
-<<<<<<< HEAD
 clap = {version = "4.2.7", features= ["derive"]}
-toml = "0.7.3"
-=======
-toml = "0.7"
->>>>>>> 04d1591b
+toml = "0.7.3"