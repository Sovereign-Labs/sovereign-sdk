--- conflicted
+++ resolved
@@ -36,15 +36,11 @@
     + AsRef<[u8]>
     + for<'a> TryFrom<&'a [u8], Error = anyhow::Error>
     + Eq
-<<<<<<< HEAD
-    + From<[u8; 32]>
-=======
     + borsh::BorshDeserialize
     + borsh::BorshSerialize
     + From<[u8; 32]>
     + Send
     + Display
->>>>>>> 00b1e6b6
 {
 }
 
