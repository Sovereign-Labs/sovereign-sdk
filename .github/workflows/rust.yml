name: Rust

on:
  push:
    branches: ["nightly", "stable"]
    paths-ignore:
      - "**.md"
  pull_request:
    branches: ["nightly", "stable"]
    paths-ignore:
      - "**.md"

env:
  CARGO_TERM_COLOR: always

jobs:
  check:
    runs-on: ubuntu-latest
    name: check
    timeout-minutes: 60
    env:
      RUSTFLAGS: -D warnings
      SCCACHE_GHA_ENABLED: "true"
      RUSTC_WRAPPER: "sccache"
    steps:
      - uses: actions/checkout@v3
      - uses: Swatinem/rust-cache@v2
      - uses: mozilla-actions/sccache-action@v0.0.3
      - name: Run lint
        run: |
          if ! make lint ; then
            echo "Linting or formatting errors detected, please run 'make lint-fix' to fix it";
            exit 1
          fi

  # TODO: Temporary before migration to RiscZero 0.15: https://github.com/Sovereign-Labs/sovereign-sdk/issues/338
  #   After that demo-prover should be integrated into workspace
  check-demo-prover:
    runs-on: ubuntu-latest
    name: check demo prover
    timeout-minutes: 90
    env:
      RUSTFLAGS: -D warnings
      SCCACHE_GHA_ENABLED: "true"
      RUSTC_WRAPPER: "sccache"
    steps:
      - uses: actions/checkout@v3
      - uses: Swatinem/rust-cache@v2
      - uses: mozilla-actions/sccache-action@v0.0.3
      - name: Run cargo check
        run: cd examples/demo-prover && cargo check
      - name: Run cargo fmt check
        run: |
          cd examples/demo-prover;
          if ! cargo fmt --check ; then
            echo "Formatting errors detected, please run 'cargo fmt' to fix it";
            exit 1
          fi

  # Check that every combination of features is working properly.
  hack:
    runs-on:
      group: 8-cores_32GB_Ubuntu Group
    name: features
    timeout-minutes: 60
    env:
      RUSTFLAGS: -D warnings
      SCCACHE_GHA_ENABLED: "true"
      RUSTC_WRAPPER: "sccache"
    steps:
      - uses: actions/checkout@v3
      - uses: Swatinem/rust-cache@v2
      - uses: mozilla-actions/sccache-action@v0.0.3
      - name: cargo install cargo-hack
        uses: taiki-e/install-action@cargo-hack
      # intentionally no target specifier; see https://github.com/jonhoo/rust-ci-conf/pull/4
      - name: cargo hack
        run: make check-features
  test:
    runs-on:
      group: 8-cores_32GB_Ubuntu Group
    timeout-minutes: 60
    env:
      SCCACHE_GHA_ENABLED: "true"
      RUSTC_WRAPPER: "sccache"
    steps:
      - uses: actions/checkout@v3
      - uses: Swatinem/rust-cache@v2
      - uses: mozilla-actions/sccache-action@v0.0.3
      - name: Run cargo test
        run: cargo test
  coverage:
    runs-on:
      group: 8-cores_32GB_Ubuntu Group
    timeout-minutes: 90
    env:
      SCCACHE_GHA_ENABLED: "true"
      RUSTC_WRAPPER: "sccache"
    steps:
      - uses: actions/checkout@v3
        with:
          submodules: true
      - name: add llvm component
        run: rustup component add llvm-tools-preview
      - uses: Swatinem/rust-cache@v2
      - uses: mozilla-actions/sccache-action@v0.0.3
      - name: cargo install cargo-llvm-cov
        uses: taiki-e/install-action@cargo-llvm-cov
      - name: cargo generate-lockfile
        if: hashFiles('Cargo.lock') == ''
        run: cargo generate-lockfile
      - name: cargo llvm-cov
        run: make coverage
      - name: Upload to codecov.io
        uses: codecov/codecov-action@v3
        with:
          # When retry is implemented, we can enable it again: https://github.com/codecov/codecov-action/issues/926
          fail_ci_if_error: false
  demo-rollup-local:
    runs-on: ubuntu-latest
    env:
      SCCACHE_GHA_ENABLED: "true"
      RUSTC_WRAPPER: "sccache"
    steps:
      - uses: actions/checkout@v3
      - uses: mozilla-actions/sccache-action@v0.0.3
      - name: start celestia local
        working-directory: ./examples/demo-rollup
        run: make start
      - name: start sovereign demo-rollup
        working-directory: ./examples/demo-rollup
        run: |
          cargo build
          ../../target/debug/sov-demo-rollup &
      - name: wait for service to be up
        run: |
          SECONDS=0
          until curl -s -X POST -H "Content-Type: application/json" -d '{"jsonrpc":"2.0","method":"bank_balanceOf","params":["sov15vspj48hpttzyvxu8kzq5klhvaczcpyxn6z6k0hwpwtzs4a6wkvqmlyjd6","sov16m8fxq0x5wc5aw75fx9rus2p7g2l22zf4re72c3m058g77cdjemsgscxvf"],"id":1}' http://127.0.0.1:12345; [ $? -eq 0 ] || [ $SECONDS -ge 1200 ]
          do
            echo "Curl failed or server not ready yet, sleeping for 5 seconds..."
            sleep 5
          done
      - name: submit rollup transaction
        working-directory: ./examples/demo-rollup
        run: make test-create-token
      - name: evaluate result
        # simple grep check on RPC to verify if the curl output contains "1000" which is the supply of token - could use jq and parse, but considering this won't change, it seems like a simple check to get it out quick
        # if we want more complex parsing in the future and validation, we can switch to jq or other tools
        run: |
          SECONDS=0
          until curl -f -s -X POST -H "Content-Type: application/json" -d '{"jsonrpc":"2.0","method":"bank_balanceOf","params":["sov15vspj48hpttzyvxu8kzq5klhvaczcpyxn6z6k0hwpwtzs4a6wkvqmlyjd6","sov16m8fxq0x5wc5aw75fx9rus2p7g2l22zf4re72c3m058g77cdjemsgscxvf"],"id":1}' http://127.0.0.1:12345 | grep 1000; [ $? -eq 0 ] || [ $SECONDS -ge 300 ]
          do
            echo "Curl failed, retrying in 5 seconds..."
            sleep 5
          done
  cargo-doc-artifact:
    runs-on: ubuntu-latest
<<<<<<< HEAD
    timeout-minutes: 60
=======
    timeout-minutes: 90
>>>>>>> 39a617fd
    steps:
      - uses: actions/checkout@v3
      - uses: Swatinem/rust-cache@v2
      # The artifact tends to become quite large with all the dependencies, so
      # we don't include them in the docs.
      - run: cargo doc --no-deps
      - name: Add index.html
        # We're inside a Cargo workspace, so there's no index.html by default.
        # We must redirect to one of the workspace member crates' documentation.
        # <https://dev.to/deciduously/prepare-your-rust-api-docs-for-github-pages-2n5i>
        run: echo '<meta http-equiv="refresh" content="0; url=sov_rollup_interface/index.html">' > target/doc/index.html
      # https://github.com/actions/deploy-pages/issues/188
      - name: Fix assets' file permissions
        run: chmod -c -R +rX "target/doc"
      - name: Upload artifacts
        uses: actions/upload-pages-artifact@v1
        with:
          path: target/doc
  deploy-github-pages:
    needs: cargo-doc-artifact
    timeout-minutes: 5
    # No point in deploying if we're not on `stable`, as it will just fail.
    if: github.ref == 'refs/heads/stable'
    # Grant GITHUB_TOKEN the permissions required to make a Pages deployment
    permissions:
      pages: write # to deploy to Pages
      id-token: write # to verify the deployment originates from an appropriate source
    # Deploy to the github-pages environment
    environment:
      name: github-pages
      url: ${{ steps.deployment.outputs.page_url }}
    runs-on: ubuntu-latest
    steps:
      - name: Deploy to GitHub Pages
        id: deployment
        uses: actions/deploy-pages@v2
  check-demo-rollup-table-of-contents:
    runs-on: ubuntu-latest
    steps:
      - uses: actions/checkout@v3
      - uses: actions/setup-node@v3
      - run: npm install -g doctoc
      - name: Update table of contents
        run: doctoc README.md --github --notitle
        working-directory: ./examples/demo-rollup
      - name: Check table of contents
        # Exit status 0 means no changes were made, so the table of contents is
        # up to date.
        run: git diff --exit-code<|MERGE_RESOLUTION|>--- conflicted
+++ resolved
@@ -155,11 +155,7 @@
           done
   cargo-doc-artifact:
     runs-on: ubuntu-latest
-<<<<<<< HEAD
-    timeout-minutes: 60
-=======
     timeout-minutes: 90
->>>>>>> 39a617fd
     steps:
       - uses: actions/checkout@v3
       - uses: Swatinem/rust-cache@v2
