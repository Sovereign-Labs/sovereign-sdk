--- conflicted
+++ resolved
@@ -281,11 +281,7 @@
       - uses: Swatinem/rust-cache@v2
         with:
           cache-provider: "buildjet"
-<<<<<<< HEAD
-          shared-key: cargo-check
-=======
           shared-key: cargo-doc
->>>>>>> 996b9c97
           save-if: ${{ github.ref == 'refs/heads/nightly' }}
           workspaces: |
             .
