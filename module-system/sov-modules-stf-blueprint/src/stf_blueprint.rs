use std::marker::PhantomData;

use borsh::BorshDeserialize;
use sov_modules_api::runtime::capabilities::Kernel;
use sov_modules_api::{
    BasicAddress, BlobReaderTrait, Context, DaSpec, DispatchCall, StateCheckpoint,
};
use sov_rollup_interface::stf::{BatchReceipt, TransactionReceipt};
use tracing::{debug, error};

use crate::tx_verifier::{verify_txs_stateless, TransactionAndRawHash};
use crate::{Batch, Runtime, RuntimeTxHook, SequencerOutcome, SlashingReason, TxEffect};

type ApplyBatchResult<T, A> = Result<T, ApplyBatchError<A>>;

#[allow(type_alias_bounds)]
type ApplyBatch<Da: DaSpec> = ApplyBatchResult<
    BatchReceipt<SequencerOutcome<<Da::BlobTransaction as BlobReaderTrait>::Address>, TxEffect>,
    <Da::BlobTransaction as BlobReaderTrait>::Address,
>;
#[cfg(all(target_os = "zkvm", feature = "bench"))]
use sov_zk_cycle_macros::cycle_tracker;

/// An implementation of the
/// [`StateTransitionFunction`](sov_rollup_interface::stf::StateTransitionFunction)
/// that is specifically designed to work with the module-system.
pub struct StfBlueprint<C: Context, Da: DaSpec, Vm, RT: Runtime<C, Da>, K: Kernel<C, Da>> {
    /// State storage used by the rollup.
    /// The runtime includes all the modules that the rollup supports.
    pub(crate) runtime: RT,
    pub(crate) kernel: K,
    phantom_context: PhantomData<C>,
    phantom_vm: PhantomData<Vm>,
    phantom_da: PhantomData<Da>,
}

pub(crate) enum ApplyBatchError<A: BasicAddress> {
    // Contains batch hash
    Ignored([u8; 32]),
    Slashed {
        // Contains batch hash
        hash: [u8; 32],
        reason: SlashingReason,
        sequencer_da_address: A,
    },
}

impl<A: BasicAddress> From<ApplyBatchError<A>> for BatchReceipt<SequencerOutcome<A>, TxEffect> {
    fn from(value: ApplyBatchError<A>) -> Self {
        match value {
            ApplyBatchError::Ignored(hash) => BatchReceipt {
                batch_hash: hash,
                tx_receipts: Vec::new(),
                inner: SequencerOutcome::Ignored,
            },
            ApplyBatchError::Slashed {
                hash,
                reason,
                sequencer_da_address,
            } => BatchReceipt {
                batch_hash: hash,
                tx_receipts: Vec::new(),
                inner: SequencerOutcome::Slashed {
                    reason,
                    sequencer_da_address,
                },
            },
        }
    }
}

impl<C, Vm, Da, RT, K> Default for StfBlueprint<C, Da, Vm, RT, K>
where
    C: Context,
    Da: DaSpec,
    RT: Runtime<C, Da>,
    K: Kernel<C, Da>,
{
    fn default() -> Self {
        Self::new()
    }
}

impl<C, Vm, Da, RT, K> StfBlueprint<C, Da, Vm, RT, K>
where
    C: Context,
    Da: DaSpec,
    RT: Runtime<C, Da>,
    K: Kernel<C, Da>,
{
    /// [`StfBlueprint`] constructor.
    pub fn new() -> Self {
        Self {
            runtime: RT::default(),
            kernel: K::default(),
            phantom_context: PhantomData,
            phantom_vm: PhantomData,
            phantom_da: PhantomData,
        }
    }

    #[cfg_attr(all(target_os = "zkvm", feature = "bench"), cycle_tracker)]
    pub(crate) fn apply_blob(
        &self,
        checkpoint: StateCheckpoint<C>,
        blob: &mut Da::BlobTransaction,
    ) -> (ApplyBatch<Da>, StateCheckpoint<C>) {
        debug!(
            "Applying batch from sequencer: 0x{}",
            hex::encode(blob.sender())
        );

        let mut batch_workspace = checkpoint.to_revertable();

        // ApplyBlobHook: begin
        if let Err(e) = self.runtime.begin_blob_hook(blob, &mut batch_workspace) {
            error!(
                "Error: The batch was rejected by the 'begin_blob_hook' hook. Skipping batch without slashing the sequencer: {}",
                e
            );

            return (
                Err(ApplyBatchError::Ignored(blob.hash())),
                batch_workspace.revert(),
            );
        }

        // Write changes from begin_blob_hook
        batch_workspace = batch_workspace.checkpoint().to_revertable();

        // TODO: don't ignore these events: https://github.com/Sovereign-Labs/sovereign/issues/350
        let _ = batch_workspace.take_events();

        let (txs, messages) = match self.pre_process_batch(blob) {
            Ok((txs, messages)) => (txs, messages),
            Err(reason) => {
                // Explicitly revert on slashing, even though nothing has changed in pre_process.
                let mut batch_workspace = batch_workspace.checkpoint().to_revertable();
                let sequencer_da_address = blob.sender();
                let sequencer_outcome = SequencerOutcome::Slashed {
                    reason,
                    sequencer_da_address: sequencer_da_address.clone(),
                };
                let checkpoint = match self
                    .runtime
                    .end_blob_hook(sequencer_outcome, &mut batch_workspace)
                {
                    Ok(()) => {
                        // TODO: will be covered in https://github.com/Sovereign-Labs/sovereign-sdk/issues/421
                        batch_workspace.checkpoint()
                    }
                    Err(e) => {
                        error!("End blob hook failed: {}", e);
                        batch_workspace.revert()
                    }
                };

                return (
                    Err(ApplyBatchError::Slashed {
                        hash: blob.hash(),
                        reason,
                        sequencer_da_address,
                    }),
                    checkpoint,
                );
            }
        };

        // Sanity check after pre processing
        assert_eq!(
            txs.len(),
            messages.len(),
            "Error in preprocessing batch, there should be same number of txs and messages"
        );

        // Dispatching transactions
        let mut tx_receipts = Vec::with_capacity(txs.len());
        for (TransactionAndRawHash { tx, raw_tx_hash }, msg) in
            txs.into_iter().zip(messages.into_iter())
        {
            // Pre dispatch hook
            // TODO set the sequencer pubkey
            let hook = RuntimeTxHook {
                height: 1,
                sequencer: tx.pub_key().clone(),
            };
            let ctx = match self
                .runtime
                .pre_dispatch_tx_hook(&tx, &mut batch_workspace, hook)
            {
                Ok(verified_tx) => verified_tx,
                Err(e) => {
                    // Don't revert any state changes made by the pre_dispatch_hook even if the Tx is rejected.
                    // For example nonce for the relevant account is incremented.
                    error!("Stateful verification error - the sequencer included an invalid transaction: {}", e);
                    let receipt = TransactionReceipt {
                        tx_hash: raw_tx_hash,
                        body_to_save: None,
                        events: batch_workspace.take_events(),
                        receipt: TxEffect::Reverted,
                    };

                    tx_receipts.push(receipt);
                    continue;
                }
            };
            // Commit changes after pre_dispatch_tx_hook
            batch_workspace = batch_workspace.checkpoint().to_revertable();

<<<<<<< HEAD
            let ctx = C::new(sender_address.clone(), 1);
=======
>>>>>>> d2b13ca4
            let tx_result = self.runtime.dispatch_call(msg, &mut batch_workspace, &ctx);

            let events = batch_workspace.take_events();
            let tx_effect = match tx_result {
                Ok(_) => TxEffect::Successful,
                Err(e) => {
                    error!(
                        "Tx 0x{} was reverted error: {}",
                        hex::encode(raw_tx_hash),
                        e
                    );
                    // The transaction causing invalid state transition is reverted
                    // but we don't slash and we continue processing remaining transactions.
                    batch_workspace = batch_workspace.revert().to_revertable();
                    TxEffect::Reverted
                }
            };
            debug!("Tx {} effect: {:?}", hex::encode(raw_tx_hash), tx_effect);

            let receipt = TransactionReceipt {
                tx_hash: raw_tx_hash,
                body_to_save: None,
                events,
                receipt: tx_effect,
            };

            tx_receipts.push(receipt);
            // We commit after events have been extracted into receipt.
            batch_workspace = batch_workspace.checkpoint().to_revertable();

            // TODO: `panic` will be covered in https://github.com/Sovereign-Labs/sovereign-sdk/issues/421
            self.runtime
                .post_dispatch_tx_hook(&tx, &ctx, &mut batch_workspace)
                .expect("inconsistent state: error in post_dispatch_tx_hook");
        }

        // TODO: calculate the amount based of gas and fees
        let sequencer_outcome = SequencerOutcome::Rewarded(0);

        if let Err(e) = self
            .runtime
            .end_blob_hook(sequencer_outcome.clone(), &mut batch_workspace)
        {
            // TODO: will be covered in https://github.com/Sovereign-Labs/sovereign-sdk/issues/421
            error!("Failed on `end_blob_hook`: {}", e);
        };

        (
            Ok(BatchReceipt {
                batch_hash: blob.hash(),
                tx_receipts,
                inner: sequencer_outcome,
            }),
            batch_workspace.checkpoint(),
        )
    }

    // Do all stateless checks and data formatting, that can be results in sequencer slashing
    fn pre_process_batch(
        &self,
        blob_data: &mut impl BlobReaderTrait,
    ) -> Result<
        (
            Vec<TransactionAndRawHash<C>>,
            Vec<<RT as DispatchCall>::Decodable>,
        ),
        SlashingReason,
    > {
        let batch = self.deserialize_batch(blob_data)?;
        debug!("Deserialized batch with {} txs", batch.txs.len());

        // Run the stateless verification, since it is stateless we don't commit.
        let txs = self.verify_txs_stateless(batch)?;

        let messages = self.decode_txs(&txs)?;

        Ok((txs, messages))
    }

    // Attempt to deserialize batch, error results in sequencer slashing.
    fn deserialize_batch(
        &self,
        blob_data: &mut impl BlobReaderTrait,
    ) -> Result<Batch, SlashingReason> {
        match Batch::try_from_slice(data_for_deserialization(blob_data)) {
            Ok(batch) => Ok(batch),
            Err(e) => {
                assert_eq!(blob_data.verified_data().len(), blob_data.total_len(), "Batch deserialization failed and some data was not provided. The prover might be malicious");
                // If the deserialization fails, we need to make sure it's not because the prover was malicious and left
                // out some relevant data! Make that check here. If the data is missing, panic.
                error!(
                    "Unable to deserialize batch provided by the sequencer {}",
                    e
                );
                Err(SlashingReason::InvalidBatchEncoding)
            }
        }
    }

    // Stateless verification of transaction, such as signature check
    // Single malformed transaction results in sequencer slashing.
    fn verify_txs_stateless(
        &self,
        batch: Batch,
    ) -> Result<Vec<TransactionAndRawHash<C>>, SlashingReason> {
        match verify_txs_stateless(batch.txs) {
            Ok(txs) => Ok(txs),
            Err(e) => {
                error!("Stateless verification error - the sequencer included a transaction which was known to be invalid. {}\n", e);
                Err(SlashingReason::StatelessVerificationFailed)
            }
        }
    }

    // Checks that runtime message can be decoded from transaction.
    // If a single message cannot be decoded, sequencer is slashed
    fn decode_txs(
        &self,
        txs: &[TransactionAndRawHash<C>],
    ) -> Result<Vec<<RT as DispatchCall>::Decodable>, SlashingReason> {
        let mut decoded_messages = Vec::with_capacity(txs.len());
        for TransactionAndRawHash { tx, raw_tx_hash } in txs {
            match RT::decode_call(tx.runtime_msg()) {
                Ok(msg) => decoded_messages.push(msg),
                Err(e) => {
                    error!("Tx 0x{} decoding error: {}", hex::encode(raw_tx_hash), e);
                    return Err(SlashingReason::InvalidTransactionEncoding);
                }
            }
        }
        Ok(decoded_messages)
    }
}

#[cfg(feature = "native")]
fn data_for_deserialization(blob: &mut impl BlobReaderTrait) -> &[u8] {
    blob.full_data()
}

#[cfg(not(feature = "native"))]
fn data_for_deserialization(blob: &mut impl BlobReaderTrait) -> &[u8] {
    blob.verified_data()
}<|MERGE_RESOLUTION|>--- conflicted
+++ resolved
@@ -207,10 +207,6 @@
             // Commit changes after pre_dispatch_tx_hook
             batch_workspace = batch_workspace.checkpoint().to_revertable();
 
-<<<<<<< HEAD
-            let ctx = C::new(sender_address.clone(), 1);
-=======
->>>>>>> d2b13ca4
             let tx_result = self.runtime.dispatch_call(msg, &mut batch_workspace, &ctx);
 
             let events = batch_workspace.take_events();
