--- conflicted
+++ resolved
@@ -17,10 +17,6 @@
 
 
 [dependencies]
-<<<<<<< HEAD
-=======
-demo-stf = { path = "../../examples/demo-stf", features = ["native"] }
->>>>>>> d00fb58e
 sov-modules-api = { path = "../sov-modules-api", version = "0.1", features = ["native"] }
 sov-bank = { path = "../module-implementations/sov-bank", version = "0.1", features = ["native"] }
 sov-accounts = { path = "../module-implementations/sov-accounts", version = "0.1", features = ["native"] }
@@ -35,4 +31,4 @@
 
 [dev-dependencies]
 tempfile = { workspace = true }
-demo-stf = { path = "../../examples/demo-stf" }+demo-stf = { path = "../../examples/demo-stf", features = ["native"] }