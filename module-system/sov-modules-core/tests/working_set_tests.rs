--- conflicted
+++ resolved
@@ -35,16 +35,10 @@
     let storage_key = StorageKey::new(&prefix, &vec![4, 5, 6], &codec);
     let storage_value = StorageValue::new(&vec![7, 8, 9], &codec);
 
-<<<<<<< HEAD
-    let mut working_set = WorkingSet::<DefaultContext>::new(storage.clone());
-    let mut working_set =
-        working_set.versioned_state(&DefaultContext::new(Address::from([1; 32]), 1));
-=======
     let sender = Address::from([1; 32]);
     let sequencer = Address::from([2; 32]);
     let mut working_set = WorkingSet::<DefaultContext>::new(storage.clone());
     let mut working_set = working_set.versioned_state(&DefaultContext::new(sender, sequencer, 1));
->>>>>>> d2b13ca4
     working_set.set(&storage_key, storage_value.clone());
 
     assert_eq!(Some(storage_value), working_set.get(&storage_key));
