//! Module specification definitions.

use core::fmt::Debug;

use borsh::{BorshDeserialize, BorshSerialize};
use digest::typenum::U32;
use digest::Digest;
use sov_rollup_interface::RollupAddress;

use crate::common::{GasUnit, PublicKey, Signature, Witness};
use crate::storage::Storage;

/// The `Spec` trait configures certain key primitives to be used by a by a particular instance of a rollup.
/// `Spec` is almost always implemented on a Context object; since all Modules are generic
/// over a Context, rollup developers can easily optimize their code for different environments
/// by simply swapping out the Context (and by extension, the Spec).
///
/// For example, a rollup running in a STARK-based zkVM like Risc0 might pick Sha256 or Poseidon as its preferred hasher,
/// while a rollup running in an elliptic-curve based SNARK such as `Placeholder` from the =nil; foundation might
/// prefer a Pedersen hash. By using a generic Context and Spec, a rollup developer can trivially customize their
/// code for either (or both!) of these environments without touching their module implementations.
pub trait Spec {
    /// The Address type used on the rollup. Typically calculated as the hash of a public key.
    #[cfg(all(feature = "native", feature = "std"))]
    type Address: RollupAddress
        + BorshSerialize
        + BorshDeserialize
        + Sync
        // Do we always need this, even when the module does not have a JSON
        // Schema? That feels a bit wrong.
        + ::schemars::JsonSchema
        + Into<crate::common::AddressBech32>
        + From<crate::common::AddressBech32>
        + alloc::str::FromStr<Err = anyhow::Error>;

    /// The Address type used on the rollup. Typically calculated as the hash of a public key.
    #[cfg(all(feature = "native", not(feature = "std")))]
    type Address: RollupAddress
        + BorshSerialize
        + BorshDeserialize
        + Sync
        + Into<crate::common::AddressBech32>
        + From<crate::common::AddressBech32>
        + alloc::str::FromStr<Err = anyhow::Error>;

    /// The Address type used on the rollup. Typically calculated as the hash of a public key.
    #[cfg(not(feature = "native"))]
    type Address: RollupAddress + BorshSerialize + BorshDeserialize;

    /// Authenticated state storage used by the rollup. Typically some variant of a merkle-patricia trie.
    type Storage: Storage + Send + Sync;

    /// The public key used for digital signatures
    #[cfg(feature = "native")]
    type PrivateKey: crate::common::PrivateKey<
        PublicKey = Self::PublicKey,
        Signature = Self::Signature,
    >;

    /// The public key used for digital signatures
    #[cfg(all(feature = "native", feature = "std"))]
    type PublicKey: PublicKey + ::schemars::JsonSchema + alloc::str::FromStr<Err = anyhow::Error>;

    /// The public key used for digital signatures
    #[cfg(not(all(feature = "native", feature = "std")))]
    type PublicKey: PublicKey;

    /// The hasher preferred by the rollup, such as Sha256 or Poseidon.
    type Hasher: Digest<OutputSize = U32>;

    /// The digital signature scheme used by the rollup
    #[cfg(all(feature = "native", feature = "std"))]
    type Signature: Signature<PublicKey = Self::PublicKey>
        + alloc::str::FromStr<Err = anyhow::Error>
        + serde::Serialize
        + for<'a> serde::Deserialize<'a>
        + schemars::JsonSchema;

    /// The digital signature scheme used by the rollup
    #[cfg(all(not(all(feature = "native", feature = "std")), not(feature = "serde")))]
    type Signature: Signature<PublicKey = Self::PublicKey>;

    /// The digital signature scheme used by the rollup
    #[cfg(all(not(all(feature = "native", feature = "std")), feature = "serde"))]
    type Signature: Signature<PublicKey = Self::PublicKey>
        + serde::Serialize
        + for<'a> serde::Deserialize<'a>;

    /// A structure containing the non-deterministic inputs from the prover to the zk-circuit
    type Witness: Witness;
}

/// A context contains information which is passed to modules during
/// transaction execution. Currently, context includes the sender of the transaction
/// as recovered from its signature.
///
/// Context objects also implement the [`Spec`] trait, which specifies the types to be used in this
/// instance of the state transition function. By making modules generic over a `Context`, developers
/// can easily update their cryptography to conform to the needs of different zk-proof systems.
pub trait Context: Spec + Clone + Debug + PartialEq + 'static {
    /// Gas unit for the gas price computation.
    type GasUnit: GasUnit;

    /// Sender of the transaction.
    fn sender(&self) -> &Self::Address;

    /// Sequencer of the runtime.
    fn sequencer(&self) -> &Self::Address;

    /// Constructor for the Context.
<<<<<<< HEAD
    fn new(sender: Self::Address, height: u64) -> Self;
=======
    fn new(sender: Self::Address, sequencer: Self::Address, height: u64) -> Self;
>>>>>>> d2b13ca4

    /// Returns the height of the current slot as reported by the kernel. This value is
    /// non-decreasing and is guaranteed to be less than or equal to the actual "objective" height of the rollup.
    /// Kernels should ensure that the reported height never falls too far behind the actual height.
    fn slot_height(&self) -> u64;
}<|MERGE_RESOLUTION|>--- conflicted
+++ resolved
@@ -108,11 +108,7 @@
     fn sequencer(&self) -> &Self::Address;
 
     /// Constructor for the Context.
-<<<<<<< HEAD
-    fn new(sender: Self::Address, height: u64) -> Self;
-=======
     fn new(sender: Self::Address, sequencer: Self::Address, height: u64) -> Self;
->>>>>>> d2b13ca4
 
     /// Returns the height of the current slot as reported by the kernel. This value is
     /// non-decreasing and is guaranteed to be less than or equal to the actual "objective" height of the rollup.
