mod modules;
use modules::third_test_module::{self, ModuleThreeStorable};
use modules::{first_test_module, second_test_module};
use sov_modules_api::default_context::ZkDefaultContext;
use sov_modules_api::macros::DefaultRuntime;
use sov_modules_api::{
    Address, Context, DispatchCall, EncodeCall, Genesis, MessageCodec, ModuleInfo,
};
use sov_state::ZkStorage;

#[derive(Genesis, DispatchCall, MessageCodec, DefaultRuntime)]
#[serialization(borsh::BorshDeserialize, borsh::BorshSerialize)]
struct Runtime<C, T>
where
    C: Context,
    T: ModuleThreeStorable,
{
    pub first: first_test_module::FirstTestStruct<C>,
    pub second: second_test_module::SecondTestStruct<C>,
    pub third: third_test_module::ThirdTestStruct<C, T>,
}

fn main() {
    type RT = Runtime<ZkDefaultContext, u32>;
    let runtime = &mut RT::default();

<<<<<<< HEAD
    let storage = ZkStorage::new([1u8; 32]);
    let mut working_set = &mut sov_modules_api::WorkingSet::new(storage);
=======
    let storage = ZkStorage::new();
    let mut working_set = &mut sov_state::WorkingSet::new(storage);
>>>>>>> bfbb33d4
    let config = GenesisConfig::new((), (), ());
    runtime.genesis(&config, working_set).unwrap();
    let context = ZkDefaultContext::new(Address::try_from([0; 32].as_ref()).unwrap());

    let value = 11;
    {
        let message = value;
        let serialized_message = <RT as EncodeCall<
            first_test_module::FirstTestStruct<ZkDefaultContext>,
        >>::encode_call(message);
        let module = RT::decode_call(&serialized_message).unwrap();

        assert_eq!(runtime.module_address(&module), runtime.first.address());
        let _ = runtime
            .dispatch_call(module, working_set, &context)
            .unwrap();
    }

    {
        let response = runtime.first.get_state_value(&mut working_set);
        assert_eq!(response, value);
    }

    let value = 22;
    {
        let message = value;
        let serialized_message = <RT as EncodeCall<
            second_test_module::SecondTestStruct<ZkDefaultContext>,
        >>::encode_call(message);
        let module = RT::decode_call(&serialized_message).unwrap();

        assert_eq!(runtime.module_address(&module), runtime.second.address());

        let _ = runtime
            .dispatch_call(module, working_set, &context)
            .unwrap();
    }

    {
        let response = runtime.second.get_state_value(&mut working_set);
        assert_eq!(response, value);
    }
}<|MERGE_RESOLUTION|>--- conflicted
+++ resolved
@@ -24,13 +24,8 @@
     type RT = Runtime<ZkDefaultContext, u32>;
     let runtime = &mut RT::default();
 
-<<<<<<< HEAD
-    let storage = ZkStorage::new([1u8; 32]);
+    let storage = ZkStorage::new();
     let mut working_set = &mut sov_modules_api::WorkingSet::new(storage);
-=======
-    let storage = ZkStorage::new();
-    let mut working_set = &mut sov_state::WorkingSet::new(storage);
->>>>>>> bfbb33d4
     let config = GenesisConfig::new((), (), ());
     runtime.genesis(&config, working_set).unwrap();
     let context = ZkDefaultContext::new(Address::try_from([0; 32].as_ref()).unwrap());
