[package]
name = "sov-modules-macros"
description = "Macros for use with the Sovereign SDK module system"
authors = { workspace = true }
edition = { workspace = true }
homepage = { workspace = true }
license = { workspace = true }
repository = { workspace = true }
rust-version = { workspace = true }
version = { workspace = true }
readme = "README.md"
resolver = "2"
autotests = false

[lib]
proc-macro = true

[[test]]
name = "tests"
path = "tests/all_tests.rs"

[dev-dependencies]
serde_json = "1"
jsonrpsee = { workspace = true, features = ["macros", "http-client", "server"]}
trybuild = "1.0"

sov-modules-api = { path = "../sov-modules-api", version = "0.1", default-features = false }
sov-state = { path = "../sov-state", version = "0.1", default-features = false }
sov-bank = { path = "../module-implementations/sov-bank", version = "0.1", features = ["native"] }
serde = { workspace = true }
clap = { workspace = true }

[dependencies]
anyhow = { workspace = true }
<<<<<<< HEAD
jsonrpsee = { workspace = true, features = ["http-client", "server"] }
sov-rollup-interface = { path = "../../rollup-interface", version = "0.1" }

syn = { version = "1.0", features = ["full"] }
quote = "1.0"
proc-macro2 = "1.0"
borsh = { workspace = true }
schemars = { workspace = true }
=======
borsh = { workspace = true }
jsonrpsee = { workspace = true, features = ["http-client", "server"], optional = true }
proc-macro2 = "1.0"
quote = "1.0"
schemars = { workspace = true }
syn = { version = "1.0", features = ["full"] }

[features]
default = []
native = ["dep:jsonrpsee"]
>>>>>>> 2a54f78f
<|MERGE_RESOLUTION|>--- conflicted
+++ resolved
@@ -32,16 +32,6 @@
 
 [dependencies]
 anyhow = { workspace = true }
-<<<<<<< HEAD
-jsonrpsee = { workspace = true, features = ["http-client", "server"] }
-sov-rollup-interface = { path = "../../rollup-interface", version = "0.1" }
-
-syn = { version = "1.0", features = ["full"] }
-quote = "1.0"
-proc-macro2 = "1.0"
-borsh = { workspace = true }
-schemars = { workspace = true }
-=======
 borsh = { workspace = true }
 jsonrpsee = { workspace = true, features = ["http-client", "server"], optional = true }
 proc-macro2 = "1.0"
@@ -51,5 +41,4 @@
 
 [features]
 default = []
-native = ["dep:jsonrpsee"]
->>>>>>> 2a54f78f
+native = ["dep:jsonrpsee"]