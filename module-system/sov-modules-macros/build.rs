--- conflicted
+++ resolved
@@ -3,11 +3,7 @@
 
 use anyhow::{anyhow, Context};
 
-<<<<<<< HEAD
-fn resolve_manifest_path() -> anyhow::Result<PathBuf> {
-=======
 fn resolve_manifest_path(out_dir: &Path) -> anyhow::Result<PathBuf> {
->>>>>>> 606d7b84
     let manifest = "constants.json";
     match env::var("CONSTANTS_MANIFEST"){
         Ok(p) if p.is_empty() => {
@@ -19,12 +15,6 @@
                 anyhow!("failed to canonicalize path for sovereign manifest file from env var `{p}`: {e}")
         }),
         Err(_) => {
-<<<<<<< HEAD
-            let mut current_path = PathBuf::from(env!("CARGO_MANIFEST_DIR"));
-            loop {
-                if current_path.join(manifest).exists() {
-                    return Ok(current_path.join(manifest));
-=======
             // Start from the parent of out-dir to avoid a self-referential `cp` once the output file has been placed into `out_dir` for the first time
             let current_path = out_dir.parent().ok_or(anyhow!("out dir must have parent but {out_dir:?} had none"))?;
             let mut current_path = current_path.canonicalize().with_context(|| anyhow!("failed to canonicalize path to otput dirdir `{current_path:?}`"))?;
@@ -32,7 +22,6 @@
                 let path = current_path.join(manifest);
                 if path.exists() && path.is_file() {
                     return Ok(path);
->>>>>>> 606d7b84
                 }
 
                 current_path = current_path.parent().ok_or_else(|| {
@@ -60,16 +49,6 @@
     // Write the path "OUT_DIR" to a file in the manifest directory so that it's available to macros
     fs::write(target_path_record, out_dir.display().to_string())?;
 
-<<<<<<< HEAD
-    let manifest_path = resolve_manifest_path()?;
-    let output_manifest_path = out_dir.join("constants.json");
-
-    // Copy the constants.json file into out_dir
-    fs::copy(&manifest_path, &output_manifest_path).with_context(|| anyhow!("could not copy manifest from {manifest:?} to output directory `{output_manifest_path:?}`"))?;
-    // Tell cargo to rebuild if constants.json changes
-    println!("cargo:rerun-if-changed={}", output_manifest_path.display());
-    println!("cargo:rerun-if-changed={}", manifest_path.display());
-=======
     let input_manifest_path = resolve_manifest_path(&out_dir)?;
     let output_manifest_path = out_dir.join("constants.json");
 
@@ -84,7 +63,6 @@
     // Othewise, Cargo's timestamp based change detection will miss these changes.
     println!("cargo:rerun-if-changed={}", output_manifest_path.display());
     println!("cargo:rerun-if-changed={}", input_manifest_path.display());
->>>>>>> 606d7b84
 
     Ok(())
 }