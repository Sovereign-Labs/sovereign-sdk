--- conflicted
+++ resolved
@@ -52,11 +52,7 @@
             .canonicalize()
             .map_err(|e| {
                 Self::err(
-<<<<<<< HEAD
-                    "constants.json",
-=======
                     "target-path",
->>>>>>> 606d7b84
                     parent,
                     format!("failed access base dir for sovereign manifest file: {e}"),
                 )
