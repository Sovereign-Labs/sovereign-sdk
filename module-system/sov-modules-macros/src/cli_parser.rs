use quote::{format_ident, quote};
use syn::{Data, DataEnum, DeriveInput, Fields, Ident, Type};

use crate::common::{extract_ident, StructFieldExtractor};

pub(crate) struct CliParserMacro {
    field_extractor: StructFieldExtractor,
}

impl CliParserMacro {
    pub(crate) fn new(name: &'static str) -> Self {
        Self {
            field_extractor: StructFieldExtractor::new(name),
        }
    }

    pub(crate) fn cli_macro(
        &self,
        input: DeriveInput,
    ) -> Result<proc_macro::TokenStream, syn::Error> {
        let DeriveInput {
            ident,
            generics,
            data,
            ..
        } = input;
        let fields = self.field_extractor.get_fields_from_struct(&data)?;

        let (_, ty_generics, _) = generics.split_for_impl();

        let mut module_command_arms = vec![];
        // let mut module_args = vec![];
        let mut match_arms = vec![];
        let mut parse_match_arms = vec![];
        let mut convert_match_arms = vec![];
        let mut deserialize_constraints: Vec<syn::WherePredicate> = vec![];

        // Loop over the fields
        'outer: for field in &fields {
            // Skip fields with the attribute cli_skip
            for attr in field.attrs.iter() {
                if attr.path.is_ident("cli_skip") {
                    continue 'outer;
                }
            }

            // For each type path we encounter, we need to extract the generic type parameters for that field
            // and construct a `Generics` struct that contains the bounds for each of those generic type parameters.
            if let syn::Type::Path(type_path) = &field.ty {
                let module_path = type_path.path.clone();
                let field_name = field.ident.clone();
                let doc_str = format!("Generates a transaction for the `{}` module", &field_name);
                module_command_arms.push(quote! {
                        #[clap(subcommand)]
                        #[doc = #doc_str]
                        #field_name(<<#module_path as ::sov_modules_api::Module>::CallMessage as ::sov_modules_api::CliWalletArg>::CliStringRepr)
                    });

<<<<<<< HEAD
                    let type_name_string = match &field.ty {
                        Type::Path(type_path) => extract_ident(type_path).to_string(),
                        _ => {
                            return Err(syn::Error::new_spanned(
                                field.ident.clone(),
                                "expected a type path",
                            ))
                        }
                    };

                    // Build the `match` arm for the CLI's `clap` parse function
                    parse_match_arms.push(quote! {
                            CliTransactionParser::#module_ident(mod_args) => {
                                let command_as_call_message: <#module_path as ::sov_modules_api::Module>::CallMessage = mod_args.command.into();
                                <#ident:: #ty_generics as ::sov_modules_api::EncodeCall<#module_path>> ::encode_call(
=======
                let field_name_string = field_name.to_string();
                let encode_function_name = format_ident!("encode_{}_call", field_name_string);

                let type_name_string = match &field.ty {
                    Type::Path(type_path) => extract_ident(type_path).to_string(),
                    _ => {
                        return Err(syn::Error::new_spanned(
                            field.ident.clone(),
                            "expected a type path",
                        ))
                    }
                };

                // Build the `match` arm for the CLI's `clap` parse function
                parse_match_arms.push(quote! {
                            CliTransactionParser::#field_name(mod_args) => {
                                let command_as_call_message: <#module_path as ::sov_modules_api::Module>::CallMessage = mod_args.into();
                                #ident:: #ty_generics ::#encode_function_name(
>>>>>>> 73490234
                                    command_as_call_message
                                )
                            },
                         });

                convert_match_arms.push(quote! {
                            CliTransactionParser::#field_name(mod_args) => {
                                let command_as_call_message: <#module_path as ::sov_modules_api::Module>::CallMessage = mod_args.into();
                                <#ident #ty_generics as ::sov_modules_api::DispatchCall>::Decodable:: #field_name(
                                    command_as_call_message
                                )
                            },
                         });

                // Build a constraint requiring that all call messages support serde deserialization
                let deserialization_constraint = {
                    let type_path: syn::TypePath = syn::parse_quote! {<#module_path as ::sov_modules_api::Module>::CallMessage };
                    let bounds: syn::TypeParamBound =
                        syn::parse_quote! {::serde::de::DeserializeOwned};
                    syn::WherePredicate::Type(syn::PredicateType {
                        lifetimes: None,
                        bounded_ty: syn::Type::Path(type_path),
                        colon_token: Default::default(),
                        bounds: vec![bounds].into_iter().collect(),
                    })
                };
                deserialize_constraints.push(deserialization_constraint);

                // Build the `match` arms for the CLI's json parser
                match_arms.push(quote! {
                            #type_name_string => Ok({
                                let _data: <#module_path as ::sov_modules_api::Module>::CallMessage =
                                 ::serde_json::from_str::<<#module_path as ::sov_modules_api::Module>::CallMessage>(&call_data)?;
                                <#ident:: #ty_generics as ::sov_modules_api::EncodeCall<#module_path>> ::encode_call(
                                   _data
                                )
                            }),
                        });
            }
        }

        let (impl_generics, ty_generics, where_clause) = generics.split_for_impl();
        let where_clause_with_deserialize_bounds = match where_clause {
            Some(where_clause) => {
                let mut result = where_clause.clone();
                result
                    .predicates
                    .extend(deserialize_constraints.into_iter());
                result
            }
            None => syn::parse_quote! {
                where #(#deserialize_constraints),*
            },
        };
        // Merge and generate the new code
        let expanded = quote! {
            /// Parse a transaction from command-line arguments
            #[derive(::clap::Parser)]
            #[allow(non_camel_case_types)]
            pub enum CliTransactionParser #impl_generics #where_clause {
                #( #module_command_arms, )*
            }

            /// Borsh encode a transaction parsed from the CLI
            pub fn borsh_encode_cli_tx #impl_generics (cmd: CliTransactionParser #ty_generics) -> ::std::vec::Vec<u8>
            #where_clause {
                use ::borsh::BorshSerialize;
                match cmd {
                    #(#parse_match_arms)*
                    _ => panic!("unknown module name"),
                }
            }

            impl #impl_generics From<CliTransactionParser #ty_generics> for <#ident #ty_generics as ::sov_modules_api::DispatchCall>::Decodable #where_clause {
                fn from(cmd: CliTransactionParser #ty_generics) -> Self {
                    match cmd {
                        #(#convert_match_arms)*
                    }
                }
            }

            impl #impl_generics sov_modules_api::CliWallet for #ident #ty_generics #where_clause {
                type CliStringRepr = CliTransactionParser #ty_generics;
            }

            /// Attempts to parse the provided call data as a [`sov_modules_api::Module::CallMessage`] for the given module.
            pub fn parse_call_message_json #impl_generics (module_name: &str, call_data: &str) -> ::anyhow::Result<Vec<u8>>
            #where_clause_with_deserialize_bounds
             {
                match module_name {
                    #(#match_arms)*
                    _ => panic!("unknown module name"),
                }
            }
        };
        Ok(expanded.into())
    }
}

pub(crate) fn derive_cli_wallet_arg(
    ast: DeriveInput,
) -> Result<proc_macro::TokenStream, syn::Error> {
    let item_name = &ast.ident;
    let generics = &ast.generics;
    let item_with_named_fields_ident = Ident::new(
        &format!("{}WithNamedFields", item_name),
        proc_macro2::Span::call_site(),
    );
    let (impl_generics, ty_generics, where_clause) = generics.split_for_impl();

    let (named_type_defn, conversion_logic, subcommand_ident) = match &ast.data {
        // Creating an enum "_WithNamedFields" which is identical to the first enum
        // except that all fields are named.
        Data::Enum(DataEnum { variants, .. }) => {
            // For each variant of the enum, we have to specify two things:
            //   1. The structure of the "named" version of the variant
            //   2. How to convert from the "named" version of the variant to the original version
            let mut variants_with_named_fields = vec![];
            let mut convert_cases = vec![];

            for variant in variants {
                let variant_name = &variant.ident;
                let variant_docs = variant
                    .attrs
                    .iter()
                    .filter(|attr| attr.path.is_ident("doc"))
                    .collect::<Vec<_>>();

                let mut named_variant_fields =
                    StructFieldExtractor::get_or_generate_named_fields(&variant.fields);
                named_variant_fields
                    .iter_mut()
                    .for_each(|field| field.filter_attrs(|attr| attr.path.is_ident("doc")));
                let variant_field_names = named_variant_fields
                    .iter()
                    .map(|f| &f.ident)
                    .collect::<Vec<_>>();

                match &variant.fields {
                    Fields::Unnamed(_) => {
                        variants_with_named_fields.push(quote! {
                            #( #variant_docs )*
                            #[command(arg_required_else_help(true))]
                            #variant_name {#(#named_variant_fields),* }
                        });
                        convert_cases.push(quote! {
                            #item_with_named_fields_ident::#variant_name {#(#variant_field_names),*} => #item_name::#variant_name(#(#variant_field_names),*),
                        });
                    }
                    Fields::Named(_) => {
                        variants_with_named_fields.push(quote! {
                            #( #variant_docs )*
                            #[command(arg_required_else_help(true))]
                            #variant_name {#(#named_variant_fields),* }
                        });
                        convert_cases.push(quote! {
                        #item_with_named_fields_ident::#variant_name {#(#variant_field_names),*} => #item_name::#variant_name {#(#variant_field_names),*},
                    });
                    }
                    Fields::Unit => {
                        variants_with_named_fields.push(quote! {
                            #( #variant_docs )*
                            #variant_name
                        });
                        convert_cases.push(quote! {
                            #item_with_named_fields_ident::#variant_name => #item_name::#variant_name,
                        });
                    }
                }
            }

            let enum_defn = quote! {
                /// An auto-generated version of the #ident_name::CallMessage enum which is guaranteed to have
                /// no anonymous fields. This is necessary to enable `clap`'s automatic CLI parsing.
                #[derive(::clap::Parser)]
                pub enum #item_with_named_fields_ident #generics {
                    #(#variants_with_named_fields,)*
                }
            };

            let from_body = quote! {
                match item {
                    #(#convert_cases)*
                }
            };
            (enum_defn, from_body, item_with_named_fields_ident)
        }
        Data::Struct(s) => {
            let item_as_subcommand_ident = format_ident!("{}Subcommand", item_name);
            let mut named_fields = StructFieldExtractor::get_or_generate_named_fields(&s.fields);
            named_fields
                .iter_mut()
                .for_each(|field| field.filter_attrs(|attr| attr.path.is_ident("doc")));
            let field_names = named_fields.iter().map(|f| &f.ident).collect::<Vec<_>>();
            let conversion_logic = match s.fields {
                Fields::Named(_) => quote! {{
                        let #item_as_subcommand_ident:: #item_name {
                            args: #item_with_named_fields_ident { #(#field_names),* }
                        } = item;
                        #item_name{#(#field_names),*}
                }},
                Fields::Unnamed(_) => {
                    quote! {
                        let #item_as_subcommand_ident:: #item_name {
                            args: #item_with_named_fields_ident { #(#field_names),* }
                        } = item;
                        #item_name(#(#field_names),*)
                    }
                }
                Fields::Unit => quote! { #item_name },
            };

            let struct_docs = ast.attrs.iter().filter(|attr| attr.path.is_ident("doc"));
            let struct_defn = quote! {

                // An auto-generated version of the #ident_name::CallMessage struct which is guaranteed to have
                // no anonymous fields. This is necessary to enable `clap`'s automatic CLI parsing.
                #( #struct_docs )*
                #[derive(::clap::Args)]
                pub struct #item_with_named_fields_ident #generics {
                    #(#named_fields),*
                }

                /// An auto-generated single-variant enum wrapping a #ident_name::CallMessage struct. This enum
                /// implements `clap::Subcommand`, which simplifies code generation for the CLI parser.
                #[derive(::clap::Parser)]
                pub enum #item_as_subcommand_ident #generics {
                    #[command(arg_required_else_help(true))]
                    #item_name {
                        #[clap(flatten)]
                        args: #item_with_named_fields_ident #ty_generics
                    }
                }

            };
            (struct_defn, conversion_logic, item_as_subcommand_ident)
        }
        Data::Union(_) => {
            return Err(syn::Error::new_spanned(
                ast,
                "Unions are not supported as CLI wallet args",
            ))
        }
    };

    let expanded = quote! {
        // Create a new data type which matches the original, but with all fields named.
        // This is the type that Clap will parse the CLI args into
        #named_type_defn

        // Define a `From` implementation which converts from the named fields version to the original version
        impl #impl_generics From<#subcommand_ident #ty_generics> for #item_name #ty_generics #where_clause {
            fn from(item: #subcommand_ident #ty_generics) -> Self {
                #conversion_logic
            }
        }

        // Implement the `CliWalletArg` trait for the original type. This is what allows the original type to be used as a CLI arg.
        impl #impl_generics sov_modules_api::CliWalletArg for #item_name #ty_generics #where_clause {
            type CliStringRepr = #subcommand_ident #ty_generics;
        }
    };
    Ok(expanded.into())
}<|MERGE_RESOLUTION|>--- conflicted
+++ resolved
@@ -56,26 +56,6 @@
                         #field_name(<<#module_path as ::sov_modules_api::Module>::CallMessage as ::sov_modules_api::CliWalletArg>::CliStringRepr)
                     });
 
-<<<<<<< HEAD
-                    let type_name_string = match &field.ty {
-                        Type::Path(type_path) => extract_ident(type_path).to_string(),
-                        _ => {
-                            return Err(syn::Error::new_spanned(
-                                field.ident.clone(),
-                                "expected a type path",
-                            ))
-                        }
-                    };
-
-                    // Build the `match` arm for the CLI's `clap` parse function
-                    parse_match_arms.push(quote! {
-                            CliTransactionParser::#module_ident(mod_args) => {
-                                let command_as_call_message: <#module_path as ::sov_modules_api::Module>::CallMessage = mod_args.command.into();
-                                <#ident:: #ty_generics as ::sov_modules_api::EncodeCall<#module_path>> ::encode_call(
-=======
-                let field_name_string = field_name.to_string();
-                let encode_function_name = format_ident!("encode_{}_call", field_name_string);
-
                 let type_name_string = match &field.ty {
                     Type::Path(type_path) => extract_ident(type_path).to_string(),
                     _ => {
@@ -90,8 +70,7 @@
                 parse_match_arms.push(quote! {
                             CliTransactionParser::#field_name(mod_args) => {
                                 let command_as_call_message: <#module_path as ::sov_modules_api::Module>::CallMessage = mod_args.into();
-                                #ident:: #ty_generics ::#encode_function_name(
->>>>>>> 73490234
+                                <#ident:: #ty_generics as ::sov_modules_api::EncodeCall<#module_path>> ::encode_call(
                                     command_as_call_message
                                 )
                             },
