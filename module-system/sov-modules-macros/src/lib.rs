--- conflicted
+++ resolved
@@ -24,11 +24,7 @@
 use rpc::ExposeRpcMacro;
 use syn::parse_macro_input;
 
-<<<<<<< HEAD
-/// Derives the [`sov_modules_api::ModuleInfo`] trait for the underlying `struct`.
-=======
 /// Derives the [`ModuleInfo`](trait.ModuleInfo.html) trait for the underlying `struct`.
->>>>>>> 3cc6083f
 ///
 /// The underlying type must respect the following conditions, or compilation
 /// will fail:
@@ -40,22 +36,12 @@
 ///   - `#[state]` is used for state members.
 ///   - `#[module]` is used for module members.
 ///
-<<<<<<< HEAD
-/// In addition to implementing [`sov_modules_api::ModuleInfo`], this macro will
-/// also generate so-called "prefix" methods. See the [`sov_modules_api`] docs
-/// for more information about prefix methods.
-=======
 /// In addition to implementing [`ModuleInfo`](trait.ModuleInfo.html), this macro will
 /// also generate so-called "prefix" methods.
->>>>>>> 3cc6083f
 ///
 /// ## Example
 ///
 /// ```
-<<<<<<< HEAD
-/// use sov_modules_macros::ModuleInfo;
-=======
->>>>>>> 3cc6083f
 /// use sov_modules_api::{Context, ModuleInfo};
 /// use sov_state::StateMap;
 ///
@@ -93,24 +79,8 @@
     handle_macro_error(default_config_macro.derive_default_runtime(input))
 }
 
-<<<<<<< HEAD
-/// Derives the [`sov_modules_api::Genesis`] trait for the underlying `struct`.
-///
-/// ## Example
-///
-/// FIXME
-/// ```ignore
-/// use sov_modules_macros::Genesis;
-///
-/// #[derive(Genesis)]
-/// struct TestModule {
-///     // ...
-/// }
-/// ```
-=======
 /// Derives the [`Genesis`](trait.Genesis.html) trait for the underlying runtime
 /// `struct`.
->>>>>>> 3cc6083f
 #[proc_macro_derive(Genesis)]
 pub fn genesis(input: TokenStream) -> TokenStream {
     let input = parse_macro_input!(input);
@@ -119,12 +89,8 @@
     handle_macro_error(genesis_macro.derive_genesis(input))
 }
 
-<<<<<<< HEAD
-/// Derives the [`sov_modules_api::DispatchCall`] trait for the underlying type.
-=======
 /// Derives the [`DispatchCall`](trait.DispatchCall.html) trait for the underlying
 /// type.
->>>>>>> 3cc6083f
 #[proc_macro_derive(DispatchCall, attributes(serialization))]
 pub fn dispatch_call(input: TokenStream) -> TokenStream {
     let input = parse_macro_input!(input);
@@ -187,19 +153,11 @@
 /// 3. `#[method]` is renamed to with `#[rpc_method]` to avoid import confusion and clarify the purpose of the annotation
 ///
 /// ## Example
-<<<<<<< HEAD
-///
-/// ```rust
-/// use sov_modules_macros::{rpc_gen, ModuleInfo};
-/// use sov_modules_api::Context;
-///
-=======
 /// ```
 /// use sov_modules_api::{Context, ModuleInfo};
 /// use sov_modules_api::macros::rpc_gen;
 /// use jsonrpsee::core::RpcResult;
 ///
->>>>>>> 3cc6083f
 /// #[derive(ModuleInfo)]
 /// struct MyModule<C: Context> {
 ///     #[address]
@@ -210,13 +168,8 @@
 /// #[rpc_gen(client, server, namespace = "myNamespace")]
 /// impl<C: Context> MyModule<C> {
 ///     #[rpc_method(name = "myMethod")]
-<<<<<<< HEAD
-///     fn my_method(&self, param: u32) -> u32 {
-///         1
-=======
 ///     fn my_method(&self, param: u32) -> RpcResult<u32> {
 ///         Ok(1)
->>>>>>> 3cc6083f
 ///     }
 /// }
 /// ```
@@ -231,11 +184,8 @@
 ///
 /// #[derive(ModuleInfo)]
 /// struct MyModule<C: Context> {
-<<<<<<< HEAD
-=======
 ///     #[address]
 ///     addr: C::Address,
->>>>>>> 3cc6083f
 ///     // ...
 /// };
 ///
@@ -247,19 +197,11 @@
 ///
 /// #[jsonrpsee::proc_macros::rpc(client, server, namespace ="myNamespace")]
 /// pub trait MyModuleRpc {
-<<<<<<< HEAD
-///     #[jsonrpsee::method(name = "myMethod")]
-///     fn my_method(&self, param: u32) -> Result<u32, jsonrpsee::Error>;
-///
-///     #[method(name = "health")]
-///     fn health() -> Result<(), jsonrpsee::Error> {
-=======
 ///     #[method(name = "myMethod")]
 ///     fn my_method(&self, param: u32) ->RpcResult<u32>;
 ///
 ///     #[method(name = "health")]
 ///     fn health(&self) -> RpcResult<()> {
->>>>>>> 3cc6083f
 ///         Ok(())
 ///     }
 /// }
