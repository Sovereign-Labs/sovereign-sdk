use crate::{
    tx_verifier::{verify_txs_stateless, TransactionAndRawHash},
    Batch, SenderOutcome, SlashingReason, TxEffect,
};
use borsh::BorshDeserialize;
use sov_modules_api::{
    hooks::{ApplyBlobHooks, SyncHooks, TxHooks},
    Context, DispatchCall, Genesis,
};
use sov_rollup_interface::{
    da::{BlobTransactionTrait, CountedBufReader},
    stf::{BatchReceipt, TransactionReceipt},
    traits::BatchTrait,
    Buf,
};
use sov_state::StateCheckpoint;
use std::marker::PhantomData;
use tracing::{debug, error};

type ApplyBatchResult<T> = Result<T, ApplyBatchError>;

pub struct AppTemplate<C: Context, RT, Vm> {
    pub current_storage: C::Storage,
    pub runtime: RT,
    pub(crate) checkpoint: Option<StateCheckpoint<C::Storage>>,
    phantom_vm: PhantomData<Vm>,
}

pub(crate) enum ApplyBatchError {
    /// Contains batch hash
    Ignored([u8; 32]),
    Slashed {
        /// Contains batch hash
        hash: [u8; 32],
        reason: SlashingReason,
        sequencer_da_address: Vec<u8>,
    },
}

impl From<ApplyBatchError> for BatchReceipt<SenderOutcome, TxEffect> {
    fn from(value: ApplyBatchError) -> Self {
        match value {
            ApplyBatchError::Ignored(hash) => BatchReceipt {
                batch_hash: hash,
                tx_receipts: Vec::new(),
                inner: SenderOutcome::Ignored,
            },
            ApplyBatchError::Slashed {
                hash,
                reason,
                sequencer_da_address,
            } => BatchReceipt {
                batch_hash: hash,
                tx_receipts: Vec::new(),
<<<<<<< HEAD
                inner: SenderOutcome::Slashed(reason),
=======
                inner: SequencerOutcome::Slashed {
                    reason,
                    sequencer_da_address,
                },
>>>>>>> 71dd233b
            },
        }
    }
}

impl<C: Context, RT, Vm> AppTemplate<C, RT, Vm>
where
    RT: DispatchCall<Context = C>
        + Genesis<Context = C>
        + TxHooks<Context = C>
        + ApplyBlobHooks<Context = C, BlobResult = SenderOutcome>,
{
    pub fn new(storage: C::Storage, runtime: RT) -> Self {
        Self {
            runtime,
            current_storage: storage,
            checkpoint: None,
            phantom_vm: PhantomData,
        }
    }

    pub fn apply_tx_blob(
        &mut self,
        blob: &mut impl BlobTransactionTrait,
    ) -> ApplyBatchResult<BatchReceipt<SenderOutcome, TxEffect>> {
        debug!(
            "Applying batch from sequencer: 0x{}",
            hex::encode(blob.sender())
        );

        // Initialize batch workspace
        let mut batch_workspace = self
            .checkpoint
            .take()
            .expect("Working_set was initialized in begin_slot")
            .to_revertable();

        // ApplyBlobHook: begin
        if let Err(e) = self.runtime.begin_blob_hook(blob, &mut batch_workspace) {
            error!(
                "Error: The batch was rejected by the 'begin_blob_hook' hook. Skipping batch without slashing the sequencer: {}",
                e
            );
            // TODO: will be covered in https://github.com/Sovereign-Labs/sovereign-sdk/issues/421
            self.checkpoint = Some(batch_workspace.revert());
            return Err(ApplyBatchError::Ignored(blob.hash()));
        }
        batch_workspace = batch_workspace.checkpoint().to_revertable();

        // TODO: don't ignore these events: https://github.com/Sovereign-Labs/sovereign/issues/350
        let _ = batch_workspace.take_events();

        let (txs, messages) = match self.pre_process_batch(blob.data_mut()) {
            Ok((txs, messages)) => (txs, messages),
            Err(reason) => {
                // Explicitly revert on slashing, even though nothing has changed in pre_process.
                let mut batch_workspace = batch_workspace.revert().to_revertable();
<<<<<<< HEAD
                let sequencer_outcome = SenderOutcome::Slashed(slashing_reason);
=======
                let sequencer_da_address = blob.sender().as_ref().to_vec();
                let sequencer_outcome = SequencerOutcome::Slashed {
                    reason,
                    sequencer_da_address: sequencer_da_address.clone(),
                };
>>>>>>> 71dd233b
                match self
                    .runtime
                    .end_blob_hook(sequencer_outcome, &mut batch_workspace)
                {
                    Ok(()) => {
                        // TODO: will be covered in https://github.com/Sovereign-Labs/sovereign-sdk/issues/421
                        self.checkpoint = Some(batch_workspace.checkpoint());
                    }
                    Err(e) => {
                        error!("End blob hook failed: {}", e);
                        self.checkpoint = Some(batch_workspace.revert());
                    }
                };

                return Err(ApplyBatchError::Slashed {
                    hash: blob.hash(),
                    reason,
                    sequencer_da_address,
                });
            }
        };

        // Sanity check after pre processing
        assert_eq!(
            txs.len(),
            messages.len(),
            "Error in preprocessing batch, there should be same number of txs and messages"
        );

        // Dispatching transactions
        let mut tx_receipts = Vec::with_capacity(txs.len());
        for (TransactionAndRawHash { tx, raw_tx_hash }, msg) in
            txs.into_iter().zip(messages.into_iter())
        {
            // Pre dispatch hook
            let sender_address = match self.runtime.pre_dispatch_tx_hook(&tx, &mut batch_workspace)
            {
                Ok(verified_tx) => verified_tx,
                Err(e) => {
                    // Don't revert any state changes made by the pre_dispatch_hook even if the Tx is rejected.
                    // For example nonce for the relevant account is incremented.
                    error!("Stateful verification error - the sequencer included an invalid transaction: {}", e);
                    let receipt = TransactionReceipt {
                        tx_hash: raw_tx_hash,
                        body_to_save: None,
                        events: batch_workspace.take_events(),
                        receipt: TxEffect::Reverted,
                    };

                    tx_receipts.push(receipt);
                    continue;
                }
            };
            // Commit changes after pre_dispatch_tx_hook
            batch_workspace = batch_workspace.checkpoint().to_revertable();

            let ctx = C::new(sender_address.clone());
            let tx_result = self.runtime.dispatch_call(msg, &mut batch_workspace, &ctx);

            let events = batch_workspace.take_events();
            let tx_effect = match tx_result {
                Ok(_) => TxEffect::Successful,
                Err(e) => {
                    debug!(
                        "Tx 0x{} was reverted error: {}",
                        hex::encode(raw_tx_hash),
                        e
                    );
                    // The transaction causing invalid state transition is reverted
                    // but we don't slash and we continue processing remaining transactions.
                    batch_workspace = batch_workspace.revert().to_revertable();
                    TxEffect::Reverted
                }
            };
            debug!("Tx {} effect: {:?}", hex::encode(raw_tx_hash), tx_effect);

            let receipt = TransactionReceipt {
                tx_hash: raw_tx_hash,
                body_to_save: None,
                events,
                receipt: tx_effect,
            };

            tx_receipts.push(receipt);
            // We commit after events have been extracted into receipt.
            batch_workspace = batch_workspace.checkpoint().to_revertable();

            // TODO: `panic` will be covered in https://github.com/Sovereign-Labs/sovereign-sdk/issues/421
            self.runtime
                .post_dispatch_tx_hook(&tx, &mut batch_workspace)
                .expect("Impossible happened: error in post_dispatch_tx_hook");
        }

        // TODO: calculate the amount based of gas and fees
        let sequencer_outcome = SenderOutcome::Rewarded(0);

        if let Err(e) = self
            .runtime
            .end_blob_hook(sequencer_outcome.clone(), &mut batch_workspace)
        {
            // TODO: will be covered in https://github.com/Sovereign-Labs/sovereign-sdk/issues/421
            error!("Failed on `end_blob_hook`: {}", e);
        };

        self.checkpoint = Some(batch_workspace.checkpoint());
        Ok(BatchReceipt {
            batch_hash: blob.hash(),
            tx_receipts,
            inner: sequencer_outcome,
        })
    }

    // Do all stateless checks and data formatting, that can be results in sequencer slashing
    fn pre_process_batch(
        &self,
        blob_data: &mut CountedBufReader<impl Buf>,
    ) -> Result<
        (
            Vec<TransactionAndRawHash<C>>,
            Vec<<RT as DispatchCall>::Decodable>,
        ),
        SlashingReason,
    > {
        let batch = self.deserialize_batch(blob_data)?;
        debug!("Deserialized batch with {} txs", batch.txs.len());

        // Run the stateless verification, since it is stateless we don't commit.
        let txs = self.verify_txs_stateless(batch)?;

        let messages = self.decode_txs(&txs)?;

        Ok((txs, messages))
    }

    // Attempt to deserialize batch, error results in sequencer slashing.
    fn deserialize_batch(
        &self,
        blob_data: &mut CountedBufReader<impl Buf>,
    ) -> Result<Batch, SlashingReason> {
        match Batch::deserialize_reader(blob_data) {
            Ok(batch) => Ok(batch),
            Err(e) => {
                error!(
                    "Unable to deserialize batch provided by the sequencer {}",
                    e
                );
                Err(SlashingReason::InvalidBatchEncoding)
            }
        }
    }

    // Stateless verification of transaction, such as signature check
    // Single malformed transaction results in sequencer slashing.
    fn verify_txs_stateless(
        &self,
        batch: Batch,
    ) -> Result<Vec<TransactionAndRawHash<C>>, SlashingReason> {
        match verify_txs_stateless(batch.take_transactions()) {
            Ok(txs) => Ok(txs),
            Err(e) => {
                error!("Stateless verification error - the sequencer included a transaction which was known to be invalid. {}\n", e);
                Err(SlashingReason::StatelessVerificationFailed)
            }
        }
    }

    // Checks that runtime message can be decoded from transaction.
    // If a single message cannot be decoded, sequencer is slashed
    fn decode_txs(
        &self,
        txs: &[TransactionAndRawHash<C>],
    ) -> Result<Vec<<RT as DispatchCall>::Decodable>, SlashingReason> {
        let mut decoded_messages = Vec::with_capacity(txs.len());
        for TransactionAndRawHash { tx, raw_tx_hash } in txs {
            match RT::decode_call(tx.runtime_msg()) {
                Ok(msg) => decoded_messages.push(msg),
                Err(e) => {
                    error!("Tx 0x{} decoding error: {}", hex::encode(raw_tx_hash), e);
                    return Err(SlashingReason::InvalidTransactionEncoding);
                }
            }
        }
        Ok(decoded_messages)
    }
}<|MERGE_RESOLUTION|>--- conflicted
+++ resolved
@@ -52,14 +52,10 @@
             } => BatchReceipt {
                 batch_hash: hash,
                 tx_receipts: Vec::new(),
-<<<<<<< HEAD
-                inner: SenderOutcome::Slashed(reason),
-=======
                 inner: SequencerOutcome::Slashed {
                     reason,
                     sequencer_da_address,
                 },
->>>>>>> 71dd233b
             },
         }
     }
@@ -117,15 +113,11 @@
             Err(reason) => {
                 // Explicitly revert on slashing, even though nothing has changed in pre_process.
                 let mut batch_workspace = batch_workspace.revert().to_revertable();
-<<<<<<< HEAD
-                let sequencer_outcome = SenderOutcome::Slashed(slashing_reason);
-=======
                 let sequencer_da_address = blob.sender().as_ref().to_vec();
                 let sequencer_outcome = SequencerOutcome::Slashed {
                     reason,
                     sequencer_da_address: sequencer_da_address.clone(),
                 };
->>>>>>> 71dd233b
                 match self
                     .runtime
                     .end_blob_hook(sequencer_outcome, &mut batch_workspace)
