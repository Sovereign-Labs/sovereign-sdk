--- conflicted
+++ resolved
@@ -1,30 +1,19 @@
 use std::marker::PhantomData;
 
 use borsh::BorshDeserialize;
-<<<<<<< HEAD
-use sov_modules_api::{
-    hooks::{ApplyBlobHooks, TxHooks},
-    Context, DispatchCall, Genesis,
-};
-use sov_rollup_interface::{da::CountedBufReader, stf::BatchReceipt, traits::BatchTrait, Buf};
-=======
 use sov_modules_api::hooks::{ApplyBlobHooks, TxHooks};
 use sov_modules_api::{Context, DispatchCall, Genesis};
 use sov_rollup_interface::da::{BlobTransactionTrait, CountedBufReader};
 use sov_rollup_interface::stf::{BatchReceipt, TransactionReceipt};
 use sov_rollup_interface::Buf;
->>>>>>> d150995b
 use sov_state::StateCheckpoint;
 use tracing::{debug, error};
 
-<<<<<<< HEAD
-=======
 use crate::tx_verifier::{verify_txs_stateless, TransactionAndRawHash};
 use crate::{Batch, SequencerOutcome, SlashingReason, TxEffect};
 
 type ApplyBatchResult<T> = Result<T, ApplyBatchError>;
 
->>>>>>> d150995b
 pub struct AppTemplate<C: Context, RT, Vm> {
     pub current_storage: C::Storage,
     pub runtime: RT,
@@ -84,8 +73,6 @@
         }
     }
 
-<<<<<<< HEAD
-=======
     pub(crate) fn apply_blob(
         &mut self,
         blob: &mut impl BlobTransactionTrait,
@@ -239,7 +226,6 @@
         })
     }
 
->>>>>>> d150995b
     // Do all stateless checks and data formatting, that can be results in sequencer slashing
     pub(crate) fn pre_process_batch(
         &self,
