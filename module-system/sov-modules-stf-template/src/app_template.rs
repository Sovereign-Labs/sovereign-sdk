use std::marker::PhantomData;

use borsh::BorshDeserialize;
use sov_modules_api::hooks::{ApplyBlobHooks, TxHooks};
use sov_modules_api::{Context, DispatchCall, Genesis};
<<<<<<< HEAD
use sov_rollup_interface::da::{BlobReaderTrait, CountedBufReader};
use sov_rollup_interface::stf::{BatchReceipt, TransactionReceipt};
=======
use sov_rollup_interface::da::CountedBufReader;
use sov_rollup_interface::stf::BatchReceipt;
use sov_rollup_interface::zk::ValidityCondition;
>>>>>>> 67c9686e
use sov_rollup_interface::Buf;
use sov_state::StateCheckpoint;
use tracing::{debug, error};

use crate::tx_verifier::{verify_txs_stateless, TransactionAndRawHash};
use crate::{Batch, SequencerOutcome, SlashingReason, TxEffect};

<<<<<<< HEAD
type ApplyBatchResult<T> = Result<T, ApplyBatchError>;

/// An implementation of the
/// [`StateTransitionFunction`](sov_rollup_interface::stf::StateTransitionFunction)
/// that is specifically designed to work with the module-system.
pub struct AppTemplate<C: Context, RT, Vm, B> {
    /// State storage used by the rollup.
=======
pub struct AppTemplate<C: Context, RT, Vm, Cond> {
>>>>>>> 67c9686e
    pub current_storage: C::Storage,
    /// The runtime includes all the modules that the rollup supports.
    pub runtime: RT,
    pub(crate) checkpoint: Option<StateCheckpoint<C::Storage>>,
    phantom_vm: PhantomData<Vm>,
<<<<<<< HEAD
    phantom_blob: PhantomData<B>,
}

pub(crate) enum ApplyBatchError {
    // Contains batch hash
=======
    phantom_cond: PhantomData<Cond>,
}

#[derive(Debug)]
pub enum ApplyBatchError {
    /// Contains batch hash
>>>>>>> 67c9686e
    Ignored([u8; 32]),
    Slashed {
        // Contains batch hash
        hash: [u8; 32],
        reason: SlashingReason,
        sequencer_da_address: Vec<u8>,
    },
}

impl From<ApplyBatchError> for BatchReceipt<SequencerOutcome, TxEffect> {
    fn from(value: ApplyBatchError) -> Self {
        match value {
            ApplyBatchError::Ignored(hash) => BatchReceipt {
                batch_hash: hash,
                tx_receipts: Vec::new(),
                inner: SequencerOutcome::Ignored,
            },
            ApplyBatchError::Slashed {
                hash,
                reason,
                sequencer_da_address,
            } => BatchReceipt {
                batch_hash: hash,
                tx_receipts: Vec::new(),
                inner: SequencerOutcome::Slashed {
                    reason,
                    sequencer_da_address,
                },
            },
        }
    }
}

<<<<<<< HEAD
impl<C: Context, RT, Vm, B: BlobReaderTrait> AppTemplate<C, RT, Vm, B>
=======
impl<C: Context, RT, Vm, Cond: ValidityCondition> AppTemplate<C, RT, Vm, Cond>
>>>>>>> 67c9686e
where
    RT: DispatchCall<Context = C>
        + Genesis<Context = C>
        + TxHooks<Context = C>
        + ApplyBlobHooks<Context = C, BlobResult = SequencerOutcome>,
{
    /// [`AppTemplate`] constructor.
    pub fn new(storage: C::Storage, runtime: RT) -> Self {
        Self {
            runtime,
            current_storage: storage,
            checkpoint: None,
<<<<<<< HEAD
            phantom_vm: PhantomData,
            phantom_blob: PhantomData,
        }
    }

    pub(crate) fn apply_blob(
        &mut self,
        blob: &mut B,
    ) -> ApplyBatchResult<BatchReceipt<SequencerOutcome, TxEffect>> {
        debug!(
            "Applying batch from sequencer: 0x{}",
            hex::encode(blob.sender())
        );

        // Initialize batch workspace
        let mut batch_workspace = self
            .checkpoint
            .take()
            .expect("Working_set was initialized in begin_slot")
            .to_revertable();

        // ApplyBlobHook: begin
        if let Err(e) = self.runtime.begin_blob_hook(blob, &mut batch_workspace) {
            error!(
                "Error: The batch was rejected by the 'begin_blob_hook' hook. Skipping batch without slashing the sequencer: {}",
                e
            );
            // TODO: will be covered in https://github.com/Sovereign-Labs/sovereign-sdk/issues/421
            self.checkpoint = Some(batch_workspace.revert());
            return Err(ApplyBatchError::Ignored(blob.hash()));
=======
            phantom_vm: PhantomData::<Vm>::default(),
            phantom_cond: PhantomData::<Cond>::default(),
>>>>>>> 67c9686e
        }
    }

    // Do all stateless checks and data formatting, that can be results in sequencer slashing
    pub(crate) fn pre_process_batch(
        &self,
        blob_data: &mut CountedBufReader<impl Buf>,
    ) -> Result<
        (
            Vec<TransactionAndRawHash<C>>,
            Vec<<RT as DispatchCall>::Decodable>,
        ),
        SlashingReason,
    > {
        let batch = self.deserialize_batch(blob_data)?;
        debug!("Deserialized batch with {} txs", batch.txs.len());

        // Run the stateless verification, since it is stateless we don't commit.
        let txs = self.verify_txs_stateless(batch)?;

        let messages = self.decode_txs(&txs)?;

        Ok((txs, messages))
    }

    // Attempt to deserialize batch, error results in sequencer slashing.
    fn deserialize_batch(
        &self,
        blob_data: &mut CountedBufReader<impl Buf>,
    ) -> Result<Batch, SlashingReason> {
        match Batch::deserialize_reader(blob_data) {
            Ok(batch) => Ok(batch),
            Err(e) => {
                error!(
                    "Unable to deserialize batch provided by the sequencer {}",
                    e
                );
                Err(SlashingReason::InvalidBatchEncoding)
            }
        }
    }

    // Stateless verification of transaction, such as signature check
    // Single malformed transaction results in sequencer slashing.
    fn verify_txs_stateless(
        &self,
        batch: Batch,
    ) -> Result<Vec<TransactionAndRawHash<C>>, SlashingReason> {
        match verify_txs_stateless(batch.txs) {
            Ok(txs) => Ok(txs),
            Err(e) => {
                error!("Stateless verification error - the sequencer included a transaction which was known to be invalid. {}\n", e);
                Err(SlashingReason::StatelessVerificationFailed)
            }
        }
    }

    // Checks that runtime message can be decoded from transaction.
    // If a single message cannot be decoded, sequencer is slashed
    fn decode_txs(
        &self,
        txs: &[TransactionAndRawHash<C>],
    ) -> Result<Vec<<RT as DispatchCall>::Decodable>, SlashingReason> {
        let mut decoded_messages = Vec::with_capacity(txs.len());
        for TransactionAndRawHash { tx, raw_tx_hash } in txs {
            match RT::decode_call(tx.runtime_msg()) {
                Ok(msg) => decoded_messages.push(msg),
                Err(e) => {
                    error!("Tx 0x{} decoding error: {}", hex::encode(raw_tx_hash), e);
                    return Err(SlashingReason::InvalidTransactionEncoding);
                }
            }
        }
        Ok(decoded_messages)
    }
}<|MERGE_RESOLUTION|>--- conflicted
+++ resolved
@@ -3,14 +3,9 @@
 use borsh::BorshDeserialize;
 use sov_modules_api::hooks::{ApplyBlobHooks, TxHooks};
 use sov_modules_api::{Context, DispatchCall, Genesis};
-<<<<<<< HEAD
 use sov_rollup_interface::da::{BlobReaderTrait, CountedBufReader};
 use sov_rollup_interface::stf::{BatchReceipt, TransactionReceipt};
-=======
-use sov_rollup_interface::da::CountedBufReader;
-use sov_rollup_interface::stf::BatchReceipt;
 use sov_rollup_interface::zk::ValidityCondition;
->>>>>>> 67c9686e
 use sov_rollup_interface::Buf;
 use sov_state::StateCheckpoint;
 use tracing::{debug, error};
@@ -18,36 +13,24 @@
 use crate::tx_verifier::{verify_txs_stateless, TransactionAndRawHash};
 use crate::{Batch, SequencerOutcome, SlashingReason, TxEffect};
 
-<<<<<<< HEAD
 type ApplyBatchResult<T> = Result<T, ApplyBatchError>;
 
 /// An implementation of the
 /// [`StateTransitionFunction`](sov_rollup_interface::stf::StateTransitionFunction)
 /// that is specifically designed to work with the module-system.
-pub struct AppTemplate<C: Context, RT, Vm, B> {
+pub struct AppTemplate<C: Context, RT, Vm, Cond, B> {
     /// State storage used by the rollup.
-=======
-pub struct AppTemplate<C: Context, RT, Vm, Cond> {
->>>>>>> 67c9686e
     pub current_storage: C::Storage,
     /// The runtime includes all the modules that the rollup supports.
     pub runtime: RT,
     pub(crate) checkpoint: Option<StateCheckpoint<C::Storage>>,
     phantom_vm: PhantomData<Vm>,
-<<<<<<< HEAD
+    phantom_cond: PhantomData<Cond>,
     phantom_blob: PhantomData<B>,
 }
 
 pub(crate) enum ApplyBatchError {
     // Contains batch hash
-=======
-    phantom_cond: PhantomData<Cond>,
-}
-
-#[derive(Debug)]
-pub enum ApplyBatchError {
-    /// Contains batch hash
->>>>>>> 67c9686e
     Ignored([u8; 32]),
     Slashed {
         // Contains batch hash
@@ -81,11 +64,8 @@
     }
 }
 
-<<<<<<< HEAD
-impl<C: Context, RT, Vm, B: BlobReaderTrait> AppTemplate<C, RT, Vm, B>
-=======
-impl<C: Context, RT, Vm, Cond: ValidityCondition> AppTemplate<C, RT, Vm, Cond>
->>>>>>> 67c9686e
+impl<C: Context, RT, Vm, Cond: ValidityCondition, B: BlobReaderTrait>
+    AppTemplate<C, RT, Vm, Cond, B>
 where
     RT: DispatchCall<Context = C>
         + Genesis<Context = C>
@@ -98,8 +78,8 @@
             runtime,
             current_storage: storage,
             checkpoint: None,
-<<<<<<< HEAD
             phantom_vm: PhantomData,
+            phantom_cond: PhantomData,
             phantom_blob: PhantomData,
         }
     }
@@ -129,11 +109,132 @@
             // TODO: will be covered in https://github.com/Sovereign-Labs/sovereign-sdk/issues/421
             self.checkpoint = Some(batch_workspace.revert());
             return Err(ApplyBatchError::Ignored(blob.hash()));
-=======
-            phantom_vm: PhantomData::<Vm>::default(),
-            phantom_cond: PhantomData::<Cond>::default(),
->>>>>>> 67c9686e
-        }
+        }
+        batch_workspace = batch_workspace.checkpoint().to_revertable();
+
+        // TODO: don't ignore these events: https://github.com/Sovereign-Labs/sovereign/issues/350
+        let _ = batch_workspace.take_events();
+
+        let (txs, messages) = match self.pre_process_batch(blob.data_mut()) {
+            Ok((txs, messages)) => (txs, messages),
+            Err(reason) => {
+                // Explicitly revert on slashing, even though nothing has changed in pre_process.
+                let mut batch_workspace = batch_workspace.revert().to_revertable();
+                let sequencer_da_address = blob.sender().as_ref().to_vec();
+                let sequencer_outcome = SequencerOutcome::Slashed {
+                    reason,
+                    sequencer_da_address: sequencer_da_address.clone(),
+                };
+                match self
+                    .runtime
+                    .end_blob_hook(sequencer_outcome, &mut batch_workspace)
+                {
+                    Ok(()) => {
+                        // TODO: will be covered in https://github.com/Sovereign-Labs/sovereign-sdk/issues/421
+                        self.checkpoint = Some(batch_workspace.checkpoint());
+                    }
+                    Err(e) => {
+                        error!("End blob hook failed: {}", e);
+                        self.checkpoint = Some(batch_workspace.revert());
+                    }
+                };
+
+                return Err(ApplyBatchError::Slashed {
+                    hash: blob.hash(),
+                    reason,
+                    sequencer_da_address,
+                });
+            }
+        };
+
+        // Sanity check after pre processing
+        assert_eq!(
+            txs.len(),
+            messages.len(),
+            "Error in preprocessing batch, there should be same number of txs and messages"
+        );
+
+        // Dispatching transactions
+        let mut tx_receipts = Vec::with_capacity(txs.len());
+        for (TransactionAndRawHash { tx, raw_tx_hash }, msg) in
+            txs.into_iter().zip(messages.into_iter())
+        {
+            // Pre dispatch hook
+            let sender_address = match self.runtime.pre_dispatch_tx_hook(&tx, &mut batch_workspace)
+            {
+                Ok(verified_tx) => verified_tx,
+                Err(e) => {
+                    // Don't revert any state changes made by the pre_dispatch_hook even if the Tx is rejected.
+                    // For example nonce for the relevant account is incremented.
+                    error!("Stateful verification error - the sequencer included an invalid transaction: {}", e);
+                    let receipt = TransactionReceipt {
+                        tx_hash: raw_tx_hash,
+                        body_to_save: None,
+                        events: batch_workspace.take_events(),
+                        receipt: TxEffect::Reverted,
+                    };
+
+                    tx_receipts.push(receipt);
+                    continue;
+                }
+            };
+            // Commit changes after pre_dispatch_tx_hook
+            batch_workspace = batch_workspace.checkpoint().to_revertable();
+
+            let ctx = C::new(sender_address.clone());
+            let tx_result = self.runtime.dispatch_call(msg, &mut batch_workspace, &ctx);
+
+            let events = batch_workspace.take_events();
+            let tx_effect = match tx_result {
+                Ok(_) => TxEffect::Successful,
+                Err(e) => {
+                    error!(
+                        "Tx 0x{} was reverted error: {}",
+                        hex::encode(raw_tx_hash),
+                        e
+                    );
+                    // The transaction causing invalid state transition is reverted
+                    // but we don't slash and we continue processing remaining transactions.
+                    batch_workspace = batch_workspace.revert().to_revertable();
+                    TxEffect::Reverted
+                }
+            };
+            debug!("Tx {} effect: {:?}", hex::encode(raw_tx_hash), tx_effect);
+
+            let receipt = TransactionReceipt {
+                tx_hash: raw_tx_hash,
+                body_to_save: None,
+                events,
+                receipt: tx_effect,
+            };
+
+            tx_receipts.push(receipt);
+            // We commit after events have been extracted into receipt.
+            batch_workspace = batch_workspace.checkpoint().to_revertable();
+
+            // TODO: `panic` will be covered in https://github.com/Sovereign-Labs/sovereign-sdk/issues/421
+            self.runtime
+                .post_dispatch_tx_hook(&tx, &mut batch_workspace)
+                .expect("Impossible happened: error in post_dispatch_tx_hook");
+        }
+
+        // TODO: calculate the amount based of gas and fees
+        let sequencer_outcome = SequencerOutcome::Rewarded(0);
+
+        if let Err(e) = self
+            .runtime
+            .end_blob_hook(sequencer_outcome.clone(), &mut batch_workspace)
+        {
+            // TODO: will be covered in https://github.com/Sovereign-Labs/sovereign-sdk/issues/421
+            error!("Failed on `end_blob_hook`: {}", e);
+        };
+
+        self.checkpoint = Some(batch_workspace.checkpoint());
+        Ok(BatchReceipt {
+            batch_hash: blob.hash(),
+            tx_receipts,
+            inner: sequencer_outcome,
+        })
     }
 
     // Do all stateless checks and data formatting, that can be results in sequencer slashing
