--- conflicted
+++ resolved
@@ -14,16 +14,11 @@
 
 type ApplyBatchResult<T> = Result<T, ApplyBatchError>;
 
-<<<<<<< HEAD
-
-pub struct AppTemplate<C: Context, RT, Vm> {
-=======
 /// An implementation of the
 /// [`StateTransitionFunction`](sov_rollup_interface::stf::StateTransitionFunction)
 /// that is specifically designed to work with the module-system.
 pub struct AppTemplate<C: Context, RT, Vm, B> {
     /// State storage used by the rollup.
->>>>>>> fd58400f
     pub current_storage: C::Storage,
     /// The runtime includes all the modules that the rollup supports.
     pub runtime: RT,
@@ -85,14 +80,10 @@
         }
     }
 
-<<<<<<< HEAD
-    pub(crate) fn apply_blob(&mut self, blob: &mut impl BlobTransactionTrait) -> ApplyBatchResult<BatchReceipt<SequencerOutcome, TxEffect>> {
-=======
     pub(crate) fn apply_blob(
         &mut self,
         blob: &mut B,
     ) -> ApplyBatchResult<BatchReceipt<SequencerOutcome, TxEffect>> {
->>>>>>> fd58400f
         debug!(
             "Applying batch from sequencer: 0x{}",
             hex::encode(blob.sender())
