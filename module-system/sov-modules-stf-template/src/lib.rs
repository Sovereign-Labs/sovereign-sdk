#![deny(missing_docs)]
#![doc = include_str!("../README.md")]
mod app_template;
mod batch;
mod tx_verifier;

pub use app_template::AppTemplate;
pub use batch::Batch;
use sov_modules_api::hooks::{ApplyBlobHooks, SlotHooks, TxHooks};
use sov_modules_api::{Context, DispatchCall, Genesis, Spec};
use sov_rollup_interface::da::BlobReaderTrait;
use sov_rollup_interface::services::da::SlotData;
use sov_rollup_interface::stf::{SlotResult, StateTransitionFunction};
use sov_rollup_interface::zk::{ValidityCondition, Zkvm};
use sov_state::{StateCheckpoint, Storage, WorkingSet};
use tracing::info;
pub use tx_verifier::RawTx;
#[cfg(all(target_os = "zkvm", feature = "bench"))]
use zk_cycle_macros::cycle_tracker;

/// This trait has to be implemented by a runtime in order to be used in `AppTemplate`.
pub trait Runtime<C: Context, Cond: ValidityCondition>:
    DispatchCall<Context = C>
    + Genesis<Context = C>
    + TxHooks<Context = C>
    + SlotHooks<Cond, Context = C>
    + ApplyBlobHooks<Context = C, BlobResult = SequencerOutcome>
{
}

/// The receipts of all the transactions in a batch.
#[derive(Debug, Copy, Clone, PartialEq, Eq, serde::Serialize, serde::Deserialize)]
pub enum TxEffect {
    /// Batch was reverted.
    Reverted,
    /// Batch was processed successfully.
    Successful,
}

#[derive(Debug, Clone, PartialEq, Eq, serde::Serialize, serde::Deserialize)]
// TODO: Should be generic for Address for pretty printing https://github.com/Sovereign-Labs/sovereign-sdk/issues/465
/// Represents the different outcomes that can occur for a sequencer after batch processing.
pub enum SequencerOutcome {
    /// Sequencer receives reward amount in defined token and can withdraw its deposit
    Rewarded(u64),
    /// Sequencer loses its deposit and receives no reward
    Slashed {
        /// Reason why sequencer was slashed.
        reason: SlashingReason,
        // Keep this comment for so it doesn't need to investigate serde issue again.
        // https://github.com/Sovereign-Labs/sovereign-sdk/issues/465
        // #[serde(bound(deserialize = ""))]
        /// Sequencer address on DA.
        sequencer_da_address: Vec<u8>,
    },
    /// Batch was ignored, sequencer deposit left untouched.
    Ignored,
}

/// Reason why sequencer was slashed.
#[derive(Debug, Copy, Clone, PartialEq, Eq, serde::Serialize, serde::Deserialize)]
pub enum SlashingReason {
    /// This status indicates problem with batch deserialization.
    InvalidBatchEncoding,
    /// Stateless verification failed, for example deserialized transactions have invalid signatures.
    StatelessVerificationFailed,
    /// This status indicates problem with transaction deserialization.
    InvalidTransactionEncoding,
}

<<<<<<< HEAD
impl<C: Context, RT, Vm: Zkvm, B: BlobReaderTrait> AppTemplate<C, RT, Vm, B> {
    #[cfg_attr(all(target_os = "zkvm", feature = "bench"), cycle_tracker)]
    fn begin_slot(&mut self, witness: <<C as Spec>::Storage as Storage>::Witness) {
        self.checkpoint = Some(StateCheckpoint::with_witness(
            self.current_storage.clone(),
            witness,
        ));
=======
impl<C: Context, RT, Vm: Zkvm, Cond: ValidityCondition, B: BlobReaderTrait>
    AppTemplate<C, Cond, Vm, RT, B>
where
    RT: Runtime<C, Cond>,
{
    fn begin_slot(
        &mut self,
        slot_data: &impl SlotData<Cond = Cond>,
        witness: <Self as StateTransitionFunction<Vm, B>>::Witness,
    ) {
        let state_checkpoint = StateCheckpoint::with_witness(self.current_storage.clone(), witness);

        let mut working_set = state_checkpoint.to_revertable();

        self.runtime.begin_slot_hook(slot_data, &mut working_set);

        self.checkpoint = Some(working_set.checkpoint());
>>>>>>> 3cc6083f
    }

    #[cfg_attr(all(target_os = "zkvm", feature = "bench"), cycle_tracker)]
    fn end_slot(&mut self) -> (jmt::RootHash, <<C as Spec>::Storage as Storage>::Witness) {
        let (cache_log, witness) = self.checkpoint.take().unwrap().freeze();
        let root_hash = self
            .current_storage
            .validate_and_commit(cache_log, &witness)
            .expect("jellyfish merkle tree update must succeed");

        let mut working_set = WorkingSet::new(self.current_storage.clone());

        self.runtime.end_slot_hook(&mut working_set);

        (jmt::RootHash(root_hash), witness)
    }
}

impl<C: Context, RT, Vm: Zkvm, Cond: ValidityCondition, B: BlobReaderTrait>
    StateTransitionFunction<Vm, B> for AppTemplate<C, Cond, Vm, RT, B>
where
    RT: Runtime<C, Cond>,
{
    type StateRoot = jmt::RootHash;

    type InitialState = <RT as Genesis>::Config;

    type TxReceiptContents = TxEffect;

    type BatchReceiptContents = SequencerOutcome;

    type Witness = <<C as Spec>::Storage as Storage>::Witness;

    type Condition = Cond;

    fn init_chain(&mut self, params: Self::InitialState) -> jmt::RootHash {
        let mut working_set = StateCheckpoint::new(self.current_storage.clone()).to_revertable();

        self.runtime
            .genesis(&params, &mut working_set)
            .expect("module initialization must succeed");

        let (log, witness) = working_set.checkpoint().freeze();
        let genesis_hash = self
            .current_storage
            .validate_and_commit(log, &witness)
            .expect("Storage update must succeed");

        jmt::RootHash(genesis_hash)
    }

    fn apply_slot<'a, I, Data>(
        &mut self,
        witness: Self::Witness,
        slot_data: &Data,
        blobs: I,
    ) -> SlotResult<
        Self::StateRoot,
        Self::BatchReceiptContents,
        Self::TxReceiptContents,
        Self::Witness,
    >
    where
        I: IntoIterator<Item = &'a mut B>,
        Data: SlotData<Cond = Self::Condition>,
    {
<<<<<<< HEAD
        self.begin_slot(witness);
=======
        self.begin_slot(slot_data, witness);

>>>>>>> 3cc6083f
        let mut batch_receipts = vec![];

        for (blob_idx, blob) in blobs.into_iter().enumerate() {
            let batch_receipt = self.apply_blob(blob).unwrap_or_else(Into::into);

            info!(
                "blob #{} with blob_hash 0x{} has been applied with #{} transactions, sequencer outcome {:?}",
                blob_idx,
                hex::encode(batch_receipt.batch_hash),
                batch_receipt.tx_receipts.len(),
                batch_receipt.inner
            );
            for (i, tx_receipt) in batch_receipt.tx_receipts.iter().enumerate() {
                info!(
                    "tx #{} hash: 0x{} result {:?}",
                    i,
                    hex::encode(tx_receipt.tx_hash),
                    tx_receipt.receipt
                );
            }
            batch_receipts.push(batch_receipt.clone());
        }

        let (state_root, witness) = self.end_slot();
        SlotResult {
            state_root,
            batch_receipts,
            witness,
        }
    }

    fn get_current_state_root(&self) -> anyhow::Result<Self::StateRoot> {
        self.current_storage
            .get_state_root(&Default::default())
            .map(jmt::RootHash)
    }
}<|MERGE_RESOLUTION|>--- conflicted
+++ resolved
@@ -68,20 +68,12 @@
     InvalidTransactionEncoding,
 }
 
-<<<<<<< HEAD
-impl<C: Context, RT, Vm: Zkvm, B: BlobReaderTrait> AppTemplate<C, RT, Vm, B> {
-    #[cfg_attr(all(target_os = "zkvm", feature = "bench"), cycle_tracker)]
-    fn begin_slot(&mut self, witness: <<C as Spec>::Storage as Storage>::Witness) {
-        self.checkpoint = Some(StateCheckpoint::with_witness(
-            self.current_storage.clone(),
-            witness,
-        ));
-=======
 impl<C: Context, RT, Vm: Zkvm, Cond: ValidityCondition, B: BlobReaderTrait>
     AppTemplate<C, Cond, Vm, RT, B>
 where
     RT: Runtime<C, Cond>,
 {
+    #[cfg_attr(all(target_os = "zkvm", feature = "bench"), cycle_tracker)]
     fn begin_slot(
         &mut self,
         slot_data: &impl SlotData<Cond = Cond>,
@@ -94,7 +86,6 @@
         self.runtime.begin_slot_hook(slot_data, &mut working_set);
 
         self.checkpoint = Some(working_set.checkpoint());
->>>>>>> 3cc6083f
     }
 
     #[cfg_attr(all(target_os = "zkvm", feature = "bench"), cycle_tracker)]
@@ -161,12 +152,9 @@
         I: IntoIterator<Item = &'a mut B>,
         Data: SlotData<Cond = Self::Condition>,
     {
-<<<<<<< HEAD
-        self.begin_slot(witness);
-=======
+
         self.begin_slot(slot_data, witness);
 
->>>>>>> 3cc6083f
         let mut batch_receipts = vec![];
 
         for (blob_idx, blob) in blobs.into_iter().enumerate() {
