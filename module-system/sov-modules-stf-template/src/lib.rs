#![deny(missing_docs)]
#![doc = include_str!("../README.md")]
mod app_template;
mod batch;
mod tx_verifier;

pub use app_template::AppTemplate;
pub use batch::Batch;
use sov_modules_api::hooks::{ApplyBlobHooks, SlotHooks, TxHooks};
use sov_modules_api::{Context, DispatchCall, Genesis, Spec};
use sov_rollup_interface::da::BlobReaderTrait;
use sov_rollup_interface::services::da::SlotData;
use sov_rollup_interface::stf::{SlotResult, StateTransitionFunction};
use sov_rollup_interface::zk::{ValidityCondition, Zkvm};
use sov_state::{StateCheckpoint, Storage};
use tracing::log::info;
pub use tx_verifier::RawTx;

<<<<<<< HEAD
/// The result of the tx application.
=======
/// This trait has to be implemented by a runtime in order to be used in `AppTemplate`.
pub trait Runtime<C: Context>:
    DispatchCall<Context = C>
    + Genesis<Context = C>
    + TxHooks<Context = C>
    + ApplyBlobHooks<Context = C, BlobResult = SequencerOutcome>
{
}

/// The receipts of all the transactions in a batch.
>>>>>>> 63ba774f
#[derive(Debug, Copy, Clone, PartialEq, Eq, serde::Serialize, serde::Deserialize)]
pub enum TxEffect {
    /// Batch was reverted.
    Reverted,
    /// Batch was processed successfully.
    Successful,
}

#[derive(Debug, Clone, PartialEq, Eq, serde::Serialize, serde::Deserialize)]
// TODO: Should be generic for Address for pretty printing https://github.com/Sovereign-Labs/sovereign-sdk/issues/465
/// Represents the different outcomes that can occur for a sequencer after batch processing.
pub enum SequencerOutcome {
    /// Sequencer receives reward amount in defined token and can withdraw its deposit
    Rewarded(u64),
    /// Sequencer loses its deposit and receives no reward
    Slashed {
        /// Reason why sequencer was slashed.
        reason: SlashingReason,
        // Keep this comment for so it doesn't need to investigate serde issue again.
        // https://github.com/Sovereign-Labs/sovereign-sdk/issues/465
        // #[serde(bound(deserialize = ""))]
        /// Sequencer address on DA.
        sequencer_da_address: Vec<u8>,
    },
    /// Batch was ignored, sequencer deposit left untouched.
    Ignored,
}

/// Reason why sequencer was slashed.
#[derive(Debug, Copy, Clone, PartialEq, Eq, serde::Serialize, serde::Deserialize)]
pub enum SlashingReason {
    /// This status indicates problem with batch deserialization.
    InvalidBatchEncoding,
    /// Stateless verification failed, for example deserialized transactions have invalid signatures.
    StatelessVerificationFailed,
    /// This status indicates problem with transaction deserialization.
    InvalidTransactionEncoding,
}

impl<C: Context, RT, Vm: Zkvm, Cond: ValidityCondition, B: BlobReaderTrait>
    AppTemplate<C, RT, Vm, Cond, B>
where
    RT: DispatchCall<Context = C>
        + Genesis<Context = C>
        + TxHooks<Context = C>
        + ApplyBlobHooks<Context = C, BlobResult = SequencerOutcome>
        + SlotHooks<Cond, Context = C>,
{
    fn begin_slot(
        &mut self,
        slot_data: &impl SlotData<Condition = Cond>,
        witness: <Self as StateTransitionFunction<Vm, B>>::Witness,
    ) -> anyhow::Result<()> {
        let state_checkpoint = StateCheckpoint::with_witness(self.current_storage.clone(), witness);

        let mut working_set = state_checkpoint.to_revertable();

        self.runtime.begin_slot_hook(slot_data, &mut working_set)?;

        self.checkpoint = Some(working_set.checkpoint());

        Ok(())
    }

    fn end_slot(&mut self) -> (jmt::RootHash, <<C as Spec>::Storage as Storage>::Witness) {
        let (cache_log, witness) = self.checkpoint.take().unwrap().freeze();
        let root_hash = self
            .current_storage
            .validate_and_commit(cache_log, &witness)
            .expect("jellyfish merkle tree update must succeed");

        (jmt::RootHash(root_hash), witness)
    }
}

impl<C: Context, RT, Vm: Zkvm, Cond: ValidityCondition, B: BlobReaderTrait>
    StateTransitionFunction<Vm, B> for AppTemplate<C, RT, Vm, Cond, B>
where
<<<<<<< HEAD
    RT: DispatchCall<Context = C>
        + Genesis<Context = C>
        + TxHooks<Context = C>
        + ApplyBlobHooks<Context = C, BlobResult = SequencerOutcome>
        + SlotHooks<Cond, Context = C>,
=======
    RT: Runtime<C>,
>>>>>>> 63ba774f
{
    type StateRoot = jmt::RootHash;

    type InitialState = <RT as Genesis>::Config;

    type TxReceiptContents = TxEffect;

    type BatchReceiptContents = SequencerOutcome;

    type Witness = <<C as Spec>::Storage as Storage>::Witness;

    type Condition = Cond;

    fn init_chain(&mut self, params: Self::InitialState) -> anyhow::Result<[u8; 32]> {
        let mut working_set = StateCheckpoint::new(self.current_storage.clone()).to_revertable();

        self.runtime
            .genesis(&params, &mut working_set)
            .expect("module initialization must succeed");

        let (log, witness) = working_set.checkpoint().freeze();
        let genesis_hash = self
            .current_storage
            .validate_and_commit(log, &witness)
            .expect("Storage update must succeed");

        Ok(genesis_hash)
    }

    fn apply_slot<'a, I, Data: SlotData<Condition = Self::Condition>>(
        &mut self,
        witness: Self::Witness,
        slot_data: &Data,
        blobs: I,
    ) -> anyhow::Result<
        SlotResult<
            Self::StateRoot,
            Self::BatchReceiptContents,
            Self::TxReceiptContents,
            Self::Witness,
        >,
    >
    where
        I: IntoIterator<Item = &'a mut B>,
    {
        self.begin_slot(slot_data, witness)?;

        let mut batch_receipts = vec![];
        for (blob_idx, blob) in blobs.into_iter().enumerate() {
            let batch_receipt = self.apply_blob(blob).unwrap_or_else(Into::into);
            info!(
                "blob #{} with blob_hash 0x{} has been applied with #{} transactions, sequencer outcome {:?}",
                blob_idx,
                hex::encode(batch_receipt.batch_hash),
                batch_receipt.tx_receipts.len(),
                batch_receipt.inner
            );
            for (i, tx_receipt) in batch_receipt.tx_receipts.iter().enumerate() {
                info!(
                    "tx #{} hash: 0x{} result {:?}",
                    i,
                    hex::encode(tx_receipt.tx_hash),
                    tx_receipt.receipt
                );
            }
            batch_receipts.push(batch_receipt);
        }

        let (state_root, witness) = self.end_slot();

        Ok(SlotResult {
            state_root,
            batch_receipts,
            witness,
        })
    }
}<|MERGE_RESOLUTION|>--- conflicted
+++ resolved
@@ -16,20 +16,17 @@
 use tracing::log::info;
 pub use tx_verifier::RawTx;
 
-<<<<<<< HEAD
-/// The result of the tx application.
-=======
 /// This trait has to be implemented by a runtime in order to be used in `AppTemplate`.
-pub trait Runtime<C: Context>:
+pub trait Runtime<C: Context, Cond: ValidityCondition>:
     DispatchCall<Context = C>
     + Genesis<Context = C>
     + TxHooks<Context = C>
+    + SlotHooks<Cond, Context = C>
     + ApplyBlobHooks<Context = C, BlobResult = SequencerOutcome>
 {
 }
 
 /// The receipts of all the transactions in a batch.
->>>>>>> 63ba774f
 #[derive(Debug, Copy, Clone, PartialEq, Eq, serde::Serialize, serde::Deserialize)]
 pub enum TxEffect {
     /// Batch was reverted.
@@ -70,13 +67,9 @@
 }
 
 impl<C: Context, RT, Vm: Zkvm, Cond: ValidityCondition, B: BlobReaderTrait>
-    AppTemplate<C, RT, Vm, Cond, B>
+    AppTemplate<C, Cond, Vm, RT, B>
 where
-    RT: DispatchCall<Context = C>
-        + Genesis<Context = C>
-        + TxHooks<Context = C>
-        + ApplyBlobHooks<Context = C, BlobResult = SequencerOutcome>
-        + SlotHooks<Cond, Context = C>,
+    RT: Runtime<C, Cond>,
 {
     fn begin_slot(
         &mut self,
@@ -106,17 +99,9 @@
 }
 
 impl<C: Context, RT, Vm: Zkvm, Cond: ValidityCondition, B: BlobReaderTrait>
-    StateTransitionFunction<Vm, B> for AppTemplate<C, RT, Vm, Cond, B>
+    StateTransitionFunction<Vm, B> for AppTemplate<C, Cond, Vm, RT, B>
 where
-<<<<<<< HEAD
-    RT: DispatchCall<Context = C>
-        + Genesis<Context = C>
-        + TxHooks<Context = C>
-        + ApplyBlobHooks<Context = C, BlobResult = SequencerOutcome>
-        + SlotHooks<Cond, Context = C>,
-=======
-    RT: Runtime<C>,
->>>>>>> 63ba774f
+    RT: Runtime<C, Cond>,
 {
     type StateRoot = jmt::RootHash;
 
@@ -130,7 +115,7 @@
 
     type Condition = Cond;
 
-    fn init_chain(&mut self, params: Self::InitialState) -> anyhow::Result<[u8; 32]> {
+    fn init_chain(&mut self, params: Self::InitialState) -> anyhow::Result<jmt::RootHash> {
         let mut working_set = StateCheckpoint::new(self.current_storage.clone()).to_revertable();
 
         self.runtime
@@ -143,7 +128,7 @@
             .validate_and_commit(log, &witness)
             .expect("Storage update must succeed");
 
-        Ok(genesis_hash)
+        Ok(jmt::RootHash(genesis_hash))
     }
 
     fn apply_slot<'a, I, Data: SlotData<Condition = Self::Condition>>(
@@ -193,4 +178,10 @@
             witness,
         })
     }
+
+    fn get_current_state_root(&self) -> anyhow::Result<Self::StateRoot> {
+        self.current_storage
+            .get_state_root(&Default::default())
+            .map(|root_hash| jmt::RootHash(root_hash))
+    }
 }