#![deny(missing_docs)]
#![doc = include_str!("../README.md")]
mod app_template;
mod batch;
mod tx_verifier;

pub use app_template::AppTemplate;
pub use batch::Batch;
use sov_modules_api::hooks::{ApplyBlobHooks, TxHooks};
use sov_modules_api::{Context, DispatchCall, Genesis, Spec};
use sov_rollup_interface::da::BlobReaderTrait;
use sov_rollup_interface::stf::{SlotResult, StateTransitionFunction};
use sov_rollup_interface::zk::Zkvm;
use sov_state::{StateCheckpoint, Storage};
use tracing::info;
pub use tx_verifier::RawTx;

<<<<<<< HEAD
#[cfg(all(target_os = "zkvm", feature = "bench"))]
use zk_cycle_macros::{cycle_tracker};
=======
/// This trait has to be implemented by a runtime in order to be used in `AppTemplate`.
pub trait Runtime<C: Context>:
    DispatchCall<Context = C>
    + Genesis<Context = C>
    + TxHooks<Context = C>
    + ApplyBlobHooks<Context = C, BlobResult = SequencerOutcome>
{
}
>>>>>>> 22c7d94b

/// The receipts of all the transactions in a batch.
#[derive(Debug, Copy, Clone, PartialEq, Eq, serde::Serialize, serde::Deserialize)]
pub enum TxEffect {
    /// Batch was reverted.
    Reverted,
    /// Batch was processed successfully.
    Successful,
}

#[derive(Debug, Clone, PartialEq, Eq, serde::Serialize, serde::Deserialize)]
// TODO: Should be generic for Address for pretty printing https://github.com/Sovereign-Labs/sovereign-sdk/issues/465
/// Represents the different outcomes that can occur for a sequencer after batch processing.
pub enum SequencerOutcome {
    /// Sequencer receives reward amount in defined token and can withdraw its deposit
    Rewarded(u64),
    /// Sequencer loses its deposit and receives no reward
    Slashed {
        /// Reason why sequencer was slashed.
        reason: SlashingReason,
        // Keep this comment for so it doesn't need to investigate serde issue again.
        // https://github.com/Sovereign-Labs/sovereign-sdk/issues/465
        // #[serde(bound(deserialize = ""))]
        /// Sequencer address on DA.
        sequencer_da_address: Vec<u8>,
    },
    /// Batch was ignored, sequencer deposit left untouched.
    Ignored,
}

/// Reason why sequencer was slashed.
#[derive(Debug, Copy, Clone, PartialEq, Eq, serde::Serialize, serde::Deserialize)]
pub enum SlashingReason {
    /// This status indicates problem with batch deserialization.
    InvalidBatchEncoding,
    /// Stateless verification failed, for example deserialized transactions have invalid signatures.
    StatelessVerificationFailed,
    /// This status indicates problem with transaction deserialization.
    InvalidTransactionEncoding,
}

impl<C: Context, RT, Vm: Zkvm, B: BlobReaderTrait> AppTemplate<C, RT, Vm, B> {
    #[cfg_attr(all(target_os = "zkvm", feature = "bench"), cycle_tracker)]
    fn begin_slot(&mut self, witness: <<C as Spec>::Storage as Storage>::Witness) {
        self.checkpoint = Some(StateCheckpoint::with_witness(
            self.current_storage.clone(),
            witness,
        ));
    }

    #[cfg_attr(all(target_os = "zkvm", feature = "bench"), cycle_tracker)]
    fn end_slot(&mut self) -> (jmt::RootHash, <<C as Spec>::Storage as Storage>::Witness) {
        let (cache_log, witness) = self.checkpoint.take().unwrap().freeze();
        let root_hash = self
            .current_storage
            .validate_and_commit(cache_log, &witness)
            .expect("jellyfish merkle tree update must succeed");
        (jmt::RootHash(root_hash), witness)
    }
}

impl<C: Context, RT, Vm: Zkvm, B: BlobReaderTrait> StateTransitionFunction<Vm, B>
    for AppTemplate<C, RT, Vm, B>
where
    RT: Runtime<C>,
{
    type StateRoot = jmt::RootHash;

    type InitialState = <RT as Genesis>::Config;

    type TxReceiptContents = TxEffect;

    type BatchReceiptContents = SequencerOutcome;

    type Witness = <<C as Spec>::Storage as Storage>::Witness;

    fn init_chain(&mut self, params: Self::InitialState) {
        let mut working_set = StateCheckpoint::new(self.current_storage.clone()).to_revertable();

        self.runtime
            .genesis(&params, &mut working_set)
            .expect("module initialization must succeed");

        let (log, witness) = working_set.checkpoint().freeze();
        self.current_storage
            .validate_and_commit(log, &witness)
            .expect("Storage update must succeed");
    }

    fn apply_slot<'a, I>(
        &mut self,
        witness: Self::Witness,
        blobs: I,
    ) -> SlotResult<
        Self::StateRoot,
        Self::BatchReceiptContents,
        Self::TxReceiptContents,
        Self::Witness,
    >
    where
        I: IntoIterator<Item = &'a mut B>,
    {

        self.begin_slot(witness);
        let mut batch_receipts = vec![];

        for (blob_idx, blob) in blobs.into_iter().enumerate() {
            let batch_receipt = self.apply_blob(blob).unwrap_or_else(Into::into);

            info!(
                "blob #{} with blob_hash 0x{} has been applied with #{} transactions, sequencer outcome {:?}",
                blob_idx,
                hex::encode(batch_receipt.batch_hash),
                batch_receipt.tx_receipts.len(),
                batch_receipt.inner
            );
            for (i, tx_receipt) in batch_receipt.tx_receipts.iter().enumerate() {
                info!(
                    "tx #{} hash: 0x{} result {:?}",
                    i,
                    hex::encode(tx_receipt.tx_hash),
                    tx_receipt.receipt
                );
            }
            batch_receipts.push(batch_receipt.clone());
        }

        let (state_root, witness) = self.end_slot();
        SlotResult {
            state_root,
            batch_receipts,
            witness,
        }
    }
}<|MERGE_RESOLUTION|>--- conflicted
+++ resolved
@@ -15,10 +15,9 @@
 use tracing::info;
 pub use tx_verifier::RawTx;
 
-<<<<<<< HEAD
 #[cfg(all(target_os = "zkvm", feature = "bench"))]
 use zk_cycle_macros::{cycle_tracker};
-=======
+
 /// This trait has to be implemented by a runtime in order to be used in `AppTemplate`.
 pub trait Runtime<C: Context>:
     DispatchCall<Context = C>
@@ -27,7 +26,6 @@
     + ApplyBlobHooks<Context = C, BlobResult = SequencerOutcome>
 {
 }
->>>>>>> 22c7d94b
 
 /// The receipts of all the transactions in a batch.
 #[derive(Debug, Copy, Clone, PartialEq, Eq, serde::Serialize, serde::Deserialize)]
