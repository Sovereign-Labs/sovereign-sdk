--- conflicted
+++ resolved
@@ -14,15 +14,12 @@
 use sov_state::{StateCheckpoint, Storage};
 pub use tx_verifier::RawTx;
 
-<<<<<<< HEAD
 #[cfg(target_os = "zkvm")]
 use zk_cycle_utils::cycle_tracker;
 
 extern crate risc0_zkvm;
 
-=======
 /// The receipts of all the transactions in a batch.
->>>>>>> fd58400f
 #[derive(Debug, Copy, Clone, PartialEq, Eq, serde::Serialize, serde::Deserialize)]
 pub enum TxEffect {
     /// Batch was reverted.
