--- conflicted
+++ resolved
@@ -98,13 +98,7 @@
             .expect("jellyfish merkle tree update must succeed");
 
         let mut working_set = WorkingSet::new(self.current_storage.clone());
-<<<<<<< HEAD
-        self.runtime.end_slot_hook(&mut working_set);
-=======
-        self.runtime.end_slot_hook(root_hash, &mut working_set);
->>>>>>> 211b56ff
-
-        //
+        self.runtime.end_slot_hook(root_hash.0, &mut working_set);
 
         self.current_storage.commit(&authenticated_node_batch);
         (root_hash, witness)
@@ -138,12 +132,13 @@
             .expect("module initialization must succeed");
 
         let (log, witness) = working_set.checkpoint().freeze();
-        let genesis_hash = self
+        let (genesis_hash, node_batch) = self
             .current_storage
             .get_new_root(log, &witness)
             .expect("Storage update must succeed");
 
-        jmt::RootHash(genesis_hash)
+        self.current_storage.commit(&node_batch);
+        genesis_hash
     }
 
     fn apply_slot<'a, I, Data>(
