--- conflicted
+++ resolved
@@ -47,11 +47,7 @@
 
 impl<V, VC> StateVec<V, VC>
 where
-<<<<<<< HEAD
-    VC: StateValueCodec<V> + StateValueCodec<usize>,
-=======
     VC: StateValueCodec<V> + StateValueCodec<usize> + Clone,
->>>>>>> 27653344
 {
     /// Creates a new [`StateVec`] with the given prefix and codec.
     pub fn with_codec(prefix: Prefix, codec: VC) -> Self {
@@ -204,11 +200,7 @@
 
 impl<'a, 'ws, V, VC, S> Iterator for StateVecIter<'a, 'ws, V, VC, S>
 where
-<<<<<<< HEAD
-    VC: StateValueCodec<V> + StateValueCodec<usize>,
-=======
     VC: StateValueCodec<V> + StateValueCodec<usize> + Clone,
->>>>>>> 27653344
     S: Storage,
 {
     type Item = V;
@@ -225,11 +217,7 @@
 
 impl<'a, 'ws, V, VC, S> ExactSizeIterator for StateVecIter<'a, 'ws, V, VC, S>
 where
-<<<<<<< HEAD
-    VC: StateValueCodec<V> + StateValueCodec<usize>,
-=======
     VC: StateValueCodec<V> + StateValueCodec<usize> + Clone,
->>>>>>> 27653344
     S: Storage,
 {
     fn len(&self) -> usize {
@@ -239,11 +227,7 @@
 
 impl<'a, 'ws, V, VC, S> FusedIterator for StateVecIter<'a, 'ws, V, VC, S>
 where
-<<<<<<< HEAD
-    VC: StateValueCodec<V> + StateValueCodec<usize>,
-=======
     VC: StateValueCodec<V> + StateValueCodec<usize> + Clone,
->>>>>>> 27653344
     S: Storage,
 {
 }
