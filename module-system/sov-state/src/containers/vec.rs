use std::iter::FusedIterator;
use std::marker::PhantomData;

use thiserror::Error;

use crate::codec::{BorshCodec, StateCodec, StateKeyCodec, StateValueCodec};
use crate::{Prefix, StateMap, StateValue, Storage, WorkingSet};

/// A growable array of values stored as JMT-backed state.
#[derive(
    Debug,
    Clone,
    PartialEq,
    borsh::BorshDeserialize,
    borsh::BorshSerialize,
    serde::Serialize,
    serde::Deserialize,
)]
pub struct StateVec<V, Codec = BorshCodec> {
    _phantom: PhantomData<V>,
    prefix: Prefix,
    len_value: StateValue<usize, Codec>,
    elems: StateMap<usize, V, Codec>,
}

/// Error type for `StateVec` get method.
#[derive(Debug, Error)]
pub enum Error {
    /// Operation failed because the index was out of bounds.
    #[error("Index out of bounds for index: {0}")]
    IndexOutOfBounds(usize),
    /// Value not found.
    #[error("Value not found for prefix: {0} and index: {1}")]
    MissingValue(Prefix, usize),
}

impl<V> StateVec<V>
where
    BorshCodec: StateValueCodec<V>,
{
    /// Crates a new [`StateVec`] with the given prefix and the default
    /// [`StateValueCodec`] (i.e. [`BorshCodec`]).
    pub fn new(prefix: Prefix) -> Self {
        Self::with_codec(prefix, BorshCodec)
    }
}

impl<V, Codec> StateVec<V, Codec>
where
    Codec: StateCodec + Clone,
    Codec::ValueCodec: StateValueCodec<V> + StateValueCodec<usize>,
    Codec::KeyCodec: StateKeyCodec<usize>,
{
    /// Creates a new [`StateVec`] with the given prefix and codec.
    pub fn with_codec(prefix: Prefix, codec: Codec) -> Self {
        // Differentiating the prefixes for the length and the elements
        // shouldn't be necessary, but it's best not to rely on implementation
        // details of `StateValue` and `StateMap` as they both have the right to
        // reserve the whole key space for themselves.
        let len_value = StateValue::with_codec(prefix.extended(b"l"), codec.clone());
        let elems = StateMap::with_codec(prefix.extended(b"e"), codec);
        Self {
            _phantom: PhantomData,
            prefix,
            len_value,
            elems,
        }
    }

    /// Returns the prefix used when this [`StateVec`] was created.
    pub fn prefix(&self) -> &Prefix {
        &self.prefix
    }

    fn set_len<S: Storage>(&self, length: usize, working_set: &mut WorkingSet<S>) {
        self.len_value.set(&length, working_set);
    }

    /// Sets a value in the [`StateVec`].
    /// If the index is out of bounds, returns an error.
    /// To push a value to the end of the StateVec, use [`StateVec::push`].
    pub fn set<S: Storage>(
        &self,
        index: usize,
        value: &V,
        working_set: &mut WorkingSet<S>,
    ) -> Result<(), Error> {
        let len = self.len(working_set);

        if index < len {
            self.elems.set(&index, value, working_set);
            Ok(())
        } else {
            Err(Error::IndexOutOfBounds(index))
        }
    }

    /// Returns the value for the given index.
    pub fn get<S: Storage>(&self, index: usize, working_set: &mut WorkingSet<S>) -> Option<V> {
        self.elems.get(&index, working_set)
    }

    /// Returns the value for the given index.
    /// If the index is out of bounds, returns an error.
    /// If the value is absent, returns an error.
    pub fn get_or_err<S: Storage>(
        &self,
        index: usize,
        working_set: &mut WorkingSet<S>,
    ) -> Result<V, Error> {
        let len = self.len(working_set);

        if index < len {
            self.elems
                .get(&index, working_set)
                .ok_or_else(|| Error::MissingValue(self.prefix().clone(), index))
        } else {
            Err(Error::IndexOutOfBounds(index))
        }
    }

    /// Returns the length of the [`StateVec`].
    pub fn len<S: Storage>(&self, working_set: &mut WorkingSet<S>) -> usize {
        self.len_value.get(working_set).unwrap_or_default()
    }

    /// Pushes a value to the end of the [`StateVec`].
    pub fn push<S: Storage>(&self, value: &V, working_set: &mut WorkingSet<S>) {
        let len = self.len(working_set);

        self.elems.set(&len, value, working_set);
        self.set_len(len + 1, working_set);
    }

    /// Pops a value from the end of the [`StateVec`] and returns it.
    pub fn pop<S: Storage>(&self, working_set: &mut WorkingSet<S>) -> Option<V> {
        let len = self.len(working_set);
        let last_i = len.checked_sub(1)?;
        let elem = self.elems.remove(&last_i, working_set)?;

        let new_len = last_i;
        self.set_len(new_len, working_set);

        Some(elem)
    }

    /// Removes all values from this [`StateVec`].
    pub fn clear<S: Storage>(&self, working_set: &mut WorkingSet<S>) {
        let len = self.len_value.remove(working_set).unwrap_or_default();

        for i in 0..len {
            self.elems.delete(&i, working_set);
        }
    }

    /// Sets all values in the [`StateVec`].
    ///
    /// If the length of the provided values is less than the length of the
    /// [`StateVec`], the remaining values will be removed from storage.
    pub fn set_all<S: Storage>(&self, values: Vec<V>, working_set: &mut WorkingSet<S>) {
        let old_len = self.len(working_set);
        let new_len = values.len();

        for i in new_len..old_len {
            self.elems.delete(&i, working_set);
        }

        for (i, value) in values.into_iter().enumerate() {
            self.elems.set(&i, &value, working_set);
        }

        self.set_len(new_len, working_set);
    }

    /// Returns an iterator over all the values in the [`StateVec`].
    pub fn iter<'a, 'ws, S: Storage>(
        &'a self,
        working_set: &'ws mut WorkingSet<S>,
    ) -> StateVecIter<'a, 'ws, V, Codec, S> {
        let len = self.len(working_set);
        StateVecIter {
            state_vec: self,
            ws: working_set,
            len,
            next_i: 0,
        }
    }

<<<<<<< HEAD
    pub fn last<S: Storage>(&self, working_set: &mut WorkingSet<S>) -> Option<V> {
        let len = self.len(working_set);

        if len == 0usize {
            None
        } else {
            self.elems.get(&(len - 1), working_set)
        }
=======
    /// Returns the last value in the [`StateVec`], or [`None`] if
    /// empty.
    pub fn last<S: Storage>(&self, working_set: &mut WorkingSet<S>) -> Option<V> {
        let len = self.len(working_set);
        let i = len.checked_sub(1)?;
        self.elems.get(&i, working_set)
>>>>>>> 118f196e
    }
}

/// An [`Iterator`] over a [`StateVec`].
///
/// See [`StateVec::iter`] for more details.
pub struct StateVecIter<'a, 'ws, V, Codec, S>
where
    Codec: StateCodec + Clone,
    Codec::ValueCodec: StateValueCodec<V> + StateValueCodec<usize>,
    Codec::KeyCodec: StateKeyCodec<usize>,
    S: Storage,
{
    state_vec: &'a StateVec<V, Codec>,
    ws: &'ws mut WorkingSet<S>,
    len: usize,
    next_i: usize,
}

impl<'a, 'ws, V, Codec, S> Iterator for StateVecIter<'a, 'ws, V, Codec, S>
where
    Codec: StateCodec + Clone,
    Codec::ValueCodec: StateValueCodec<V> + StateValueCodec<usize>,
    Codec::KeyCodec: StateKeyCodec<usize>,
    S: Storage,
{
    type Item = V;

    fn next(&mut self) -> Option<Self::Item> {
        let elem = self.state_vec.get(self.next_i, self.ws);
        if elem.is_some() {
            self.next_i += 1;
        }

        elem
    }
}

impl<'a, 'ws, V, Codec, S> ExactSizeIterator for StateVecIter<'a, 'ws, V, Codec, S>
where
    Codec: StateCodec + Clone,
    Codec::ValueCodec: StateValueCodec<V> + StateValueCodec<usize>,
    Codec::KeyCodec: StateKeyCodec<usize>,
    S: Storage,
{
    fn len(&self) -> usize {
        self.len - self.next_i
    }
}

impl<'a, 'ws, V, Codec, S> FusedIterator for StateVecIter<'a, 'ws, V, Codec, S>
where
    Codec: StateCodec + Clone,
    Codec::ValueCodec: StateValueCodec<V> + StateValueCodec<usize>,
    Codec::KeyCodec: StateKeyCodec<usize>,
    S: Storage,
{
}

impl<'a, 'ws, V, Codec, S> DoubleEndedIterator for StateVecIter<'a, 'ws, V, Codec, S>
where
    Codec: StateCodec + Clone,
    Codec::ValueCodec: StateValueCodec<V> + StateValueCodec<usize>,
    Codec::KeyCodec: StateKeyCodec<usize>,
    S: Storage,
{
    fn next_back(&mut self) -> Option<Self::Item> {
<<<<<<< HEAD
        let elem = self.state_vec.get(self.len - 1, self.ws);
        if elem.is_some() {
            self.len -= 1;
        }

        elem
=======
        if self.len == 0 {
            return None;
        }

        self.len -= 1;
        self.state_vec.get(self.len, self.ws)
>>>>>>> 118f196e
    }
}

#[cfg(all(test, feature = "native"))]
mod test {
    use std::fmt::Debug;

    use super::*;
    use crate::{DefaultStorageSpec, ProverStorage};

    enum TestCaseAction<T> {
        Push(T),
        Pop(T),
        Last(T),
        Set(usize, T),
        SetAll(Vec<T>),
        CheckLen(usize),
        CheckContents(Vec<T>),
        CheckContentsReverse(Vec<T>),
        CheckGet(usize, Option<T>),
        Clear,
    }

    fn test_cases() -> Vec<TestCaseAction<u32>> {
        vec![
            TestCaseAction::Push(1),
            TestCaseAction::Push(2),
            TestCaseAction::CheckContents(vec![1, 2]),
            TestCaseAction::CheckLen(2),
            TestCaseAction::Pop(2),
            TestCaseAction::Set(0, 10),
            TestCaseAction::CheckContents(vec![10]),
            TestCaseAction::Push(8),
            TestCaseAction::CheckContents(vec![10, 8]),
            TestCaseAction::SetAll(vec![10]),
            TestCaseAction::CheckContents(vec![10]),
            TestCaseAction::CheckGet(1, None),
            TestCaseAction::Set(0, u32::MAX),
            TestCaseAction::Push(8),
            TestCaseAction::Push(0),
            TestCaseAction::CheckContents(vec![u32::MAX, 8, 0]),
            TestCaseAction::SetAll(vec![11, 12]),
            TestCaseAction::CheckContents(vec![11, 12]),
            TestCaseAction::SetAll(vec![]),
            TestCaseAction::CheckLen(0),
            TestCaseAction::Push(42),
            TestCaseAction::Push(1337),
            TestCaseAction::Clear,
            TestCaseAction::CheckContents(vec![]),
            TestCaseAction::CheckGet(0, None),
            TestCaseAction::SetAll(vec![1, 2, 3]),
            TestCaseAction::CheckContents(vec![1, 2, 3]),
            TestCaseAction::CheckContentsReverse(vec![3, 2, 1]),
            TestCaseAction::Last(3),
        ]
    }

    #[test]
    fn test_state_vec() {
        let tmpdir = tempfile::tempdir().unwrap();
        let storage = ProverStorage::<DefaultStorageSpec>::with_path(tmpdir.path()).unwrap();
        let mut working_set = WorkingSet::new(storage);

        let prefix = Prefix::new("test".as_bytes().to_vec());
        let state_vec = StateVec::<u32>::new(prefix);

        for test_case_action in test_cases() {
            check_test_case_action(&state_vec, test_case_action, &mut working_set);
        }
    }

    fn check_test_case_action<T, S>(
        state_vec: &StateVec<T>,
        action: TestCaseAction<T>,
        ws: &mut WorkingSet<S>,
    ) where
        S: Storage,
        BorshCodec: StateValueCodec<T>,
        T: Eq + Debug,
    {
        match action {
            TestCaseAction::CheckContents(expected) => {
                let contents: Vec<T> = state_vec.iter(ws).collect();
                assert_eq!(expected, contents);
            }
            TestCaseAction::CheckLen(expected) => {
                let actual = state_vec.len(ws);
                assert_eq!(actual, expected);
            }
            TestCaseAction::Pop(expected) => {
                let actual = state_vec.pop(ws);
                assert_eq!(actual, Some(expected));
            }
            TestCaseAction::Push(value) => {
                state_vec.push(&value, ws);
            }
            TestCaseAction::Set(index, value) => {
                state_vec.set(index, &value, ws).unwrap();
            }
            TestCaseAction::SetAll(values) => {
                state_vec.set_all(values, ws);
            }
            TestCaseAction::CheckGet(index, expected) => {
                let actual = state_vec.get(index, ws);
                assert_eq!(actual, expected);
            }
            TestCaseAction::Clear => {
                state_vec.clear(ws);
            }
            TestCaseAction::Last(expected) => {
                let actual = state_vec.last(ws);
                assert_eq!(actual, Some(expected));
            }
            TestCaseAction::CheckContentsReverse(expected) => {
                let contents: Vec<T> = state_vec.iter(ws).rev().collect();
                assert_eq!(expected, contents);
            }
        }
    }
}<|MERGE_RESOLUTION|>--- conflicted
+++ resolved
@@ -186,23 +186,12 @@
         }
     }
 
-<<<<<<< HEAD
-    pub fn last<S: Storage>(&self, working_set: &mut WorkingSet<S>) -> Option<V> {
-        let len = self.len(working_set);
-
-        if len == 0usize {
-            None
-        } else {
-            self.elems.get(&(len - 1), working_set)
-        }
-=======
     /// Returns the last value in the [`StateVec`], or [`None`] if
     /// empty.
     pub fn last<S: Storage>(&self, working_set: &mut WorkingSet<S>) -> Option<V> {
         let len = self.len(working_set);
         let i = len.checked_sub(1)?;
         self.elems.get(&i, working_set)
->>>>>>> 118f196e
     }
 }
 
@@ -270,21 +259,29 @@
     S: Storage,
 {
     fn next_back(&mut self) -> Option<Self::Item> {
-<<<<<<< HEAD
         let elem = self.state_vec.get(self.len - 1, self.ws);
         if elem.is_some() {
             self.len -= 1;
         }
 
         elem
-=======
+    }
+}
+
+impl<'a, 'ws, V, Codec, S> DoubleEndedIterator for StateVecIter<'a, 'ws, V, Codec, S>
+where
+    Codec: StateCodec + Clone,
+    Codec::ValueCodec: StateValueCodec<V> + StateValueCodec<usize>,
+    Codec::KeyCodec: StateKeyCodec<usize>,
+    S: Storage,
+{
+    fn next_back(&mut self) -> Option<Self::Item> {
         if self.len == 0 {
             return None;
         }
 
         self.len -= 1;
         self.state_vec.get(self.len, self.ws)
->>>>>>> 118f196e
     }
 }
 
