use std::fs;
use std::marker::PhantomData;
use std::path::Path;
use std::sync::Arc;

use jmt::storage::{NodeBatch, TreeWriter};
use jmt::{JellyfishMerkleTree, KeyHash, RootHash, Version};
<<<<<<< HEAD
=======
use sov_db::native_db::NativeDB;
>>>>>>> 996b9c97
use sov_db::state_db::StateDB;

use crate::config::Config;
use crate::internal_cache::OrderedReadsAndWrites;
use crate::storage::{NativeStorage, StorageKey, StorageProof, StorageValue};
use crate::tree_db::TreeReadLogger;
use crate::witness::Witness;
use crate::{MerkleProofSpec, Storage};

pub struct ProverStorage<S: MerkleProofSpec> {
    db: StateDB,
    native_db: NativeDB,
    _phantom_hasher: PhantomData<S::Hasher>,
}

impl<S: MerkleProofSpec> Clone for ProverStorage<S> {
    fn clone(&self) -> Self {
        Self {
            db: self.db.clone(),
            native_db: self.native_db.clone(),
            _phantom_hasher: Default::default(),
        }
    }
}

impl<S: MerkleProofSpec> ProverStorage<S> {
    pub fn with_path(path: impl AsRef<Path>) -> Result<Self, anyhow::Error> {
        let state_db = StateDB::with_path(&path)?;
        let native_db = NativeDB::with_path(&path)?;

        Ok(Self {
            db: state_db,
            native_db,
            _phantom_hasher: Default::default(),
        })
    }

    fn read_value(&self, key: &StorageKey) -> Option<StorageValue> {
        match self
            .db
            .get_value_option_by_key(self.db.get_next_version(), key.as_ref())
        {
            Ok(value) => value.map(Into::into),
            // It is ok to panic here, we assume the db is available and consistent.
            Err(e) => panic!("Unable to read value from db: {e}"),
        }
    }

    fn get_root_hash(&self, version: Version) -> Result<RootHash, anyhow::Error> {
        let temp_merkle: JellyfishMerkleTree<'_, StateDB, S::Hasher> =
            JellyfishMerkleTree::new(&self.db);
        temp_merkle.get_root_hash(version)
    }
}

impl<S: MerkleProofSpec> Storage for ProverStorage<S> {
    type Witness = S::Witness;
    type RuntimeConfig = Config;
    type Proof = jmt::proof::SparseMerkleProof<S::Hasher>;
    type StateUpdate = NodeBatch;

    fn with_config(config: Self::RuntimeConfig) -> Result<Self, anyhow::Error> {
        Self::with_path(config.path.as_path())
    }

    fn get(&self, key: &StorageKey, witness: &Self::Witness) -> Option<StorageValue> {
        let val = self.read_value(key);
        witness.add_hint(val.clone());
        val
    }

<<<<<<< HEAD
=======
    #[cfg(feature = "native")]
    fn get_accessory(&self, key: &StorageKey) -> Option<StorageValue> {
        self.native_db
            .get_value_option(key.as_ref())
            .unwrap()
            .map(Into::into)
    }

>>>>>>> 996b9c97
    fn get_state_root(&self, _witness: &Self::Witness) -> anyhow::Result<[u8; 32]> {
        self.get_root_hash(self.db.get_next_version() - 1)
            .map(|root| root.0)
    }

    fn compute_state_update(
        &self,
        state_accesses: OrderedReadsAndWrites,
        witness: &Self::Witness,
    ) -> Result<([u8; 32], Self::StateUpdate), anyhow::Error> {
        let latest_version = self.db.get_next_version() - 1;
        witness.add_hint(latest_version);

        let read_logger = TreeReadLogger::with_db_and_witness(self.db.clone(), witness);
        let untracked_jmt = JellyfishMerkleTree::<_, S::Hasher>::new(&self.db);

        // Handle empty untracked_jmt
        if untracked_jmt
            .get_root_hash_option(latest_version)?
            .is_none()
        {
            assert_eq!(latest_version, 0);
            let empty_batch = Vec::default().into_iter();
            let (_, tree_update) = untracked_jmt
                .put_value_set(empty_batch, latest_version)
                .expect("JMT update must succeed");

            self.db
                .write_node_batch(&tree_update.node_batch)
                .expect("db write must succeed");
        }

        // For each value that's been read from the tree, read it from the logged JMT to populate hints
        for (key, read_value) in state_accesses.ordered_reads {
            let key_hash = KeyHash::with::<S::Hasher>(key.key.as_ref());
            // TODO: Switch to the batch read API once it becomes available
            let (result, proof) = untracked_jmt.get_with_proof(key_hash, latest_version)?;
            if result.as_ref() != read_value.as_ref().map(|f| f.value.as_ref()) {
                anyhow::bail!("Bug! Incorrect value read from jmt");
            }
            witness.add_hint(proof);
        }

        let tracked_jmt = JellyfishMerkleTree::<_, S::Hasher>::new(&read_logger);
        // Compute the jmt update from the write batch
        let batch = state_accesses
            .ordered_writes
            .into_iter()
            .map(|(key, value)| {
                let key_hash = KeyHash::with::<S::Hasher>(key.key.as_ref());
                self.db
                    .put_preimage(key_hash, key.key.as_ref())
                    .expect("preimage must succeed");
                (
                    key_hash,
                    value.map(|v| Arc::try_unwrap(v.value).unwrap_or_else(|arc| (*arc).clone())),
                )
            });

        let next_version = self.db.get_next_version();

        let (new_root, tree_update) = tracked_jmt
            .put_value_set(batch, next_version)
            .expect("JMT update must succeed");

        Ok((new_root.0, tree_update.node_batch))
    }

<<<<<<< HEAD
    fn commit(&self, node_batch: &Self::StateUpdate) {
=======
    fn commit(&self, node_batch: &Self::StateUpdate, accessory_writes: &OrderedReadsAndWrites) {
>>>>>>> 996b9c97
        self.db
            .write_node_batch(node_batch)
            .expect("db write must succeed");

        self.native_db
            .set_values(
                accessory_writes
                    .ordered_writes
                    .iter()
                    .map(|(k, v_opt)| (k.key.to_vec(), v_opt.as_ref().map(|v| v.value.to_vec())))
                    .collect(),
            )
            .expect("native db write must succeed");

        self.db.inc_next_version();
    }

    // Based on assumption `validate_and_commit` increments version.
    fn is_empty(&self) -> bool {
        self.db.get_next_version() <= 1
    }

    fn open_proof(
        &self,
        state_root: [u8; 32],
        state_proof: StorageProof<Self::Proof>,
    ) -> Result<(StorageKey, Option<StorageValue>), anyhow::Error> {
        let StorageProof { key, value, proof } = state_proof;
        let key_hash = KeyHash::with::<S::Hasher>(key.as_ref());

        proof.verify(
            jmt::RootHash(state_root),
            key_hash,
            value.as_ref().map(|v| v.value()),
        )?;
        Ok((key, value))
    }
}

impl<S: MerkleProofSpec> NativeStorage for ProverStorage<S> {
    fn get_with_proof(
        &self,
        key: StorageKey,
        _witness: &Self::Witness,
    ) -> StorageProof<Self::Proof> {
        let merkle = JellyfishMerkleTree::<StateDB, S::Hasher>::new(&self.db);
        let (val_opt, proof) = merkle
            .get_with_proof(
                KeyHash::with::<S::Hasher>(key.as_ref()),
                self.db.get_next_version() - 1,
            )
            .unwrap();
        StorageProof {
            key,
            value: val_opt.map(StorageValue::from),
            proof,
        }
    }
}

pub fn delete_storage(path: impl AsRef<Path>) {
    fs::remove_dir_all(&path)
        .or_else(|_| fs::remove_file(&path))
        .unwrap();
}

#[cfg(test)]
mod test {
    use jmt::Version;

    use super::*;
    use crate::{DefaultStorageSpec, StateReaderAndWriter, WorkingSet};

    #[derive(Clone)]
    struct TestCase {
        key: StorageKey,
        value: StorageValue,
        version: Version,
    }

    fn create_tests() -> Vec<TestCase> {
        vec![
            TestCase {
                key: StorageKey::from("key_0"),
                value: StorageValue::from("value_0"),
                version: 1,
            },
            TestCase {
                key: StorageKey::from("key_1"),
                value: StorageValue::from("value_1"),
                version: 2,
            },
            TestCase {
                key: StorageKey::from("key_2"),
                value: StorageValue::from("value_2"),
                version: 3,
            },
        ]
    }

    #[test]
    fn test_jmt_storage() {
        let tempdir = tempfile::tempdir().unwrap();
        let path = tempdir.path();
        let tests = create_tests();
        {
            for test in tests.clone() {
                let prover_storage = ProverStorage::<DefaultStorageSpec>::with_path(path).unwrap();
                let mut storage = WorkingSet::new(prover_storage.clone());
                assert_eq!(prover_storage.db.get_next_version(), test.version);

                storage.set(&test.key, test.value.clone());
                let (cache, witness) = storage.checkpoint().freeze();
                prover_storage
                    .validate_and_commit(cache, &witness)
                    .expect("storage is valid");

                assert_eq!(test.value, prover_storage.get(&test.key, &witness).unwrap());
                assert_eq!(prover_storage.db.get_next_version(), test.version + 1)
            }
        }

        {
            let storage = ProverStorage::<DefaultStorageSpec>::with_path(path).unwrap();
            assert_eq!(storage.db.get_next_version(), (tests.len() + 1) as u64);
            for test in tests {
                assert_eq!(
                    test.value,
                    storage.get(&test.key, &Default::default()).unwrap()
                );
            }
        }
    }

    #[test]
    fn test_restart_lifecycle() {
        let tempdir = tempfile::tempdir().unwrap();
        let path = tempdir.path();
        {
            let prover_storage = ProverStorage::<DefaultStorageSpec>::with_path(path).unwrap();
            assert!(prover_storage.is_empty());
        }

        let key = StorageKey::from("some_key");
        let value = StorageValue::from("some_value");
        // First restart
        {
            let prover_storage = ProverStorage::<DefaultStorageSpec>::with_path(path).unwrap();
            assert!(prover_storage.is_empty());
            let mut storage = WorkingSet::new(prover_storage.clone());
            storage.set(&key, value.clone());
            let (cache, witness) = storage.checkpoint().freeze();
            prover_storage
                .validate_and_commit(cache, &witness)
                .expect("storage is valid");
        }

        // Correctly restart from disk
        {
            let prover_storage = ProverStorage::<DefaultStorageSpec>::with_path(path).unwrap();
            assert!(!prover_storage.is_empty());
            assert_eq!(
                value,
                prover_storage.get(&key, &Default::default()).unwrap()
            );
        }
    }
}<|MERGE_RESOLUTION|>--- conflicted
+++ resolved
@@ -5,10 +5,7 @@
 
 use jmt::storage::{NodeBatch, TreeWriter};
 use jmt::{JellyfishMerkleTree, KeyHash, RootHash, Version};
-<<<<<<< HEAD
-=======
 use sov_db::native_db::NativeDB;
->>>>>>> 996b9c97
 use sov_db::state_db::StateDB;
 
 use crate::config::Config;
@@ -80,8 +77,6 @@
         val
     }
 
-<<<<<<< HEAD
-=======
     #[cfg(feature = "native")]
     fn get_accessory(&self, key: &StorageKey) -> Option<StorageValue> {
         self.native_db
@@ -90,7 +85,6 @@
             .map(Into::into)
     }
 
->>>>>>> 996b9c97
     fn get_state_root(&self, _witness: &Self::Witness) -> anyhow::Result<[u8; 32]> {
         self.get_root_hash(self.db.get_next_version() - 1)
             .map(|root| root.0)
@@ -159,11 +153,7 @@
         Ok((new_root.0, tree_update.node_batch))
     }
 
-<<<<<<< HEAD
-    fn commit(&self, node_batch: &Self::StateUpdate) {
-=======
     fn commit(&self, node_batch: &Self::StateUpdate, accessory_writes: &OrderedReadsAndWrites) {
->>>>>>> 996b9c97
         self.db
             .write_node_batch(node_batch)
             .expect("db write must succeed");
