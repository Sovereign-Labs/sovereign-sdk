--- conflicted
+++ resolved
@@ -46,6 +46,7 @@
         })
     }
 
+    /// Returns the underlying [`StateDB`] instance.
     pub fn db(&self) -> &StateDB {
         &self.db
     }
@@ -222,126 +223,4 @@
             proof,
         }
     }
-<<<<<<< HEAD
-=======
-}
-
-/// Deletes the storage at the specified path.
-pub fn delete_storage(path: impl AsRef<Path>) {
-    fs::remove_dir_all(&path)
-        .or_else(|_| fs::remove_file(&path))
-        .unwrap();
-}
-
-#[cfg(test)]
-mod test {
-    use jmt::Version;
-
-    use super::*;
-    use crate::{DefaultStorageSpec, StateReaderAndWriter, WorkingSet};
-
-    #[test]
-    fn delete_storage_works() {
-        let tempdir = tempfile::tempdir().unwrap();
-        let path = tempdir.path();
-        assert!(path.exists());
-        delete_storage(path);
-        assert!(!path.exists());
-    }
-
-    #[derive(Clone)]
-    struct TestCase {
-        key: StorageKey,
-        value: StorageValue,
-        version: Version,
-    }
-
-    fn create_tests() -> Vec<TestCase> {
-        vec![
-            TestCase {
-                key: StorageKey::from("key_0"),
-                value: StorageValue::from("value_0"),
-                version: 1,
-            },
-            TestCase {
-                key: StorageKey::from("key_1"),
-                value: StorageValue::from("value_1"),
-                version: 2,
-            },
-            TestCase {
-                key: StorageKey::from("key_2"),
-                value: StorageValue::from("value_2"),
-                version: 3,
-            },
-        ]
-    }
-
-    #[test]
-    fn test_jmt_storage() {
-        let tempdir = tempfile::tempdir().unwrap();
-        let path = tempdir.path();
-        let tests = create_tests();
-        {
-            for test in tests.clone() {
-                let prover_storage = ProverStorage::<DefaultStorageSpec>::with_path(path).unwrap();
-                let mut storage = WorkingSet::new(prover_storage.clone());
-                assert_eq!(prover_storage.db.get_next_version(), test.version);
-
-                storage.set(&test.key, test.value.clone());
-                let (cache, witness) = storage.checkpoint().freeze();
-                prover_storage
-                    .validate_and_commit(cache, &witness)
-                    .expect("storage is valid");
-
-                assert_eq!(test.value, prover_storage.get(&test.key, &witness).unwrap());
-                assert_eq!(prover_storage.db.get_next_version(), test.version + 1)
-            }
-        }
-
-        {
-            let storage = ProverStorage::<DefaultStorageSpec>::with_path(path).unwrap();
-            assert_eq!(storage.db.get_next_version(), (tests.len() + 1) as u64);
-            for test in tests {
-                assert_eq!(
-                    test.value,
-                    storage.get(&test.key, &Default::default()).unwrap()
-                );
-            }
-        }
-    }
-
-    #[test]
-    fn test_restart_lifecycle() {
-        let tempdir = tempfile::tempdir().unwrap();
-        let path = tempdir.path();
-        {
-            let prover_storage = ProverStorage::<DefaultStorageSpec>::with_path(path).unwrap();
-            assert!(prover_storage.is_empty());
-        }
-
-        let key = StorageKey::from("some_key");
-        let value = StorageValue::from("some_value");
-        // First restart
-        {
-            let prover_storage = ProverStorage::<DefaultStorageSpec>::with_path(path).unwrap();
-            assert!(prover_storage.is_empty());
-            let mut storage = WorkingSet::new(prover_storage.clone());
-            storage.set(&key, value.clone());
-            let (cache, witness) = storage.checkpoint().freeze();
-            prover_storage
-                .validate_and_commit(cache, &witness)
-                .expect("storage is valid");
-        }
-
-        // Correctly restart from disk
-        {
-            let prover_storage = ProverStorage::<DefaultStorageSpec>::with_path(path).unwrap();
-            assert!(!prover_storage.is_empty());
-            assert_eq!(
-                value,
-                prover_storage.get(&key, &Default::default()).unwrap()
-            );
-        }
-    }
->>>>>>> f6624152
 }