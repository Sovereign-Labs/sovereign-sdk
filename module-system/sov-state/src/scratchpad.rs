--- conflicted
+++ resolved
@@ -170,65 +170,6 @@
         self.delta.set(key, value)
     }
 
-<<<<<<< HEAD
-    pub fn backing(&self) -> &S {
-        &self.delta.inner.inner
-    }
-}
-
-impl<S: Storage> WorkingSet<S> {
-    pub(crate) fn set_value<K, V, VC>(
-        &mut self,
-        prefix: &Prefix,
-        storage_key: &K,
-        value: &V,
-        codec: &VC,
-    ) where
-        K: Hash + Eq + ?Sized,
-        VC: StateValueCodec<V>,
-    {
-        let storage_key = StorageKey::new(prefix, storage_key);
-        let storage_value = StorageValue::new(value, codec);
-        self.set(storage_key, storage_value);
-    }
-
-    pub(crate) fn get_value<K, V, VC>(
-        &mut self,
-        prefix: &Prefix,
-        storage_key: &K,
-        codec: &VC,
-    ) -> Option<V>
-    where
-        K: Hash + Eq + ?Sized,
-        VC: StateValueCodec<V>,
-    {
-        let storage_key = StorageKey::new(prefix, storage_key);
-        self.get_decoded(storage_key, codec)
-    }
-
-    pub(crate) fn remove_value<K, V, VC>(
-        &mut self,
-        prefix: &Prefix,
-        storage_key: &K,
-        codec: &VC,
-    ) -> Option<V>
-    where
-        K: Hash + Eq + ?Sized,
-        VC: StateValueCodec<V>,
-    {
-        let storage_key = StorageKey::new(prefix, storage_key);
-        let storage_value = self.get_decoded(storage_key.clone(), codec)?;
-        self.delete(storage_key);
-        Some(storage_value)
-    }
-
-    pub(crate) fn delete_value<K>(&mut self, prefix: &Prefix, storage_key: &K)
-    where
-        K: Hash + Eq + ?Sized,
-    {
-        let storage_key = StorageKey::new(prefix, storage_key);
-        self.delete(storage_key);
-=======
     fn delete(&mut self, key: &StorageKey) {
         self.delta.delete(key)
     }
@@ -255,38 +196,9 @@
 
     fn delete(&mut self, key: &StorageKey) {
         self.ws.accessory_delta.delete(key)
->>>>>>> 996b9c97
-    }
-}
-
-<<<<<<< HEAD
-    fn get_decoded<V, VC>(&mut self, storage_key: StorageKey, codec: &VC) -> Option<V>
-    where
-        VC: StateValueCodec<V>,
-    {
-        let storage_value = self.get(storage_key)?;
-
-        Some(codec.decode_value_unwrap(storage_value.value()))
-    }
-}
-
-impl<S: Storage> RevertableDelta<S> {
-    fn get(&mut self, key: StorageKey) -> Option<StorageValue> {
-        let key = key.to_cache_key();
-        if let Some(value) = self.writes.get(&key) {
-            return value.clone().map(Into::into);
-        }
-        self.inner.get(&key.into())
-    }
-
-    fn set(&mut self, key: StorageKey, value: StorageValue) {
-        self.writes
-            .insert(key.to_cache_key(), Some(value.into_cache_value()));
-    }
-
-    fn delete(&mut self, key: StorageKey) {
-        self.writes.insert(key.to_cache_key(), None);
-=======
+    }
+}
+
 struct RevertableWriter<T> {
     inner: T,
     writes: HashMap<CacheKey, Option<CacheValue>>,
@@ -309,21 +221,14 @@
             inner,
             writes: Default::default(),
         }
->>>>>>> 996b9c97
     }
 
     fn commit(mut self) -> T {
         for (k, v) in self.writes.into_iter() {
             if let Some(v) = v {
-<<<<<<< HEAD
-                inner.set(&k.into(), v.into());
-            } else {
-                inner.delete(&k.into());
-=======
                 self.inner.set(&k.into(), v.into());
             } else {
                 self.inner.delete(&k.into());
->>>>>>> 996b9c97
             }
         }
 
@@ -385,19 +290,6 @@
         self.events.push(Event::new(key, value));
     }
 
-<<<<<<< HEAD
-impl<S: Storage> Delta<S> {
-    fn get(&mut self, key: &StorageKey) -> Option<StorageValue> {
-        self.cache.get_or_fetch(key, &self.inner, &self.witness)
-    }
-
-    fn set(&mut self, key: &StorageKey, value: StorageValue) {
-        self.cache.set(key, value)
-    }
-
-    fn delete(&mut self, key: &StorageKey) {
-        self.cache.delete(key)
-=======
     pub fn take_events(&mut self) -> Vec<Event> {
         std::mem::take(&mut self.events)
     }
@@ -408,7 +300,6 @@
 
     pub fn backing(&self) -> &S {
         &self.delta.inner.inner
->>>>>>> 996b9c97
     }
 }
 
