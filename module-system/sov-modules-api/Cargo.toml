--- conflicted
+++ resolved
@@ -40,10 +40,7 @@
 [dev-dependencies]
 bincode = { workspace = true }
 sov-modules-api = { path = ".", features = ["native"] }
-<<<<<<< HEAD
-=======
 sov-bank = { path = "../module-implementations/sov-bank", version = "0.1", features = ["native"] }
->>>>>>> 996b9c97
 
 [features]
 bench = ["zk-cycle-macros", "risc0-zkvm", "risc0-zkvm-platform"]
