--- conflicted
+++ resolved
@@ -14,12 +14,8 @@
 [dependencies]
 jsonrpsee = { workspace = true, optional = true }
 anyhow = { workspace = true }
-<<<<<<< HEAD
 arbitrary = { workspace = true, optional = true }
-sov-state = { path = "../sov-state", version = "0.1", default-features = false }
-=======
 sov-state = { path = "../sov-state", version = "0.1" }
->>>>>>> 203d8396
 sov-rollup-interface = { path = "../../rollup-interface", version = "0.1" }
 sov-modules-macros = { path = "../sov-modules-macros", version = "0.1", optional = true }
 sov-sequencer = { path = "../../full-node/sov-sequencer", optional = true }
