[package]
name = "sov-modules-api"
description = "Defines the interface of the Sovereign SDK module system"
authors = { workspace = true }
edition = { workspace = true }
homepage = { workspace = true }
license = { workspace = true }
repository = { workspace = true }
rust-version = { workspace = true }
version = { workspace = true }
readme = "README.md"
resolver = "2"

[dependencies]
anyhow = { workspace = true }
sov-state = { path = "../sov-state", version = "0.1", default-features = false }
sov-rollup-interface = { path = "../../rollup-interface", version = "0.1" }
sov-modules-macros = { path = "../sov-modules-macros", version = "0.1", optional = true }
serde = { workspace = true }
borsh = { workspace = true }
thiserror = { workspace = true }
sha2 = { workspace = true }
bech32 = { workspace = true }
derive_more = { workspace = true }
serde_json = { workspace = true }
hex = { workspace = true, optional = true }
clap = { workspace = true, optional = true }
schemars = { workspace = true, optional = true, features = [] }

ed25519-dalek = { version = "1.0.1", default-features = false, features = ["alloc", "u64_backend"] }
rand = { version = "0.7", optional = true }


[dev-dependencies]
serde_json = { workspace = true }

[features]
<<<<<<< HEAD
default = ["native"]
native = ["sov-state/native", "rand", "schemars", "ed25519-dalek/default", "dep:hex", "dep:clap"]
=======
default = ["native", "macros"]
native = ["sov-state/native", "rand", "hex", "schemars", "ed25519-dalek/default"]
macros = ["sov-modules-macros"]
>>>>>>> 787c63c7
<|MERGE_RESOLUTION|>--- conflicted
+++ resolved
@@ -35,11 +35,6 @@
 serde_json = { workspace = true }
 
 [features]
-<<<<<<< HEAD
-default = ["native"]
-native = ["sov-state/native", "rand", "schemars", "ed25519-dalek/default", "dep:hex", "dep:clap"]
-=======
 default = ["native", "macros"]
-native = ["sov-state/native", "rand", "hex", "schemars", "ed25519-dalek/default"]
-macros = ["sov-modules-macros"]
->>>>>>> 787c63c7
+native = ["sov-state/native", "rand", "hex", "schemars", "ed25519-dalek/default", "clap"]
+macros = ["sov-modules-macros"]