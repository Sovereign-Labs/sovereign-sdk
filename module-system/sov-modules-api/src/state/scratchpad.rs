--- conflicted
+++ resolved
@@ -183,6 +183,7 @@
     delta: RevertableWriter<Delta<C::Storage>>,
     accessory_delta: RevertableWriter<AccessoryDelta<C::Storage>>,
     events: Vec<Event>,
+    gas_meter: GasMeter<C::GasUnit>,
 }
 
 impl<C: Context> WorkingSet<C> {
@@ -240,17 +241,6 @@
         std::mem::take(&mut self.events)
     }
 
-<<<<<<< HEAD
-/// This structure contains the read-write set and the events collected during the execution of a transaction.
-/// There are two ways to convert it into a StateCheckpoint:
-/// 1. By using the checkpoint() method, where all the changes are added to the underlying StateCheckpoint.
-/// 2. By using the revert method, where the most recent changes are reverted and the previous `StateCheckpoint` is returned.
-pub struct WorkingSet<C: Context> {
-    delta: RevertableWriter<Delta<C::Storage>>,
-    accessory_delta: RevertableWriter<AccessoryDelta<C::Storage>>,
-    events: Vec<Event>,
-    gas_meter: GasMeter<C::GasUnit>,
-=======
     /// Returns an immutable slice of all events that have been previously
     /// written to this working set.
     pub fn events(&self) -> &[Event] {
@@ -262,7 +252,22 @@
     pub fn backing(&self) -> &<C as Spec>::Storage {
         &self.delta.inner.inner
     }
->>>>>>> 3883e781
+
+    /// Returns the remaining gas funds.
+    pub const fn gas_remaining_funds(&self) -> u64 {
+        self.gas_meter.remaining_funds()
+    }
+
+    /// Overrides the current gas settings with the provided values.
+    pub fn set_gas(&mut self, funds: u64, gas_price: C::GasUnit) {
+        self.gas_meter = GasMeter::new(funds, gas_price);
+    }
+
+    /// Attempts to charge the provided gas unit from the gas meter, using the internal price to
+    /// compute the scalar value.
+    pub fn charge_gas(&mut self, gas: &C::GasUnit) -> anyhow::Result<()> {
+        self.gas_meter.charge_gas(gas)
+    }
 }
 
 impl<C: Context> StateReaderAndWriter for WorkingSet<C> {
@@ -363,93 +368,6 @@
     }
 }
 
-<<<<<<< HEAD
-impl<C: Context> WorkingSet<C> {
-    /// Creates a new [`WorkingSet`] instance backed by the given [`Storage`].
-    ///
-    /// The witness value is set to [`Default::default`]. Use
-    /// [`WorkingSet::with_witness`] to set a custom witness value.
-    pub fn new(inner: <C as Spec>::Storage) -> Self {
-        StateCheckpoint::new(inner).to_revertable()
-    }
-
-    /// Returns a handler for the accessory state (non-JMT state).
-    ///
-    /// You can use this method when calling getters and setters on accessory
-    /// state containers, like [`AccessoryStateMap`](crate::AccessoryStateMap).
-    pub fn accessory_state(&mut self) -> AccessoryWorkingSet<C> {
-        AccessoryWorkingSet { ws: self }
-    }
-
-    /// Creates a new [`WorkingSet`] instance backed by the given [`Storage`]
-    /// and a custom witness value.
-    pub fn with_witness(
-        inner: <C as Spec>::Storage,
-        witness: <<C as Spec>::Storage as Storage>::Witness,
-    ) -> Self {
-        StateCheckpoint::with_witness(inner, witness).to_revertable()
-    }
-
-    /// Turns this [`WorkingSet`] into a [`StateCheckpoint`], in preparation for
-    /// committing the changes to the underlying [`Storage`] via
-    /// [`StateCheckpoint::freeze`].
-    pub fn checkpoint(self) -> StateCheckpoint<C> {
-        StateCheckpoint {
-            delta: self.delta.commit(),
-            accessory_delta: self.accessory_delta.commit(),
-        }
-    }
-
-    /// Reverts the most recent changes to this [`WorkingSet`], returning a pristine
-    /// [`StateCheckpoint`] instance.
-    pub fn revert(self) -> StateCheckpoint<C> {
-        StateCheckpoint {
-            delta: self.delta.revert(),
-            accessory_delta: self.accessory_delta.revert(),
-        }
-    }
-
-    /// Adds an event to the working set.
-    pub fn add_event(&mut self, key: &str, value: &str) {
-        self.events.push(Event::new(key, value));
-    }
-
-    /// Extracts all events from this working set.
-    pub fn take_events(&mut self) -> Vec<Event> {
-        std::mem::take(&mut self.events)
-    }
-
-    /// Returns an immutable slice of all events that have been previously
-    /// written to this working set.
-    pub fn events(&self) -> &[Event] {
-        &self.events
-    }
-
-    /// Returns an immutable reference to the [`Storage`] instance backing this
-    /// working set.
-    pub fn backing(&self) -> &<C as Spec>::Storage {
-        &self.delta.inner.inner
-    }
-
-    /// Returns the remaining gas funds.
-    pub const fn gas_remaining_funds(&self) -> u64 {
-        self.gas_meter.remaining_funds()
-    }
-
-    /// Overrides the current gas settings with the provided values.
-    pub fn set_gas(&mut self, funds: u64, gas_price: C::GasUnit) {
-        self.gas_meter = GasMeter::new(funds, gas_price);
-    }
-
-    /// Attempts to charge the provided gas unit from the gas meter, using the internal price to
-    /// compute the scalar value.
-    pub fn charge_gas(&mut self, gas: &C::GasUnit) -> anyhow::Result<()> {
-        self.gas_meter.charge_gas(gas)
-    }
-}
-
-=======
->>>>>>> 3883e781
 pub(crate) trait StateReaderAndWriter {
     fn get(&mut self, key: &StorageKey) -> Option<StorageValue>;
 
