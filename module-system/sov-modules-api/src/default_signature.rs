--- conflicted
+++ resolved
@@ -167,11 +167,7 @@
 }
 
 #[cfg_attr(feature = "native", derive(schemars::JsonSchema))]
-<<<<<<< HEAD
 #[derive(PartialEq, Eq, Clone, Debug, serde::Serialize, serde::Deserialize)]
-=======
-#[derive(PartialEq, Eq, Clone, Debug)]
->>>>>>> 86d1f000
 pub struct DefaultPublicKey {
     #[cfg_attr(
         feature = "native",
