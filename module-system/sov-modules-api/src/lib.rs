#![feature(associated_type_defaults)]

mod bech32;
pub mod default_context;
pub mod default_signature;
mod dispatch;
mod encode;
mod error;
pub mod hooks;
mod prefix;
mod response;
mod serde_address;
#[cfg(test)]
mod tests;
pub mod transaction;

use core::fmt::{self, Debug, Display};
use std::str::FromStr;

use borsh::{BorshDeserialize, BorshSerialize};
pub use dispatch::{DispatchCall, Genesis};
pub use error::Error;
pub use prefix::Prefix;
pub use response::CallResponse;
use serde::{Deserialize, Serialize};
pub use sov_rollup_interface::crypto::SimpleHasher as Hasher;
pub use sov_rollup_interface::AddressTrait;
use sov_state::{Storage, Witness, WorkingSet};
use thiserror::Error;

pub use crate::bech32::AddressBech32;

impl AsRef<[u8]> for Address {
    fn as_ref(&self) -> &[u8] {
        &self.addr
    }
}

impl AddressTrait for Address {}

#[cfg_attr(feature = "native", derive(schemars::JsonSchema))]
#[derive(PartialEq, Clone, Eq, borsh::BorshDeserialize, borsh::BorshSerialize)]
pub struct Address {
    addr: [u8; 32],
}

impl<'a> TryFrom<&'a [u8]> for Address {
    type Error = anyhow::Error;

    fn try_from(addr: &'a [u8]) -> Result<Self, Self::Error> {
        if addr.len() != 32 {
            anyhow::bail!("Address must be 32 bytes long");
        }
        let mut addr_bytes = [0u8; 32];
        addr_bytes.copy_from_slice(addr);
        Ok(Self { addr: addr_bytes })
    }
}

impl FromStr for Address {
    type Err = anyhow::Error;

    fn from_str(s: &str) -> Result<Self, Self::Err> {
        AddressBech32::from_str(s)
            .map_err(|e| anyhow::anyhow!(e))
            .map(|addr_bech32| addr_bech32.into())
    }
}

impl From<[u8; 32]> for Address {
    fn from(addr: [u8; 32]) -> Self {
        Self { addr }
    }
}

impl Display for Address {
    fn fmt(&self, f: &mut fmt::Formatter<'_>) -> fmt::Result {
        write!(f, "{}", AddressBech32::from(self))
    }
}

impl Debug for Address {
    fn fmt(&self, f: &mut fmt::Formatter<'_>) -> fmt::Result {
        write!(f, "{:?}", AddressBech32::from(self))
    }
}

impl From<AddressBech32> for Address {
    fn from(addr: AddressBech32) -> Self {
        Self {
            addr: addr.to_byte_array(),
        }
    }
}

#[derive(Error, Debug)]
pub enum SigVerificationError {
    #[error("Bad signature {0}")]
    BadSignature(String),
}

/// Signature used in the Module System.
pub trait Signature {
    type PublicKey;

    fn verify(
        &self,
        pub_key: &Self::PublicKey,
        msg_hash: [u8; 32],
    ) -> Result<(), SigVerificationError>;
}

/// A type that can't be instantiated.
#[derive(Debug, PartialEq, Serialize, Deserialize)]
pub enum NonInstantiable {}

/// PublicKey used in the Module System.
pub trait PublicKey {
    fn to_address<A: AddressTrait>(&self) -> A;
}

/// The `Spec` trait configures certain key primitives to be used by a by a particular instance of a rollup.
/// `Spec` is almost always implemented on a Context object; since all Modules are generic
/// over a Context, rollup developers can easily optimize their code for different environments
/// by simply swapping out the Context (and by extension, the Spec).
///
/// For example, a rollup running in a STARK-based zkvm like Risc0 might pick Sha256 or Poseidon as its preferred hasher,
/// while a rollup running in an elliptic-curve based SNARK such as `Placeholder` from the =nil; foundation might
/// prefer a Pedersen hash. By using a generic Context and Spec, a rollup developer can trivially customize their
/// code for either (or both!) of these environments without touching their module implementations.
pub trait Spec {
    /// The Address type used on the rollup. Typically calculated as the hash of a public key.
    #[cfg(feature = "native")]
    type Address: AddressTrait
        + BorshSerialize
        + BorshDeserialize
<<<<<<< HEAD
        + Sync
=======
        // Do we always need this, even when the module does not have a JSON
        // Schema? That feels a bit wrong.
        + ::schemars::JsonSchema
>>>>>>> 14b663fa
        + Into<AddressBech32>
        + From<AddressBech32>
        + FromStr<Err = anyhow::Error>;

    /// The Address type used on the rollup. Typically calculated as the hash of a public key.
    #[cfg(not(feature = "native"))]
    type Address: AddressTrait + BorshSerialize + BorshDeserialize;

    /// Authenticated state storage used by the rollup. Typically some variant of a merkle-patricia trie.
    type Storage: Storage + Clone + Send + Sync;

    /// The public key used for digital signatures
    #[cfg(feature = "native")]
    type PublicKey: borsh::BorshDeserialize
        + borsh::BorshSerialize
        + Eq
        + Clone
        + Debug
        + PublicKey
        + Serialize
        + for<'a> Deserialize<'a>
        + Send
        + Sync
        + FromStr<Err = anyhow::Error>;

    #[cfg(not(feature = "native"))]
    type PublicKey: borsh::BorshDeserialize
        + borsh::BorshSerialize
        + Eq
        + Clone
        + Debug
        + Send
        + Sync
        + PublicKey;

    /// The hasher preferred by the rollup, such as Sha256 or Poseidon.
    type Hasher: Hasher;

    /// The digital signature scheme used by the rollup
    #[cfg(feature = "native")]
    type Signature: borsh::BorshDeserialize
        + borsh::BorshSerialize
        + Eq
        + Clone
        + Debug
        + Signature<PublicKey = Self::PublicKey>
        + Send
        + Sync
        + FromStr<Err = anyhow::Error>;

    /// The digital signature scheme used by the rollup
    #[cfg(not(feature = "native"))]
    type Signature: borsh::BorshDeserialize
        + borsh::BorshSerialize
        + Eq
        + Clone
        + Debug
        + Signature<PublicKey = Self::PublicKey>
        + Send
        + Sync;

    /// A structure containing the non-deterministic inputs from the prover to the zk-circuit
    type Witness: Witness;
}

/// A context contains information which is passed to modules during
/// transaction execution. Currently, context includes the sender of the transaction
/// as recovered from its signature.
///
/// Context objects also implement the [`Spec`] trait, which specifies the types to be used in this
/// instance of the state transition function. By making modules generic over a `Context`, developers
/// can easily update their cryptography to conform to the needs of different zk-proof systems.
pub trait Context: Spec + Clone + Debug + PartialEq + 'static {
    /// Sender of the transaction.
    fn sender(&self) -> &Self::Address;

    /// Constructor for the Context.
    fn new(sender: Self::Address) -> Self;
}

impl<T> Genesis for T
where
    T: Module,
{
    type Context = <Self as Module>::Context;

    type Config = <Self as Module>::Config;

    fn genesis(
        &self,
        config: &Self::Config,
        working_set: &mut WorkingSet<<<Self as Genesis>::Context as Spec>::Storage>,
    ) -> Result<(), Error> {
        <Self as Module>::genesis(self, config, working_set)
    }
}

/// All the methods have a default implementation that can't be invoked (because they take `NonInstantiable` parameter).
/// This allows developers to override only some of the methods in their implementation and safely ignore the others.
pub trait Module {
    /// Execution context.
    type Context: Context;

    /// Configuration for the genesis method.
    type Config;

    /// Module defined argument to the call method.
    type CallMessage: Debug + BorshSerialize + BorshDeserialize = NonInstantiable;

    /// Genesis is called when a rollup is deployed and can be used to set initial state values in the module.
    fn genesis(
        &self,
        _config: &Self::Config,
        _working_set: &mut WorkingSet<<Self::Context as Spec>::Storage>,
    ) -> Result<(), Error> {
        Ok(())
    }

    /// Call allows interaction with the module and invokes state changes.
    /// It takes a module defined type and a context as parameters.
    fn call(
        &self,
        _message: Self::CallMessage,
        _context: &Self::Context,
        _working_set: &mut WorkingSet<<Self::Context as Spec>::Storage>,
    ) -> Result<CallResponse, Error> {
        unreachable!()
    }
}

/// A [`Module`] that has a well-defined and known [JSON
/// Schema](https://json-schema.org/) for its [`Module::CallMessage`].
///
/// This trait is intended to support code generation tools, CLIs, and
/// documentation. You can derive it with `#[derive(ModuleCallJsonSchema)]`, or
/// implement it manually if your use case demands more control over the JSON
/// Schema generation.
pub trait ModuleCallJsonSchema: Module {
    /// Returns the JSON schema for [`Module::CallMessage`].
    fn json_schema() -> String;
}

/// Every module has to implement this trait.
pub trait ModuleInfo: Default {
    type Context: Context;

    /// Returns address of the module.
    fn address(&self) -> &<Self::Context as Spec>::Address;
}

/// A StateTransitionRunner needs to implement this if
/// the RPC service is needed
pub trait RpcRunner {
    type Context: Context;
    fn get_storage(&self) -> <Self::Context as Spec>::Storage;
}

/// Trait to hold the autogenerated Clap type
pub trait AutoClap {
    type ClapType;
    type ModuleType: Module;
}<|MERGE_RESOLUTION|>--- conflicted
+++ resolved
@@ -134,13 +134,10 @@
     type Address: AddressTrait
         + BorshSerialize
         + BorshDeserialize
-<<<<<<< HEAD
         + Sync
-=======
         // Do we always need this, even when the module does not have a JSON
         // Schema? That feels a bit wrong.
         + ::schemars::JsonSchema
->>>>>>> 14b663fa
         + Into<AddressBech32>
         + From<AddressBech32>
         + FromStr<Err = anyhow::Error>;
