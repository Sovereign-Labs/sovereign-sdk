#![doc = include_str!("../README.md")]

#[cfg(feature = "native")]
pub mod cli;
mod containers;
pub mod default_context;
pub mod default_signature;
pub mod hooks;
mod pub_key_hex;

#[cfg(feature = "macros")]
mod reexport_macros;
#[cfg(feature = "macros")]
pub use reexport_macros::*;

mod serde_pub_key;
#[cfg(test)]
mod tests;
pub mod transaction;
#[cfg(feature = "native")]
pub mod utils;

pub use containers::*;
pub use pub_key_hex::PublicKeyHex;
#[cfg(feature = "macros")]
extern crate sov_modules_macros;

use std::collections::{HashMap, HashSet};

#[cfg(feature = "native")]
pub use clap;
#[cfg(feature = "native")]
pub use sov_modules_core::PrivateKey;
pub use sov_modules_core::{
    archival_state, runtime, AccessoryWorkingSet, Address, AddressBech32, CallResponse, Context,
    DispatchCall, EncodeCall, GasUnit, Genesis, Module, ModuleCallJsonSchema, ModuleError,
    ModuleError as Error, ModuleInfo, ModulePrefix, PublicKey, Signature, Spec, StateCheckpoint,
    StateReaderAndWriter, WorkingSet,
};
pub use sov_rollup_interface::da::{BlobReaderTrait, DaSpec};
pub use sov_rollup_interface::services::da::SlotData;
pub use sov_rollup_interface::stf::Event;
pub use sov_rollup_interface::zk::{
    StateTransition, ValidityCondition, ValidityConditionChecker, Zkvm,
};
pub use sov_rollup_interface::{digest, BasicAddress, RollupAddress};

pub mod prelude {
    pub use super::{StateMapAccessor, StateValueAccessor, StateVecAccessor};
}

pub mod optimistic {
    pub use sov_rollup_interface::optimistic::{Attestation, ProofOfBond};
}

pub mod da {
    pub use sov_rollup_interface::da::{BlockHeaderTrait, NanoSeconds, Time};
}

<<<<<<< HEAD
pub mod storage {
    pub use sov_rollup_interface::storage::StorageManager;
}
=======
/// A type that can't be instantiated.
#[derive(Debug, PartialEq, Serialize, Deserialize)]
#[cfg_attr(feature = "native", derive(schemars::JsonSchema))]
pub enum NonInstantiable {}
>>>>>>> 190863c2

struct ModuleVisitor<'a, C: Context> {
    visited: HashSet<&'a <C as Spec>::Address>,
    visited_on_this_path: Vec<&'a <C as Spec>::Address>,
    sorted_modules: std::vec::Vec<&'a dyn ModuleInfo<Context = C>>,
}

impl<'a, C: Context> ModuleVisitor<'a, C> {
    pub fn new() -> Self {
        Self {
            visited: HashSet::new(),
            sorted_modules: Vec::new(),
            visited_on_this_path: Vec::new(),
        }
    }

    /// Visits all the modules and their dependencies, and populates a Vec of modules sorted by their dependencies
    fn visit_modules(
        &mut self,
        modules: Vec<&'a dyn ModuleInfo<Context = C>>,
    ) -> Result<(), anyhow::Error> {
        let mut module_map = HashMap::new();

        for module in &modules {
            module_map.insert(module.address(), *module);
        }

        for module in modules {
            self.visited_on_this_path.clear();
            self.visit_module(module, &module_map)?;
        }

        Ok(())
    }

    /// Visits a module and its dependencies, and populates a Vec of modules sorted by their dependencies
    fn visit_module(
        &mut self,
        module: &'a dyn ModuleInfo<Context = C>,
        module_map: &HashMap<&<C as Spec>::Address, &'a (dyn ModuleInfo<Context = C>)>,
    ) -> Result<(), anyhow::Error> {
        let address = module.address();

        // if the module have been visited on this path, then we have a cycle dependency
        if let Some((index, _)) = self
            .visited_on_this_path
            .iter()
            .enumerate()
            .find(|(_, &x)| x == address)
        {
            let cycle = &self.visited_on_this_path[index..];

            anyhow::bail!(
                "Cyclic dependency of length {} detected: {:?}",
                cycle.len(),
                cycle
            );
        } else {
            self.visited_on_this_path.push(address)
        }

        // if the module hasn't been visited yet, visit it and its dependencies
        if self.visited.insert(address) {
            for dependency_address in module.dependencies() {
                let dependency_module = *module_map.get(dependency_address).ok_or_else(|| {
                    anyhow::Error::msg(format!("Module not found: {:?}", dependency_address))
                })?;
                self.visit_module(dependency_module, module_map)?;
            }

            self.sorted_modules.push(module);
        }

        // remove the module from the visited_on_this_path list
        self.visited_on_this_path.pop();

        Ok(())
    }
}

/// Sorts ModuleInfo objects by their dependencies
fn sort_modules_by_dependencies<C: Context>(
    modules: Vec<&dyn ModuleInfo<Context = C>>,
) -> Result<Vec<&dyn ModuleInfo<Context = C>>, anyhow::Error> {
    let mut module_visitor = ModuleVisitor::<C>::new();
    module_visitor.visit_modules(modules)?;
    Ok(module_visitor.sorted_modules)
}

/// Accepts Vec<> of tuples (&ModuleInfo, &TValue), and returns Vec<&TValue> sorted by mapped module dependencies
pub fn sort_values_by_modules_dependencies<C: Context, TValue>(
    module_value_tuples: Vec<(&dyn ModuleInfo<Context = C>, TValue)>,
) -> Result<Vec<TValue>, anyhow::Error>
where
    TValue: Clone,
{
    let sorted_modules = sort_modules_by_dependencies(
        module_value_tuples
            .iter()
            .map(|(module, _)| *module)
            .collect(),
    )?;

    let mut value_map = HashMap::new();

    for module in module_value_tuples {
        let prev_entry = value_map.insert(module.0.address(), module.1);
        anyhow::ensure!(prev_entry.is_none(), "Duplicate module address! Only one instance of each module is allowed in a given runtime. Module with address {} is duplicated", module.0.address());
    }

    let mut sorted_values = Vec::new();
    for module in sorted_modules {
        sorted_values.push(value_map.get(module.address()).unwrap().clone());
    }

    Ok(sorted_values)
}

/// This trait is implemented by types that can be used as arguments in the sov-cli wallet.
/// The recommended way to implement this trait is using the provided derive macro (`#[derive(CliWalletArg)]`).
/// Currently, this trait is a thin wrapper around [`clap::Parser`]
#[cfg(feature = "native")]
pub trait CliWalletArg: From<Self::CliStringRepr> {
    /// The type that is used to represent this type in the CLI. Typically,
    /// this type implements the clap::Subcommand trait.
    type CliStringRepr;
}

/// A trait that needs to be implemented for a *runtime* to be used with the CLI wallet
#[cfg(feature = "native")]
pub trait CliWallet: sov_modules_core::DispatchCall {
    /// The type that is used to represent this type in the CLI. Typically,
    /// this type implements the clap::Subcommand trait. This type is generic to
    /// allow for different representations of the same type in the interface; a
    /// typical end-usage will impl traits only in the case where `CliStringRepr<T>: Into::RuntimeCall`
    type CliStringRepr<T>;
}<|MERGE_RESOLUTION|>--- conflicted
+++ resolved
@@ -57,16 +57,9 @@
     pub use sov_rollup_interface::da::{BlockHeaderTrait, NanoSeconds, Time};
 }
 
-<<<<<<< HEAD
 pub mod storage {
-    pub use sov_rollup_interface::storage::StorageManager;
+    pub use sov_rollup_interface::storage::HierarchicalStorageManager;
 }
-=======
-/// A type that can't be instantiated.
-#[derive(Debug, PartialEq, Serialize, Deserialize)]
-#[cfg_attr(feature = "native", derive(schemars::JsonSchema))]
-pub enum NonInstantiable {}
->>>>>>> 190863c2
 
 struct ModuleVisitor<'a, C: Context> {
     visited: HashSet<&'a <C as Spec>::Address>,
