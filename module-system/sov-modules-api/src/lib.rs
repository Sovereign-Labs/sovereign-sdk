#![doc = include_str!("../README.md")]

pub mod capabilities;
#[cfg(feature = "native")]
pub mod cli;
mod containers;
pub mod default_context;
pub mod default_signature;
mod encode;
pub mod hooks;
mod pub_key_hex;

#[cfg(feature = "macros")]
mod reexport_macros;
#[cfg(feature = "macros")]
pub use reexport_macros::*;

mod serde_pub_key;
#[cfg(test)]
mod tests;
pub mod transaction;
#[cfg(feature = "native")]
pub mod utils;

pub use containers::*;
pub use pub_key_hex::PublicKeyHex;
#[cfg(feature = "macros")]
extern crate sov_modules_macros;

use std::collections::{HashMap, HashSet};

#[cfg(feature = "native")]
pub use clap;
use serde::{Deserialize, Serialize};
#[cfg(feature = "native")]
pub use sov_modules_core::PrivateKey;
pub use sov_modules_core::{
    AccessoryWorkingSet, Address, AddressBech32, CallResponse, Context, DispatchCall, EncodeCall,
    GasUnit, Genesis, Module, ModuleCallJsonSchema, ModuleError, ModuleError as Error, ModuleInfo,
    ModulePrefix, PublicKey, Signature, Spec, StateCheckpoint, WorkingSet,
};
pub use sov_rollup_interface::da::{BlobReaderTrait, DaSpec};
pub use sov_rollup_interface::services::da::SlotData;
pub use sov_rollup_interface::stf::Event;
pub use sov_rollup_interface::zk::{
    StateTransition, ValidityCondition, ValidityConditionChecker, Zkvm,
};
pub use sov_rollup_interface::{digest, BasicAddress, RollupAddress};

pub mod optimistic {
    pub use sov_rollup_interface::optimistic::{Attestation, ProofOfBond};
}

pub mod da {
    pub use sov_rollup_interface::da::{BlockHeaderTrait, NanoSeconds, Time};
}

<<<<<<< HEAD
=======
pub mod storage {
    pub use sov_rollup_interface::storage::StorageManager;
}

impl AsRef<[u8]> for Address {
    fn as_ref(&self) -> &[u8] {
        &self.addr
    }
}

impl BasicAddress for Address {}
impl RollupAddress for Address {}

#[cfg_attr(feature = "native", derive(schemars::JsonSchema))]
#[cfg_attr(feature = "arbitrary", derive(arbitrary::Arbitrary))]
#[derive(PartialEq, Clone, Copy, Eq, borsh::BorshDeserialize, borsh::BorshSerialize, Hash)]
pub struct Address {
    addr: [u8; 32],
}

impl Address {
    /// Creates a new address containing the given bytes
    pub const fn new(addr: [u8; 32]) -> Self {
        Self { addr }
    }
}

impl<'a> TryFrom<&'a [u8]> for Address {
    type Error = anyhow::Error;

    fn try_from(addr: &'a [u8]) -> Result<Self, Self::Error> {
        if addr.len() != 32 {
            anyhow::bail!("Address must be 32 bytes long");
        }
        let mut addr_bytes = [0u8; 32];
        addr_bytes.copy_from_slice(addr);
        Ok(Self { addr: addr_bytes })
    }
}

impl FromStr for Address {
    type Err = anyhow::Error;

    fn from_str(s: &str) -> Result<Self, Self::Err> {
        AddressBech32::from_str(s)
            .map_err(|e| anyhow::anyhow!(e))
            .map(|addr_bech32| addr_bech32.into())
    }
}

impl From<[u8; 32]> for Address {
    fn from(addr: [u8; 32]) -> Self {
        Self { addr }
    }
}

impl Display for Address {
    fn fmt(&self, f: &mut fmt::Formatter<'_>) -> fmt::Result {
        write!(f, "{}", AddressBech32::from(self))
    }
}

impl Debug for Address {
    fn fmt(&self, f: &mut fmt::Formatter<'_>) -> fmt::Result {
        write!(f, "{:?}", AddressBech32::from(self))
    }
}

impl From<AddressBech32> for Address {
    fn from(addr: AddressBech32) -> Self {
        Self {
            addr: addr.to_byte_array(),
        }
    }
}

#[derive(Error, Debug)]
pub enum SigVerificationError {
    #[error("Bad signature {0}")]
    BadSignature(String),
}

/// Signature used in the Module System.
pub trait Signature:
    borsh::BorshDeserialize + borsh::BorshSerialize + Eq + Clone + Debug + Send + Sync
{
    type PublicKey;

    fn verify(&self, pub_key: &Self::PublicKey, msg: &[u8]) -> Result<(), SigVerificationError>;
}

>>>>>>> b8a0642f
/// A type that can't be instantiated.
#[derive(Debug, PartialEq, Serialize, Deserialize)]
#[cfg_attr(feature = "native", derive(schemars::JsonSchema))]
pub enum NonInstantiable {}

struct ModuleVisitor<'a, C: Context> {
    visited: HashSet<&'a <C as Spec>::Address>,
    visited_on_this_path: Vec<&'a <C as Spec>::Address>,
    sorted_modules: std::vec::Vec<&'a dyn ModuleInfo<Context = C>>,
}

impl<'a, C: Context> ModuleVisitor<'a, C> {
    pub fn new() -> Self {
        Self {
            visited: HashSet::new(),
            sorted_modules: Vec::new(),
            visited_on_this_path: Vec::new(),
        }
    }

    /// Visits all the modules and their dependencies, and populates a Vec of modules sorted by their dependencies
    fn visit_modules(
        &mut self,
        modules: Vec<&'a dyn ModuleInfo<Context = C>>,
    ) -> Result<(), anyhow::Error> {
        let mut module_map = HashMap::new();

        for module in &modules {
            module_map.insert(module.address(), *module);
        }

        for module in modules {
            self.visited_on_this_path.clear();
            self.visit_module(module, &module_map)?;
        }

        Ok(())
    }

    /// Visits a module and its dependencies, and populates a Vec of modules sorted by their dependencies
    fn visit_module(
        &mut self,
        module: &'a dyn ModuleInfo<Context = C>,
        module_map: &HashMap<&<C as Spec>::Address, &'a (dyn ModuleInfo<Context = C>)>,
    ) -> Result<(), anyhow::Error> {
        let address = module.address();

        // if the module have been visited on this path, then we have a cycle dependency
        if let Some((index, _)) = self
            .visited_on_this_path
            .iter()
            .enumerate()
            .find(|(_, &x)| x == address)
        {
            let cycle = &self.visited_on_this_path[index..];

            anyhow::bail!(
                "Cyclic dependency of length {} detected: {:?}",
                cycle.len(),
                cycle
            );
        } else {
            self.visited_on_this_path.push(address)
        }

        // if the module hasn't been visited yet, visit it and its dependencies
        if self.visited.insert(address) {
            for dependency_address in module.dependencies() {
                let dependency_module = *module_map.get(dependency_address).ok_or_else(|| {
                    anyhow::Error::msg(format!("Module not found: {:?}", dependency_address))
                })?;
                self.visit_module(dependency_module, module_map)?;
            }

            self.sorted_modules.push(module);
        }

        // remove the module from the visited_on_this_path list
        self.visited_on_this_path.pop();

        Ok(())
    }
}

/// Sorts ModuleInfo objects by their dependencies
fn sort_modules_by_dependencies<C: Context>(
    modules: Vec<&dyn ModuleInfo<Context = C>>,
) -> Result<Vec<&dyn ModuleInfo<Context = C>>, anyhow::Error> {
    let mut module_visitor = ModuleVisitor::<C>::new();
    module_visitor.visit_modules(modules)?;
    Ok(module_visitor.sorted_modules)
}

/// Accepts Vec<> of tuples (&ModuleInfo, &TValue), and returns Vec<&TValue> sorted by mapped module dependencies
pub fn sort_values_by_modules_dependencies<C: Context, TValue>(
    module_value_tuples: Vec<(&dyn ModuleInfo<Context = C>, TValue)>,
) -> Result<Vec<TValue>, anyhow::Error>
where
    TValue: Clone,
{
    let sorted_modules = sort_modules_by_dependencies(
        module_value_tuples
            .iter()
            .map(|(module, _)| *module)
            .collect(),
    )?;

    let mut value_map = HashMap::new();

    for module in module_value_tuples {
        let prev_entry = value_map.insert(module.0.address(), module.1);
        anyhow::ensure!(prev_entry.is_none(), "Duplicate module address! Only one instance of each module is allowed in a given runtime. Module with address {} is duplicated", module.0.address());
    }

    let mut sorted_values = Vec::new();
    for module in sorted_modules {
        sorted_values.push(value_map.get(module.address()).unwrap().clone());
    }

    Ok(sorted_values)
}

/// This trait is implemented by types that can be used as arguments in the sov-cli wallet.
/// The recommended way to implement this trait is using the provided derive macro (`#[derive(CliWalletArg)]`).
/// Currently, this trait is a thin wrapper around [`clap::Parser`]
#[cfg(feature = "native")]
pub trait CliWalletArg: From<Self::CliStringRepr> {
    /// The type that is used to represent this type in the CLI. Typically,
    /// this type implements the clap::Subcommand trait.
    type CliStringRepr;
}

/// A trait that needs to be implemented for a *runtime* to be used with the CLI wallet
#[cfg(feature = "native")]
pub trait CliWallet: sov_modules_core::DispatchCall {
    /// The type that is used to represent this type in the CLI. Typically,
    /// this type implements the clap::Subcommand trait. This type is generic to
    /// allow for different representations of the same type in the interface; a
    /// typical end-usage will impl traits only in the case where `CliStringRepr<T>: Into::RuntimeCall`
    type CliStringRepr<T>;
}<|MERGE_RESOLUTION|>--- conflicted
+++ resolved
@@ -55,100 +55,10 @@
     pub use sov_rollup_interface::da::{BlockHeaderTrait, NanoSeconds, Time};
 }
 
-<<<<<<< HEAD
-=======
 pub mod storage {
     pub use sov_rollup_interface::storage::StorageManager;
 }
 
-impl AsRef<[u8]> for Address {
-    fn as_ref(&self) -> &[u8] {
-        &self.addr
-    }
-}
-
-impl BasicAddress for Address {}
-impl RollupAddress for Address {}
-
-#[cfg_attr(feature = "native", derive(schemars::JsonSchema))]
-#[cfg_attr(feature = "arbitrary", derive(arbitrary::Arbitrary))]
-#[derive(PartialEq, Clone, Copy, Eq, borsh::BorshDeserialize, borsh::BorshSerialize, Hash)]
-pub struct Address {
-    addr: [u8; 32],
-}
-
-impl Address {
-    /// Creates a new address containing the given bytes
-    pub const fn new(addr: [u8; 32]) -> Self {
-        Self { addr }
-    }
-}
-
-impl<'a> TryFrom<&'a [u8]> for Address {
-    type Error = anyhow::Error;
-
-    fn try_from(addr: &'a [u8]) -> Result<Self, Self::Error> {
-        if addr.len() != 32 {
-            anyhow::bail!("Address must be 32 bytes long");
-        }
-        let mut addr_bytes = [0u8; 32];
-        addr_bytes.copy_from_slice(addr);
-        Ok(Self { addr: addr_bytes })
-    }
-}
-
-impl FromStr for Address {
-    type Err = anyhow::Error;
-
-    fn from_str(s: &str) -> Result<Self, Self::Err> {
-        AddressBech32::from_str(s)
-            .map_err(|e| anyhow::anyhow!(e))
-            .map(|addr_bech32| addr_bech32.into())
-    }
-}
-
-impl From<[u8; 32]> for Address {
-    fn from(addr: [u8; 32]) -> Self {
-        Self { addr }
-    }
-}
-
-impl Display for Address {
-    fn fmt(&self, f: &mut fmt::Formatter<'_>) -> fmt::Result {
-        write!(f, "{}", AddressBech32::from(self))
-    }
-}
-
-impl Debug for Address {
-    fn fmt(&self, f: &mut fmt::Formatter<'_>) -> fmt::Result {
-        write!(f, "{:?}", AddressBech32::from(self))
-    }
-}
-
-impl From<AddressBech32> for Address {
-    fn from(addr: AddressBech32) -> Self {
-        Self {
-            addr: addr.to_byte_array(),
-        }
-    }
-}
-
-#[derive(Error, Debug)]
-pub enum SigVerificationError {
-    #[error("Bad signature {0}")]
-    BadSignature(String),
-}
-
-/// Signature used in the Module System.
-pub trait Signature:
-    borsh::BorshDeserialize + borsh::BorshSerialize + Eq + Clone + Debug + Send + Sync
-{
-    type PublicKey;
-
-    fn verify(&self, pub_key: &Self::PublicKey, msg: &[u8]) -> Result<(), SigVerificationError>;
-}
-
->>>>>>> b8a0642f
 /// A type that can't be instantiated.
 #[derive(Debug, PartialEq, Serialize, Deserialize)]
 #[cfg_attr(feature = "native", derive(schemars::JsonSchema))]
