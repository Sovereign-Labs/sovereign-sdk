#![feature(associated_type_defaults)]

mod bech32;
pub mod default_context;
pub mod default_signature;
mod dispatch;
mod encode;
mod error;
pub mod hooks;
mod prefix;
mod response;
mod serde_address;
#[cfg(test)]
mod tests;
pub mod transaction;

use core::fmt::{self, Debug, Display};
use std::str::FromStr;

use borsh::{BorshDeserialize, BorshSerialize};
pub use dispatch::{DispatchCall, Genesis};
pub use error::Error;
pub use prefix::Prefix;
pub use response::CallResponse;
use serde::{Deserialize, Serialize};
pub use sov_rollup_interface::crypto::SimpleHasher as Hasher;
pub use sov_rollup_interface::AddressTrait;
use sov_state::{Storage, Witness, WorkingSet};
use thiserror::Error;

pub use crate::bech32::AddressBech32;

impl AsRef<[u8]> for Address {
    fn as_ref(&self) -> &[u8] {
        &self.addr
    }
}

impl AddressTrait for Address {}

#[cfg_attr(feature = "native", derive(schemars::JsonSchema))]
#[derive(PartialEq, Clone, Eq, borsh::BorshDeserialize, borsh::BorshSerialize)]
pub struct Address {
    addr: [u8; 32],
}

impl<'a> TryFrom<&'a [u8]> for Address {
    type Error = anyhow::Error;

    fn try_from(addr: &'a [u8]) -> Result<Self, Self::Error> {
        if addr.len() != 32 {
            anyhow::bail!("Address must be 32 bytes long");
        }
        let mut addr_bytes = [0u8; 32];
        addr_bytes.copy_from_slice(addr);
        Ok(Self { addr: addr_bytes })
    }
}

impl FromStr for Address {
    type Err = anyhow::Error;

    fn from_str(s: &str) -> Result<Self, Self::Err> {
        AddressBech32::from_str(s)
            .map_err(|e| anyhow::anyhow!(e))
            .map(|addr_bech32| addr_bech32.into())
    }
}

impl From<[u8; 32]> for Address {
    fn from(addr: [u8; 32]) -> Self {
        Self { addr }
    }
}

impl Display for Address {
    fn fmt(&self, f: &mut fmt::Formatter<'_>) -> fmt::Result {
        write!(f, "{}", AddressBech32::from(self))
    }
}

impl Debug for Address {
    fn fmt(&self, f: &mut fmt::Formatter<'_>) -> fmt::Result {
        write!(f, "{:?}", AddressBech32::from(self))
    }
}

impl From<AddressBech32> for Address {
    fn from(addr: AddressBech32) -> Self {
        Self {
            addr: addr.to_byte_array(),
        }
    }
}

#[derive(Error, Debug)]
pub enum SigVerificationError {
    #[error("Bad signature {0}")]
    BadSignature(String),
}

/// Signature used in the Module System.
pub trait Signature {
    type PublicKey;

    fn verify(
        &self,
        pub_key: &Self::PublicKey,
        msg_hash: [u8; 32],
    ) -> Result<(), SigVerificationError>;
}

/// A type that can't be instantiated.
#[derive(Debug, PartialEq, Serialize, Deserialize)]
pub enum NonInstantiable {}

/// PublicKey used in the Module System.
pub trait PublicKey {
    fn to_address<A: AddressTrait>(&self) -> A;
}

/// The `Spec` trait configures certain key primitives to be used by a by a particular instance of a rollup.
/// `Spec` is almost always implemented on a Context object; since all Modules are generic
/// over a Context, rollup developers can easily optimize their code for different environments
/// by simply swapping out the Context (and by extension, the Spec).
///
/// For example, a rollup running in a STARK-based zkvm like Risc0 might pick Sha256 or Poseidon as its preferred hasher,
/// while a rollup running in an elliptic-curve based SNARK such as `Placeholder` from the =nil; foundation might
/// prefer a Pedersen hash. By using a generic Context and Spec, a rollup developer can trivially customize their
/// code for either (or both!) of these environments without touching their module implementations.
pub trait Spec {
    /// The Address type used on the rollup. Typically calculated as the hash of a public key.
    #[cfg(feature = "native")]
    type Address: AddressTrait
        + BorshSerialize
        + BorshDeserialize
        + Sync
        // Do we always need this, even when the module does not have a JSON
        // Schema? That feels a bit wrong.
        + ::schemars::JsonSchema
        + Into<AddressBech32>
        + From<AddressBech32>
        + FromStr<Err = anyhow::Error>;

    /// The Address type used on the rollup. Typically calculated as the hash of a public key.
    #[cfg(not(feature = "native"))]
    type Address: AddressTrait + BorshSerialize + BorshDeserialize;

    /// Authenticated state storage used by the rollup. Typically some variant of a merkle-patricia trie.
    type Storage: Storage + Clone + Send + Sync;

    /// The public key used for digital signatures
    #[cfg(feature = "native")]
    type PublicKey: borsh::BorshDeserialize
        + borsh::BorshSerialize
        + Eq
        + Clone
        + Debug
        + PublicKey
        + Serialize
        + for<'a> Deserialize<'a>
        + ::schemars::JsonSchema
        + Send
        + Sync
        + FromStr<Err = anyhow::Error>;

    #[cfg(not(feature = "native"))]
    type PublicKey: borsh::BorshDeserialize
        + borsh::BorshSerialize
        + Eq
        + Clone
        + Debug
        + Send
        + Sync
        + PublicKey;

    /// The hasher preferred by the rollup, such as Sha256 or Poseidon.
    type Hasher: Hasher;

    /// The digital signature scheme used by the rollup
    #[cfg(feature = "native")]
<<<<<<< HEAD
=======
    type Signature: borsh::BorshDeserialize
        + borsh::BorshSerialize
        + schemars::JsonSchema
        + Eq
        + Clone
        + Debug
        + Signature<PublicKey = Self::PublicKey>;

    #[cfg(not(feature = "native"))]
>>>>>>> b424a2b2
    type Signature: borsh::BorshDeserialize
        + borsh::BorshSerialize
        + Eq
        + Clone
        + Debug
        + Signature<PublicKey = Self::PublicKey>
        + Send
        + Sync
        + FromStr<Err = anyhow::Error>;

    /// The digital signature scheme used by the rollup
    #[cfg(not(feature = "native"))]
    type Signature: borsh::BorshDeserialize
        + borsh::BorshSerialize
        + Eq
        + Clone
        + Debug
        + Signature<PublicKey = Self::PublicKey>
        + Send
        + Sync;

    /// A structure containing the non-deterministic inputs from the prover to the zk-circuit
    type Witness: Witness;
}

/// A context contains information which is passed to modules during
/// transaction execution. Currently, context includes the sender of the transaction
/// as recovered from its signature.
///
/// Context objects also implement the [`Spec`] trait, which specifies the types to be used in this
/// instance of the state transition function. By making modules generic over a `Context`, developers
/// can easily update their cryptography to conform to the needs of different zk-proof systems.
pub trait Context: Spec + Clone + Debug + PartialEq + 'static {
    /// Sender of the transaction.
    fn sender(&self) -> &Self::Address;

    /// Constructor for the Context.
    fn new(sender: Self::Address) -> Self;
}

impl<T> Genesis for T
where
    T: Module,
{
    type Context = <Self as Module>::Context;

    type Config = <Self as Module>::Config;

    fn genesis(
        &self,
        config: &Self::Config,
        working_set: &mut WorkingSet<<<Self as Genesis>::Context as Spec>::Storage>,
    ) -> Result<(), Error> {
        <Self as Module>::genesis(self, config, working_set)
    }
}

/// All the methods have a default implementation that can't be invoked (because they take `NonInstantiable` parameter).
/// This allows developers to override only some of the methods in their implementation and safely ignore the others.
pub trait Module {
    /// Execution context.
    type Context: Context;

    /// Configuration for the genesis method.
    type Config;

    // /// Module defined argument to the call method.
    // #[cfg(feature = "native")]
    // type CallMessage: Debug + BorshSerialize + BorshDeserialize + Serialize + DeserializeOwned =
    //     NonInstantiable;

    // /// Module defined argument to the call method.
    // #[cfg(not(feature = "native"))]
    type CallMessage: Debug + BorshSerialize + BorshDeserialize = NonInstantiable;

    /// Genesis is called when a rollup is deployed and can be used to set initial state values in the module.
    fn genesis(
        &self,
        _config: &Self::Config,
        _working_set: &mut WorkingSet<<Self::Context as Spec>::Storage>,
    ) -> Result<(), Error> {
        Ok(())
    }

    /// Call allows interaction with the module and invokes state changes.
    /// It takes a module defined type and a context as parameters.
    fn call(
        &self,
        _message: Self::CallMessage,
        _context: &Self::Context,
        _working_set: &mut WorkingSet<<Self::Context as Spec>::Storage>,
    ) -> Result<CallResponse, Error> {
        unreachable!()
    }
}

/// A [`Module`] that has a well-defined and known [JSON
/// Schema](https://json-schema.org/) for its [`Module::CallMessage`].
///
/// This trait is intended to support code generation tools, CLIs, and
/// documentation. You can derive it with `#[derive(ModuleCallJsonSchema)]`, or
/// implement it manually if your use case demands more control over the JSON
/// Schema generation.
pub trait ModuleCallJsonSchema: Module {
    /// Returns the JSON schema for [`Module::CallMessage`].
    fn json_schema() -> String;
}

/// Every module has to implement this trait.
pub trait ModuleInfo: Default {
    type Context: Context;

    /// Returns address of the module.
    fn address(&self) -> &<Self::Context as Spec>::Address;
}

/// A StateTransitionRunner needs to implement this if
/// the RPC service is needed
pub trait RpcRunner {
    type Context: Context;
    fn get_storage(&self) -> <Self::Context as Spec>::Storage;
}

#[cfg(feature = "native")]
/// This trait is implemented by types that can be used as arguments in the sov-cli wallet.
/// The recommended way to implement this trait is using the provided derive macro (`#[derive(CliWalletArg)]`).
/// Currently, this trait is a thin wrapper around [`clap::Parser`]
pub trait CliWalletArg: From<Self::CliStringRepr> {
    /// The type that is used to represent this type in the CLI. Typically,
    /// this type implements the clap::Subcommand trait.
    type CliStringRepr;
}<|MERGE_RESOLUTION|>--- conflicted
+++ resolved
@@ -179,18 +179,18 @@
 
     /// The digital signature scheme used by the rollup
     #[cfg(feature = "native")]
-<<<<<<< HEAD
-=======
     type Signature: borsh::BorshDeserialize
         + borsh::BorshSerialize
         + schemars::JsonSchema
         + Eq
         + Clone
         + Debug
+        + Send
+        + Sync
+        + FromStr<Err = anyhow::Error>
         + Signature<PublicKey = Self::PublicKey>;
 
     #[cfg(not(feature = "native"))]
->>>>>>> b424a2b2
     type Signature: borsh::BorshDeserialize
         + borsh::BorshSerialize
         + Eq
@@ -198,8 +198,7 @@
         + Debug
         + Signature<PublicKey = Self::PublicKey>
         + Send
-        + Sync
-        + FromStr<Err = anyhow::Error>;
+        + Sync;
 
     /// The digital signature scheme used by the rollup
     #[cfg(not(feature = "native"))]
