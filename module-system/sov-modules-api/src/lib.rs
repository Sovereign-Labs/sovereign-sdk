#![feature(associated_type_defaults)]

mod bech32;
pub mod default_context;
pub mod default_signature;
mod dispatch;
mod encode;
mod error;
pub mod hooks;
mod prefix;
mod response;
mod serde_address;
#[cfg(test)]
mod tests;
pub mod transaction;
#[cfg(feature = "native")]
pub mod utils;

#[cfg(feature = "macros")]
extern crate sov_modules_macros;

use digest::typenum::U32;
use digest::Digest;
#[cfg(feature = "native")]
use serde::de::DeserializeOwned;
#[cfg(feature = "macros")]
pub use sov_modules_macros::{
    DispatchCall, Genesis, MessageCodec, ModuleCallJsonSchema, ModuleInfo,
};

/// Procedural macros to assist with creating new modules.
#[cfg(feature = "macros")]
pub mod macros {
    pub use sov_modules_macros::DefaultRuntime;
    #[cfg(feature = "native")]
    pub use sov_modules_macros::{expose_rpc, rpc_gen, CliWallet, CliWalletArg};
}

use core::fmt::{self, Debug, Display};
use std::collections::{HashMap, HashSet};
use std::str::FromStr;

use borsh::{BorshDeserialize, BorshSerialize};
#[cfg(feature = "native")]
pub use clap;
<<<<<<< HEAD
pub use dispatch::{DispatchCall, EncodeCall, Genesis};
=======
#[cfg(feature = "native")]
pub use dispatch::CliWallet;
pub use dispatch::{DispatchCall, Genesis};
>>>>>>> 73490234
pub use error::Error;
pub use prefix::Prefix;
pub use response::CallResponse;
use serde::{Deserialize, Serialize};
pub use sov_rollup_interface::{digest, AddressTrait};
use sov_state::{Storage, Witness, WorkingSet};
use thiserror::Error;

pub use crate::bech32::AddressBech32;

impl AsRef<[u8]> for Address {
    fn as_ref(&self) -> &[u8] {
        &self.addr
    }
}

impl AddressTrait for Address {}

#[cfg_attr(feature = "native", derive(schemars::JsonSchema))]
#[derive(PartialEq, Clone, Copy, Eq, borsh::BorshDeserialize, borsh::BorshSerialize, Hash)]
pub struct Address {
    addr: [u8; 32],
}

impl<'a> TryFrom<&'a [u8]> for Address {
    type Error = anyhow::Error;

    fn try_from(addr: &'a [u8]) -> Result<Self, Self::Error> {
        if addr.len() != 32 {
            anyhow::bail!("Address must be 32 bytes long");
        }
        let mut addr_bytes = [0u8; 32];
        addr_bytes.copy_from_slice(addr);
        Ok(Self { addr: addr_bytes })
    }
}

impl FromStr for Address {
    type Err = anyhow::Error;

    fn from_str(s: &str) -> Result<Self, Self::Err> {
        AddressBech32::from_str(s)
            .map_err(|e| anyhow::anyhow!(e))
            .map(|addr_bech32| addr_bech32.into())
    }
}

impl From<[u8; 32]> for Address {
    fn from(addr: [u8; 32]) -> Self {
        Self { addr }
    }
}

impl Display for Address {
    fn fmt(&self, f: &mut fmt::Formatter<'_>) -> fmt::Result {
        write!(f, "{}", AddressBech32::from(self))
    }
}

impl Debug for Address {
    fn fmt(&self, f: &mut fmt::Formatter<'_>) -> fmt::Result {
        write!(f, "{:?}", AddressBech32::from(self))
    }
}

impl From<AddressBech32> for Address {
    fn from(addr: AddressBech32) -> Self {
        Self {
            addr: addr.to_byte_array(),
        }
    }
}

#[derive(Error, Debug)]
pub enum SigVerificationError {
    #[error("Bad signature {0}")]
    BadSignature(String),
}

/// Signature used in the Module System.
pub trait Signature {
    type PublicKey;

    fn verify(&self, pub_key: &Self::PublicKey, msg: &[u8]) -> Result<(), SigVerificationError>;
}

/// A type that can't be instantiated.
#[derive(Debug, PartialEq, Serialize, Deserialize)]
pub enum NonInstantiable {}

/// PublicKey used in the Module System.
pub trait PublicKey {
    fn to_address<A: AddressTrait>(&self) -> A;
}

/// A PrivateKey used in the Module System.
#[cfg(feature = "native")]
pub trait PrivateKey {
    type PublicKey: PublicKey;
    type Signature: Signature<PublicKey = Self::PublicKey>;
    fn generate() -> Self;
    fn pub_key(&self) -> Self::PublicKey;
    fn sign(&self, msg: &[u8]) -> Self::Signature;
    fn to_address<A: AddressTrait>(&self) -> A {
        self.pub_key().to_address::<A>()
    }
}

/// The `Spec` trait configures certain key primitives to be used by a by a particular instance of a rollup.
/// `Spec` is almost always implemented on a Context object; since all Modules are generic
/// over a Context, rollup developers can easily optimize their code for different environments
/// by simply swapping out the Context (and by extension, the Spec).
///
/// For example, a rollup running in a STARK-based zkvm like Risc0 might pick Sha256 or Poseidon as its preferred hasher,
/// while a rollup running in an elliptic-curve based SNARK such as `Placeholder` from the =nil; foundation might
/// prefer a Pedersen hash. By using a generic Context and Spec, a rollup developer can trivially customize their
/// code for either (or both!) of these environments without touching their module implementations.
pub trait Spec {
    /// The Address type used on the rollup. Typically calculated as the hash of a public key.
    #[cfg(feature = "native")]
    type Address: AddressTrait
        + BorshSerialize
        + BorshDeserialize
        + Sync
        // Do we always need this, even when the module does not have a JSON
        // Schema? That feels a bit wrong.
        + ::schemars::JsonSchema
        + Into<AddressBech32>
        + From<AddressBech32>
        + FromStr<Err = anyhow::Error>;

    /// The Address type used on the rollup. Typically calculated as the hash of a public key.
    #[cfg(not(feature = "native"))]
    type Address: AddressTrait + BorshSerialize + BorshDeserialize;

    /// Authenticated state storage used by the rollup. Typically some variant of a merkle-patricia trie.
    type Storage: Storage + Clone + Send + Sync;

    /// The public key used for digital signatures
    #[cfg(feature = "native")]
    type PublicKey: borsh::BorshDeserialize
        + borsh::BorshSerialize
        + Eq
        + Clone
        + Debug
        + PublicKey
        + Serialize
        + for<'a> Deserialize<'a>
        + ::schemars::JsonSchema
        + Send
        + Sync
        + FromStr<Err = anyhow::Error>;

    /// The public key used for digital signatures
    #[cfg(feature = "native")]
    type PrivateKey: Debug
        + Send
        + Sync
        + for<'a> TryFrom<&'a [u8], Error = anyhow::Error>
        + Serialize
        + DeserializeOwned
        + PrivateKey<PublicKey = Self::PublicKey, Signature = Self::Signature>;

    #[cfg(not(feature = "native"))]
    type PublicKey: borsh::BorshDeserialize
        + borsh::BorshSerialize
        + Eq
        + Clone
        + Debug
        + Send
        + Sync
        + PublicKey;

    /// The hasher preferred by the rollup, such as Sha256 or Poseidon.
    type Hasher: Digest<OutputSize = U32>;

    /// The digital signature scheme used by the rollup
    #[cfg(feature = "native")]
    type Signature: borsh::BorshDeserialize
        + borsh::BorshSerialize
        + Serialize
        + for<'a> Deserialize<'a>
        + schemars::JsonSchema
        + Eq
        + Clone
        + Debug
        + Send
        + Sync
        + FromStr<Err = anyhow::Error>
        + Signature<PublicKey = Self::PublicKey>;

    /// The digital signature scheme used by the rollup
    #[cfg(not(feature = "native"))]
    type Signature: borsh::BorshDeserialize
        + borsh::BorshSerialize
        + Eq
        + Clone
        + Debug
        + Signature<PublicKey = Self::PublicKey>
        + Send
        + Sync;

    /// A structure containing the non-deterministic inputs from the prover to the zk-circuit
    type Witness: Witness;
}

/// A context contains information which is passed to modules during
/// transaction execution. Currently, context includes the sender of the transaction
/// as recovered from its signature.
///
/// Context objects also implement the [`Spec`] trait, which specifies the types to be used in this
/// instance of the state transition function. By making modules generic over a `Context`, developers
/// can easily update their cryptography to conform to the needs of different zk-proof systems.
pub trait Context: Spec + Clone + Debug + PartialEq + 'static {
    /// Sender of the transaction.
    fn sender(&self) -> &Self::Address;

    /// Constructor for the Context.
    fn new(sender: Self::Address) -> Self;
}

impl<T> Genesis for T
where
    T: Module,
{
    type Context = <Self as Module>::Context;

    type Config = <Self as Module>::Config;

    fn genesis(
        &self,
        config: &Self::Config,
        working_set: &mut WorkingSet<<<Self as Genesis>::Context as Spec>::Storage>,
    ) -> Result<(), Error> {
        <Self as Module>::genesis(self, config, working_set)
    }
}

/// All the methods have a default implementation that can't be invoked (because they take `NonInstantiable` parameter).
/// This allows developers to override only some of the methods in their implementation and safely ignore the others.
pub trait Module {
    /// Execution context.
    type Context: Context;

    /// Configuration for the genesis method.
    type Config;

    /// Module defined argument to the call method.
    type CallMessage: Debug + BorshSerialize + BorshDeserialize = NonInstantiable;

    /// Genesis is called when a rollup is deployed and can be used to set initial state values in the module.
    fn genesis(
        &self,
        _config: &Self::Config,
        _working_set: &mut WorkingSet<<Self::Context as Spec>::Storage>,
    ) -> Result<(), Error> {
        Ok(())
    }

    /// Call allows interaction with the module and invokes state changes.
    /// It takes a module defined type and a context as parameters.
    fn call(
        &self,
        _message: Self::CallMessage,
        _context: &Self::Context,
        _working_set: &mut WorkingSet<<Self::Context as Spec>::Storage>,
    ) -> Result<CallResponse, Error> {
        unreachable!()
    }
}

/// A [`Module`] that has a well-defined and known [JSON
/// Schema](https://json-schema.org/) for its [`Module::CallMessage`].
///
/// This trait is intended to support code generation tools, CLIs, and
/// documentation. You can derive it with `#[derive(ModuleCallJsonSchema)]`, or
/// implement it manually if your use case demands more control over the JSON
/// Schema generation.
pub trait ModuleCallJsonSchema: Module {
    /// Returns the JSON schema for [`Module::CallMessage`].
    fn json_schema() -> String;
}

/// Every module has to implement this trait.
pub trait ModuleInfo {
    type Context: Context;

    /// Returns address of the module.
    fn address(&self) -> &<Self::Context as Spec>::Address;

    /// Returns addresses of all the other modules this module is dependent on
    fn dependencies(&self) -> Vec<&<Self::Context as Spec>::Address>;
}

struct ModuleVisitor<'a, C: Context> {
    visited: HashSet<&'a <C as Spec>::Address>,
    visited_on_this_path: Vec<&'a <C as Spec>::Address>,
    sorted_modules: std::vec::Vec<&'a dyn ModuleInfo<Context = C>>,
}

impl<'a, C: Context> ModuleVisitor<'a, C> {
    pub fn new() -> Self {
        Self {
            visited: HashSet::new(),
            sorted_modules: Vec::new(),
            visited_on_this_path: Vec::new(),
        }
    }

    /// Visits all the modules and their dependencies, and populates a Vec of modules sorted by their dependencies
    fn visit_modules(
        &mut self,
        modules: Vec<&'a dyn ModuleInfo<Context = C>>,
    ) -> Result<(), anyhow::Error> {
        let mut module_map = HashMap::new();

        for module in &modules {
            module_map.insert(module.address(), *module);
        }

        for module in modules {
            self.visited_on_this_path.clear();
            self.visit_module(module, &module_map)?;
        }

        Ok(())
    }

    /// Visits a module and its dependencies, and populates a Vec of modules sorted by their dependencies
    fn visit_module(
        &mut self,
        module: &'a dyn ModuleInfo<Context = C>,
        module_map: &HashMap<&<C as Spec>::Address, &'a (dyn ModuleInfo<Context = C>)>,
    ) -> Result<(), anyhow::Error> {
        let address = module.address();

        // if the module have been visited on this path, then we have a cycle dependency
        if let Some((index, _)) = self
            .visited_on_this_path
            .iter()
            .enumerate()
            .find(|(_, &x)| x == address)
        {
            let cycle = &self.visited_on_this_path[index..];

            anyhow::bail!(
                "Cyclic dependency of length {} detected: {:?}",
                cycle.len(),
                cycle
            );
        } else {
            self.visited_on_this_path.push(address)
        }

        // if the module hasn't been visited yet, visit it and its dependencies
        if self.visited.insert(address) {
            for dependency_address in module.dependencies() {
                let dependency_module = *module_map.get(dependency_address).ok_or_else(|| {
                    anyhow::Error::msg(format!("Module not found: {:?}", dependency_address))
                })?;
                self.visit_module(dependency_module, module_map)?;
            }

            self.sorted_modules.push(module);
        }

        // remove the module from the visited_on_this_path list
        self.visited_on_this_path.pop();

        Ok(())
    }
}

/// Sorts ModuleInfo objects by their dependencies
pub fn sort_modules_by_dependencies<C: Context>(
    modules: Vec<&dyn ModuleInfo<Context = C>>,
) -> Result<Vec<&dyn ModuleInfo<Context = C>>, anyhow::Error> {
    let mut module_visitor = ModuleVisitor::<C>::new();
    module_visitor.visit_modules(modules)?;
    Ok(module_visitor.sorted_modules)
}

/// Accepts Vec<> of tuples (&ModuleInfo, &TValue), and returns Vec<&TValue> sorted by mapped module dependencies
pub fn sort_values_by_modules_dependencies<C: Context, TValue>(
    module_value_tuples: Vec<(&dyn ModuleInfo<Context = C>, TValue)>,
) -> Result<Vec<TValue>, anyhow::Error>
where
    TValue: Clone,
{
    let sorted_modules = sort_modules_by_dependencies(
        module_value_tuples
            .iter()
            .map(|(module, _)| *module)
            .collect(),
    )?;

    let mut value_map = HashMap::new();

    for module in module_value_tuples {
        value_map.insert(module.0.address(), module.1);
    }

    let mut sorted_values = Vec::new();
    for module in sorted_modules {
        sorted_values.push(value_map.get(module.address()).unwrap().clone());
    }

    Ok(sorted_values)
}

/// This trait is implemented by types that can be used as arguments in the sov-cli wallet.
/// The recommended way to implement this trait is using the provided derive macro (`#[derive(CliWalletArg)]`).
/// Currently, this trait is a thin wrapper around [`clap::Parser`]
#[cfg(feature = "native")]
pub trait CliWalletArg: From<Self::CliStringRepr> {
    /// The type that is used to represent this type in the CLI. Typically,
    /// this type implements the clap::Subcommand trait.
    type CliStringRepr;
}<|MERGE_RESOLUTION|>--- conflicted
+++ resolved
@@ -43,13 +43,9 @@
 use borsh::{BorshDeserialize, BorshSerialize};
 #[cfg(feature = "native")]
 pub use clap;
-<<<<<<< HEAD
+#[cfg(feature = "native")]
+pub use dispatch::CliWallet;
 pub use dispatch::{DispatchCall, EncodeCall, Genesis};
-=======
-#[cfg(feature = "native")]
-pub use dispatch::CliWallet;
-pub use dispatch::{DispatchCall, Genesis};
->>>>>>> 73490234
 pub use error::Error;
 pub use prefix::Prefix;
 pub use response::CallResponse;
