--- conflicted
+++ resolved
@@ -37,17 +37,16 @@
     fn module_address(&self, message: &Self::Decodable) -> &<Self::Context as Spec>::Address;
 }
 
-<<<<<<< HEAD
 /// A trait that specifies how a runtime should encode the data for each module
 pub trait EncodeCall<M: Module> {
     /// The encoding function
     fn encode_call(data: M::CallMessage) -> std::vec::Vec<u8>;
-=======
+}
+
 /// A trait that needs to be implemented for a *runtime* to be used with the CLI wallet
 #[cfg(feature = "native")]
 pub trait CliWallet: DispatchCall {
     /// The type that is used to represent this type in the CLI. Typically,
     /// this type implements the clap::Subcommand trait.
     type CliStringRepr: Into<<Self as DispatchCall>::Decodable>;
->>>>>>> 73490234
 }