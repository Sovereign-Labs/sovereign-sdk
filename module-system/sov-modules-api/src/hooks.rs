--- conflicted
+++ resolved
@@ -1,14 +1,10 @@
 use sov_rollup_interface::da::BlobTransactionTrait;
 use sov_state::{StateCheckpoint, WorkingSet};
 
-<<<<<<< HEAD
-/// Hooks that execute within the `StateTransitionFunction::apply_tx_blob` function for each processed transaction.
-=======
 use crate::transaction::Transaction;
 use crate::{Context, Spec};
 
-/// Hooks that execute within the `StateTransitionFunction::apply_blob` function for each processed transaction.
->>>>>>> d150995b
+/// Hooks that execute within the `StateTransitionFunction::apply_tx_blob` function for each processed transaction.
 pub trait TxHooks {
     type Context: Context;
 
