use sov_chain_state::{ChainState, ChainStateConfig};
use sov_modules_api::capabilities::{BlobRefOrOwned, BlobSelector};
use sov_modules_api::hooks::{ApplyBlobHooks, SlotHooks, TxHooks};
use sov_modules_api::macros::DefaultRuntime;
use sov_modules_api::transaction::Transaction;
use sov_modules_api::{
    BlobReaderTrait, Context, DaSpec, DispatchCall, Genesis, MessageCodec, PublicKey, Spec,
};
use sov_modules_stf_template::{AppTemplate, Runtime, SequencerOutcome};
use sov_rollup_interface::mocks::MockZkvm;
use sov_value_setter::{ValueSetter, ValueSetterConfig};

#[derive(Genesis, DispatchCall, MessageCodec, DefaultRuntime)]
#[serialization(borsh::BorshDeserialize, borsh::BorshSerialize)]
pub(crate) struct TestRuntime<C: Context, Da: DaSpec> {
    pub value_setter: ValueSetter<C>,
    pub chain_state: ChainState<C, Da>,
}

impl<C: Context, Da: DaSpec> TxHooks for TestRuntime<C, Da> {
    type Context = C;

    fn pre_dispatch_tx_hook(
        &self,
        tx: &Transaction<Self::Context>,
        _working_set: &mut sov_modules_api::WorkingSet<<Self::Context as Spec>::Storage>,
    ) -> anyhow::Result<<Self::Context as Spec>::Address> {
        Ok(tx.pub_key().to_address())
    }

    fn post_dispatch_tx_hook(
        &self,
        _tx: &Transaction<Self::Context>,
        _working_set: &mut sov_modules_api::WorkingSet<<Self::Context as Spec>::Storage>,
    ) -> anyhow::Result<()> {
        Ok(())
    }
}

impl<C: Context, Da: DaSpec> ApplyBlobHooks<Da::BlobTransaction> for TestRuntime<C, Da> {
    type Context = C;
    type BlobResult =
        SequencerOutcome<<<Da as DaSpec>::BlobTransaction as BlobReaderTrait>::Address>;

    fn begin_blob_hook(
        &self,
        _blob: &mut Da::BlobTransaction,
        _working_set: &mut sov_modules_api::WorkingSet<<Self::Context as Spec>::Storage>,
    ) -> anyhow::Result<()> {
        Ok(())
    }

    fn end_blob_hook(
        &self,
        _result: Self::BlobResult,
        _working_set: &mut sov_modules_api::WorkingSet<<Self::Context as Spec>::Storage>,
    ) -> anyhow::Result<()> {
        Ok(())
    }
}

impl<C: Context, Da: DaSpec> SlotHooks<Da> for TestRuntime<C, Da> {
    type Context = C;

    fn begin_slot_hook(
        &self,
<<<<<<< HEAD
        slot_data: &impl sov_modules_api::SlotData<Cond = Da::ValidityCondition>,
        working_set: &mut sov_modules_api::WorkingSet<<Self::Context as Spec>::Storage>,
=======
        slot_header: &Da::BlockHeader,
        validity_condition: &Da::ValidityCondition,
        working_set: &mut sov_state::WorkingSet<<Self::Context as Spec>::Storage>,
>>>>>>> bfbb33d4
    ) {
        self.chain_state
            .begin_slot_hook(slot_header, validity_condition, working_set)
    }

    fn end_slot_hook(
        &self,
        _root_hash: [u8; 32],
        _working_set: &mut sov_modules_api::WorkingSet<<Self::Context as Spec>::Storage>,
    ) {
    }
}

impl<C, Da> BlobSelector<Da> for TestRuntime<C, Da>
where
    C: Context,
    Da: DaSpec,
{
    type Context = C;

    fn get_blobs_for_this_slot<'a, I>(
        &self,
        current_blobs: I,
        _working_set: &mut sov_modules_api::WorkingSet<<Self::Context as Spec>::Storage>,
    ) -> anyhow::Result<Vec<BlobRefOrOwned<'a, Da::BlobTransaction>>>
    where
        I: IntoIterator<Item = &'a mut Da::BlobTransaction>,
    {
        Ok(current_blobs.into_iter().map(Into::into).collect())
    }
}

impl<C: Context, Da: DaSpec> Runtime<C, Da> for TestRuntime<C, Da> {}

pub(crate) fn create_demo_genesis_config<C: Context, Da: DaSpec>(
    admin: <C as Spec>::Address,
) -> GenesisConfig<C, Da> {
    let value_setter_config = ValueSetterConfig { admin };
    let chain_state_config = ChainStateConfig {
        initial_slot_height: 0,
    };
    GenesisConfig::new(value_setter_config, chain_state_config)
}

/// Clones the [`AppTemplate`]'s [`Storage`] and extract the underlying [`WorkingSet`]
pub(crate) fn get_working_set<C: Context, Da: DaSpec>(
    app_template: &AppTemplate<C, Da, MockZkvm, TestRuntime<C, Da>>,
<<<<<<< HEAD
) -> sov_modules_api::WorkingSet<<C as Spec>::Storage> {
    sov_modules_api::WorkingSet::new(app_template.current_storage.clone())
=======
) -> sov_state::WorkingSet<<C as Spec>::Storage>
where
{
    sov_state::WorkingSet::new(app_template.current_storage.clone())
>>>>>>> bfbb33d4
}<|MERGE_RESOLUTION|>--- conflicted
+++ resolved
@@ -64,14 +64,9 @@
 
     fn begin_slot_hook(
         &self,
-<<<<<<< HEAD
-        slot_data: &impl sov_modules_api::SlotData<Cond = Da::ValidityCondition>,
-        working_set: &mut sov_modules_api::WorkingSet<<Self::Context as Spec>::Storage>,
-=======
         slot_header: &Da::BlockHeader,
         validity_condition: &Da::ValidityCondition,
-        working_set: &mut sov_state::WorkingSet<<Self::Context as Spec>::Storage>,
->>>>>>> bfbb33d4
+        working_set: &mut sov_modules_api::WorkingSet<<Self::Context as Spec>::Storage>,
     ) {
         self.chain_state
             .begin_slot_hook(slot_header, validity_condition, working_set)
@@ -119,13 +114,8 @@
 /// Clones the [`AppTemplate`]'s [`Storage`] and extract the underlying [`WorkingSet`]
 pub(crate) fn get_working_set<C: Context, Da: DaSpec>(
     app_template: &AppTemplate<C, Da, MockZkvm, TestRuntime<C, Da>>,
-<<<<<<< HEAD
-) -> sov_modules_api::WorkingSet<<C as Spec>::Storage> {
-    sov_modules_api::WorkingSet::new(app_template.current_storage.clone())
-=======
-) -> sov_state::WorkingSet<<C as Spec>::Storage>
+) -> sov_modules_api::WorkingSet<<C as Spec>::Storage>
 where
 {
-    sov_state::WorkingSet::new(app_template.current_storage.clone())
->>>>>>> bfbb33d4
+    sov_modules_api::WorkingSet::new(app_template.current_storage.clone())
 }