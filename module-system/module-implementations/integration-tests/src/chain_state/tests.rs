<<<<<<< HEAD
// use sov_chain_state::{StateTransitionId, TransitionInProgress};
// use sov_data_generators::value_setter_data::ValueSetterMessages;
// use sov_data_generators::{has_tx_events, new_test_blob_from_batch, MessageGenerator};
// use sov_mock_da::{MockBlock, MockBlockHeader, MockDaSpec, MockHash, MockValidityCond};
// use sov_mock_zkvm::MockZkvm;
// use sov_modules_api::default_context::DefaultContext;
// use sov_modules_api::runtime::capabilities::Kernel;
// use sov_modules_api::{Spec, WorkingSet};
// use sov_modules_stf_blueprint::kernels::basic::BasicKernel;
// use sov_modules_stf_blueprint::{SequencerOutcome, StfBlueprint};
// use sov_prover_storage_manager::new_orphan_storage;
// use sov_rollup_interface::da::Time;
// use sov_rollup_interface::stf::{SlotResult, StateTransitionFunction};
// use sov_state::Storage;

// use crate::chain_state::helpers::{create_chain_state_genesis_config, TestRuntime};

// type C = DefaultContext;
// TODO: Re-enable these tests with a kernel

// /// This test generates a new mock rollup having a simple value setter module
// /// with an associated chain state, and checks that the height, the genesis hash
// /// and the state transitions are correctly stored and updated.
// #[test]
// fn test_simple_value_setter_with_chain_state() {
//     // Build an stf blueprint with the module configurations

//     let tmpdir = tempfile::tempdir().unwrap();
//     let storage = new_orphan_storage(tmpdir.path()).unwrap();

//     let stf = StfBlueprint::<C, MockDaSpec, MockZkvm, TestRuntime<C>, BasicKernel<C, _>>::new();
//     let test_runtime = TestRuntime::<C>::default();

//     let value_setter_messages = ValueSetterMessages::default();
//     let value_setter = value_setter_messages.create_raw_txs::<TestRuntime<C>>();

//     let admin_pub_key = value_setter_messages.messages[0].admin.default_address();
//     let kernel = BasicKernel::<C, MockDaSpec>::default();

//     // Genesis
//     let (init_root_hash, storage) =
//         stf.init_chain(storage, create_chain_state_genesis_config(admin_pub_key));

//     const MOCK_SEQUENCER_DA_ADDRESS: [u8; 32] = [1_u8; 32];

//     let blob = new_test_blob_from_batch(
//         sov_modules_stf_blueprint::Batch { txs: value_setter },
//         &MOCK_SEQUENCER_DA_ADDRESS,
//         [2; 32],
//     );

//     let slot_data: MockBlock = MockBlock {
//         header: MockBlockHeader {
//             prev_hash: [0; 32].into(),
//             hash: [10; 32].into(),
//             height: 0,
//             time: Time::now(),
//         },
//         validity_cond: MockValidityCond::default(),
//         blobs: Default::default(),
//     };

//     let new_height_storage = {
//         // Computes the initial working set
//         let mut working_set = WorkingSet::new(storage.clone());
//         // Check the slot height before apply slot
//         test_runtime.chain_state.true_slot_height(&mut working_set)
//     };

//     assert_eq!(new_height_storage, 0, "The initial height was not computed");

//     let SlotResult {
//         state_root: new_root_hash,
//         change_set: storage,
//         batch_receipts,
//         ..
//     } = stf.apply_slot(
//         &init_root_hash,
//         storage,
//         Default::default(),
//         &slot_data.header,
//         &slot_data.validity_cond,
//         &mut [blob.clone()],
//     );

//     assert_eq!(1, batch_receipts.len());
//     let apply_blob_outcome = batch_receipts[0].clone();
//     assert_eq!(
//         SequencerOutcome::Rewarded(0),
//         apply_blob_outcome.inner,
//         "Sequencer execution should have succeeded but failed "
//     );

//     {
//         // Computes the new working set after slot application
//         let mut working_set = WorkingSet::new(storage.clone());
//         let chain_state_ref = &test_runtime.chain_state;

//         // Check that the root hash has been stored correctly
//         let stored_root = chain_state_ref.get_genesis_hash(&mut working_set).unwrap();

//         assert_eq!(stored_root, init_root_hash, "Root hashes don't match");

//         // Check the slot height
//         let new_height_storage = chain_state_ref.true_slot_height(&mut working_set);

//         assert_eq!(new_height_storage, 1, "The new height did not update");

//         // Check the tx in progress
//         let new_tx_in_progress: TransitionInProgress<MockDaSpec> = chain_state_ref
//             .get_in_progress_transition(&mut working_set)
//             .unwrap();

//         assert_eq!(
//             new_tx_in_progress,
//             TransitionInProgress::<MockDaSpec>::new(
//                 MockHash::from([10; 32]),
//                 MockValidityCond::default()
//             ),
//             "The new transition has not been correctly stored"
//         );
//     }

//     assert!(has_tx_events(&apply_blob_outcome),);

//     // We apply a new transaction with the same values
//     let new_slot_data: MockBlock = MockBlock {
//         header: MockBlockHeader {
//             prev_hash: [10; 32].into(),
//             hash: [20; 32].into(),
//             height: 1,
//             time: Time::now(),
//         },
//         validity_cond: MockValidityCond::default(),
//         blobs: Default::default(),
//     };

//     let result = stf.apply_slot(
//         &new_root_hash,
//         storage,
//         Default::default(),
//         &new_slot_data.header,
//         &new_slot_data.validity_cond,
//         &mut [blob],
//     );

//     assert_eq!(1, result.batch_receipts.len());
//     let apply_blob_outcome = result.batch_receipts[0].clone();
//     assert_eq!(
//         SequencerOutcome::Rewarded(0),
//         apply_blob_outcome.inner,
//         "Sequencer execution should have succeeded but failed "
//     );

//     // Computes the new working set after slot application
//     let mut working_set = WorkingSet::new(result.change_set);
//     let chain_state_ref = &test_runtime.chain_state;

//     // Check that the root hash has been stored correctly
//     let stored_root = chain_state_ref.get_genesis_hash(&mut working_set).unwrap();

//     assert_eq!(stored_root, init_root_hash, "Root hashes don't match");

//     // Check the slot height
//     let new_height_storage = chain_state_ref.true_slot_height(&mut working_set);
//     assert_eq!(new_height_storage, 2, "The new height did not update");

//     // Check the tx in progress
//     let new_tx_in_progress: TransitionInProgress<MockDaSpec> = chain_state_ref
//         .get_in_progress_transition(&mut working_set)
//         .unwrap();

//     assert_eq!(
//         new_tx_in_progress,
//         TransitionInProgress::<MockDaSpec>::new([20; 32].into(), MockValidityCond::default()),
//         "The new transition has not been correctly stored"
//     );

//     let last_tx_stored: StateTransitionId<
//         MockDaSpec,
//         <<DefaultContext as Spec>::Storage as Storage>::Root,
//     > = chain_state_ref
//         .get_historical_transitions(1, &mut working_set)
//         .unwrap();

//     assert_eq!(
//         last_tx_stored,
//         StateTransitionId::new([10; 32].into(), new_root_hash, MockValidityCond::default())
//     );
// }
=======
use sov_chain_state::{StateTransitionId, TransitionInProgress};
use sov_data_generators::value_setter_data::ValueSetterMessages;
use sov_data_generators::{has_tx_events, new_test_blob_from_batch, MessageGenerator};
use sov_mock_da::{MockBlock, MockBlockHeader, MockDaSpec, MockHash, MockValidityCond};
use sov_mock_zkvm::MockZkvm;
use sov_modules_api::default_context::DefaultContext;
use sov_modules_api::{Spec, WorkingSet};
use sov_modules_stf_blueprint::kernels::basic::BasicKernel;
use sov_modules_stf_blueprint::{SequencerOutcome, StfBlueprint};
use sov_prover_storage_manager::new_orphan_storage;
use sov_rollup_interface::da::Time;
use sov_rollup_interface::stf::{SlotResult, StateTransitionFunction};
use sov_state::Storage;

use crate::chain_state::helpers::{create_chain_state_genesis_config, TestRuntime};

type C = DefaultContext;

/// This test generates a new mock rollup having a simple value setter module
/// with an associated chain state, and checks that the height, the genesis hash
/// and the state transitions are correctly stored and updated.
#[test]
fn test_simple_value_setter_with_chain_state() {
    // Build an stf blueprint with the module configurations

    let tmpdir = tempfile::tempdir().unwrap();
    let storage = new_orphan_storage(tmpdir.path()).unwrap();

    let stf = StfBlueprint::<
        C,
        MockDaSpec,
        MockZkvm<MockValidityCond>,
        TestRuntime<C, MockDaSpec>,
        BasicKernel<C>,
    >::new();
    let test_runtime = TestRuntime::<C, MockDaSpec>::default();

    let value_setter_messages = ValueSetterMessages::default();
    let value_setter = value_setter_messages.create_raw_txs::<TestRuntime<C, MockDaSpec>>();

    let admin_pub_key = value_setter_messages.messages[0].admin.default_address();

    // Genesis
    let (init_root_hash, storage) =
        stf.init_chain(storage, create_chain_state_genesis_config(admin_pub_key));

    const MOCK_SEQUENCER_DA_ADDRESS: [u8; 32] = [1_u8; 32];

    let blob = new_test_blob_from_batch(
        sov_modules_stf_blueprint::Batch { txs: value_setter },
        &MOCK_SEQUENCER_DA_ADDRESS,
        [2; 32],
    );

    let slot_data: MockBlock = MockBlock {
        header: MockBlockHeader {
            prev_hash: [0; 32].into(),
            hash: [10; 32].into(),
            height: 0,
            time: Time::now(),
        },
        validity_cond: MockValidityCond::default(),
        blobs: Default::default(),
    };

    let new_height_storage = {
        // Computes the initial working set
        let mut working_set = WorkingSet::new(storage.clone());
        // Check the slot height before apply slot
        test_runtime.chain_state.get_slot_height(&mut working_set)
    };

    assert_eq!(new_height_storage, 0, "The initial height was not computed");

    let SlotResult {
        state_root: new_root_hash,
        change_set: storage,
        batch_receipts,
        ..
    } = stf.apply_slot(
        &init_root_hash,
        storage,
        Default::default(),
        &slot_data.header,
        &slot_data.validity_cond,
        &mut [blob.clone()],
    );

    assert_eq!(1, batch_receipts.len());
    let apply_blob_outcome = batch_receipts[0].clone();
    assert_eq!(
        SequencerOutcome::Rewarded(0),
        apply_blob_outcome.inner,
        "Sequencer execution should have succeeded but failed "
    );

    {
        // Computes the new working set after slot application
        let mut working_set = WorkingSet::new(storage.clone());
        let chain_state_ref = &test_runtime.chain_state;

        // Check that the root hash has been stored correctly
        let stored_root = chain_state_ref.get_genesis_hash(&mut working_set).unwrap();

        assert_eq!(stored_root, init_root_hash, "Root hashes don't match");

        // Check the slot height
        let new_height_storage = chain_state_ref.get_slot_height(&mut working_set);

        assert_eq!(new_height_storage, 1, "The new height did not update");

        // Check the tx in progress
        let new_tx_in_progress: TransitionInProgress<MockDaSpec> = chain_state_ref
            .get_in_progress_transition(&mut working_set)
            .unwrap();

        assert_eq!(
            new_tx_in_progress,
            TransitionInProgress::<MockDaSpec>::new(
                MockHash::from([10; 32]),
                MockValidityCond::default()
            ),
            "The new transition has not been correctly stored"
        );
    }

    assert!(has_tx_events(&apply_blob_outcome),);

    // We apply a new transaction with the same values
    let new_slot_data: MockBlock = MockBlock {
        header: MockBlockHeader {
            prev_hash: [10; 32].into(),
            hash: [20; 32].into(),
            height: 1,
            time: Time::now(),
        },
        validity_cond: MockValidityCond::default(),
        blobs: Default::default(),
    };

    let result = stf.apply_slot(
        &new_root_hash,
        storage,
        Default::default(),
        &new_slot_data.header,
        &new_slot_data.validity_cond,
        &mut [blob],
    );

    assert_eq!(1, result.batch_receipts.len());
    let apply_blob_outcome = result.batch_receipts[0].clone();
    assert_eq!(
        SequencerOutcome::Rewarded(0),
        apply_blob_outcome.inner,
        "Sequencer execution should have succeeded but failed "
    );

    // Computes the new working set after slot application
    let mut working_set = WorkingSet::new(result.change_set);
    let chain_state_ref = &test_runtime.chain_state;

    // Check that the root hash has been stored correctly
    let stored_root = chain_state_ref.get_genesis_hash(&mut working_set).unwrap();

    assert_eq!(stored_root, init_root_hash, "Root hashes don't match");

    // Check the slot height
    let new_height_storage = chain_state_ref.get_slot_height(&mut working_set);
    assert_eq!(new_height_storage, 2, "The new height did not update");

    // Check the tx in progress
    let new_tx_in_progress: TransitionInProgress<MockDaSpec> = chain_state_ref
        .get_in_progress_transition(&mut working_set)
        .unwrap();

    assert_eq!(
        new_tx_in_progress,
        TransitionInProgress::<MockDaSpec>::new([20; 32].into(), MockValidityCond::default()),
        "The new transition has not been correctly stored"
    );

    let last_tx_stored: StateTransitionId<
        MockDaSpec,
        <<DefaultContext as Spec>::Storage as Storage>::Root,
    > = chain_state_ref
        .get_historical_transitions(1, &mut working_set)
        .unwrap();

    assert_eq!(
        last_tx_stored,
        StateTransitionId::new([10; 32].into(), new_root_hash, MockValidityCond::default())
    );
}
>>>>>>> 4497a7f1
<|MERGE_RESOLUTION|>--- conflicted
+++ resolved
@@ -1,4 +1,3 @@
-<<<<<<< HEAD
 // use sov_chain_state::{StateTransitionId, TransitionInProgress};
 // use sov_data_generators::value_setter_data::ValueSetterMessages;
 // use sov_data_generators::{has_tx_events, new_test_blob_from_batch, MessageGenerator};
@@ -29,8 +28,14 @@
 //     let tmpdir = tempfile::tempdir().unwrap();
 //     let storage = new_orphan_storage(tmpdir.path()).unwrap();
 
-//     let stf = StfBlueprint::<C, MockDaSpec, MockZkvm, TestRuntime<C>, BasicKernel<C, _>>::new();
-//     let test_runtime = TestRuntime::<C>::default();
+// let stf = StfBlueprint::<
+//     C,
+//     MockDaSpec,
+//     MockZkvm<MockValidityCond>,
+//     TestRuntime<C, MockDaSpec>,
+//     BasicKernel<C>,
+// >::new();
+// let test_runtime = TestRuntime::<C, MockDaSpec>::default();
 
 //     let value_setter_messages = ValueSetterMessages::default();
 //     let value_setter = value_setter_messages.create_raw_txs::<TestRuntime<C>>();
@@ -188,199 +193,4 @@
 //         last_tx_stored,
 //         StateTransitionId::new([10; 32].into(), new_root_hash, MockValidityCond::default())
 //     );
-// }
-=======
-use sov_chain_state::{StateTransitionId, TransitionInProgress};
-use sov_data_generators::value_setter_data::ValueSetterMessages;
-use sov_data_generators::{has_tx_events, new_test_blob_from_batch, MessageGenerator};
-use sov_mock_da::{MockBlock, MockBlockHeader, MockDaSpec, MockHash, MockValidityCond};
-use sov_mock_zkvm::MockZkvm;
-use sov_modules_api::default_context::DefaultContext;
-use sov_modules_api::{Spec, WorkingSet};
-use sov_modules_stf_blueprint::kernels::basic::BasicKernel;
-use sov_modules_stf_blueprint::{SequencerOutcome, StfBlueprint};
-use sov_prover_storage_manager::new_orphan_storage;
-use sov_rollup_interface::da::Time;
-use sov_rollup_interface::stf::{SlotResult, StateTransitionFunction};
-use sov_state::Storage;
-
-use crate::chain_state::helpers::{create_chain_state_genesis_config, TestRuntime};
-
-type C = DefaultContext;
-
-/// This test generates a new mock rollup having a simple value setter module
-/// with an associated chain state, and checks that the height, the genesis hash
-/// and the state transitions are correctly stored and updated.
-#[test]
-fn test_simple_value_setter_with_chain_state() {
-    // Build an stf blueprint with the module configurations
-
-    let tmpdir = tempfile::tempdir().unwrap();
-    let storage = new_orphan_storage(tmpdir.path()).unwrap();
-
-    let stf = StfBlueprint::<
-        C,
-        MockDaSpec,
-        MockZkvm<MockValidityCond>,
-        TestRuntime<C, MockDaSpec>,
-        BasicKernel<C>,
-    >::new();
-    let test_runtime = TestRuntime::<C, MockDaSpec>::default();
-
-    let value_setter_messages = ValueSetterMessages::default();
-    let value_setter = value_setter_messages.create_raw_txs::<TestRuntime<C, MockDaSpec>>();
-
-    let admin_pub_key = value_setter_messages.messages[0].admin.default_address();
-
-    // Genesis
-    let (init_root_hash, storage) =
-        stf.init_chain(storage, create_chain_state_genesis_config(admin_pub_key));
-
-    const MOCK_SEQUENCER_DA_ADDRESS: [u8; 32] = [1_u8; 32];
-
-    let blob = new_test_blob_from_batch(
-        sov_modules_stf_blueprint::Batch { txs: value_setter },
-        &MOCK_SEQUENCER_DA_ADDRESS,
-        [2; 32],
-    );
-
-    let slot_data: MockBlock = MockBlock {
-        header: MockBlockHeader {
-            prev_hash: [0; 32].into(),
-            hash: [10; 32].into(),
-            height: 0,
-            time: Time::now(),
-        },
-        validity_cond: MockValidityCond::default(),
-        blobs: Default::default(),
-    };
-
-    let new_height_storage = {
-        // Computes the initial working set
-        let mut working_set = WorkingSet::new(storage.clone());
-        // Check the slot height before apply slot
-        test_runtime.chain_state.get_slot_height(&mut working_set)
-    };
-
-    assert_eq!(new_height_storage, 0, "The initial height was not computed");
-
-    let SlotResult {
-        state_root: new_root_hash,
-        change_set: storage,
-        batch_receipts,
-        ..
-    } = stf.apply_slot(
-        &init_root_hash,
-        storage,
-        Default::default(),
-        &slot_data.header,
-        &slot_data.validity_cond,
-        &mut [blob.clone()],
-    );
-
-    assert_eq!(1, batch_receipts.len());
-    let apply_blob_outcome = batch_receipts[0].clone();
-    assert_eq!(
-        SequencerOutcome::Rewarded(0),
-        apply_blob_outcome.inner,
-        "Sequencer execution should have succeeded but failed "
-    );
-
-    {
-        // Computes the new working set after slot application
-        let mut working_set = WorkingSet::new(storage.clone());
-        let chain_state_ref = &test_runtime.chain_state;
-
-        // Check that the root hash has been stored correctly
-        let stored_root = chain_state_ref.get_genesis_hash(&mut working_set).unwrap();
-
-        assert_eq!(stored_root, init_root_hash, "Root hashes don't match");
-
-        // Check the slot height
-        let new_height_storage = chain_state_ref.get_slot_height(&mut working_set);
-
-        assert_eq!(new_height_storage, 1, "The new height did not update");
-
-        // Check the tx in progress
-        let new_tx_in_progress: TransitionInProgress<MockDaSpec> = chain_state_ref
-            .get_in_progress_transition(&mut working_set)
-            .unwrap();
-
-        assert_eq!(
-            new_tx_in_progress,
-            TransitionInProgress::<MockDaSpec>::new(
-                MockHash::from([10; 32]),
-                MockValidityCond::default()
-            ),
-            "The new transition has not been correctly stored"
-        );
-    }
-
-    assert!(has_tx_events(&apply_blob_outcome),);
-
-    // We apply a new transaction with the same values
-    let new_slot_data: MockBlock = MockBlock {
-        header: MockBlockHeader {
-            prev_hash: [10; 32].into(),
-            hash: [20; 32].into(),
-            height: 1,
-            time: Time::now(),
-        },
-        validity_cond: MockValidityCond::default(),
-        blobs: Default::default(),
-    };
-
-    let result = stf.apply_slot(
-        &new_root_hash,
-        storage,
-        Default::default(),
-        &new_slot_data.header,
-        &new_slot_data.validity_cond,
-        &mut [blob],
-    );
-
-    assert_eq!(1, result.batch_receipts.len());
-    let apply_blob_outcome = result.batch_receipts[0].clone();
-    assert_eq!(
-        SequencerOutcome::Rewarded(0),
-        apply_blob_outcome.inner,
-        "Sequencer execution should have succeeded but failed "
-    );
-
-    // Computes the new working set after slot application
-    let mut working_set = WorkingSet::new(result.change_set);
-    let chain_state_ref = &test_runtime.chain_state;
-
-    // Check that the root hash has been stored correctly
-    let stored_root = chain_state_ref.get_genesis_hash(&mut working_set).unwrap();
-
-    assert_eq!(stored_root, init_root_hash, "Root hashes don't match");
-
-    // Check the slot height
-    let new_height_storage = chain_state_ref.get_slot_height(&mut working_set);
-    assert_eq!(new_height_storage, 2, "The new height did not update");
-
-    // Check the tx in progress
-    let new_tx_in_progress: TransitionInProgress<MockDaSpec> = chain_state_ref
-        .get_in_progress_transition(&mut working_set)
-        .unwrap();
-
-    assert_eq!(
-        new_tx_in_progress,
-        TransitionInProgress::<MockDaSpec>::new([20; 32].into(), MockValidityCond::default()),
-        "The new transition has not been correctly stored"
-    );
-
-    let last_tx_stored: StateTransitionId<
-        MockDaSpec,
-        <<DefaultContext as Spec>::Storage as Storage>::Root,
-    > = chain_state_ref
-        .get_historical_transitions(1, &mut working_set)
-        .unwrap();
-
-    assert_eq!(
-        last_tx_stored,
-        StateTransitionId::new([10; 32].into(), new_root_hash, MockValidityCond::default())
-    );
-}
->>>>>>> 4497a7f1
+// }