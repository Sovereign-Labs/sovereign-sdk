#![deny(missing_docs)]
#![doc = include_str!("../README.md")]

/// Contains the call methods used by the module
pub mod call;

/// Genesis state configuration
pub mod genesis;

/// Hook implementation for the module
pub mod hooks;

/// The query interface with the module
#[cfg(feature = "native")]
pub mod query;
use borsh::{BorshDeserialize, BorshSerialize};
#[cfg(feature = "native")]
pub use query::{ChainStateRpcImpl, ChainStateRpcServer};
<<<<<<< HEAD
use sov_modules_api::{Error, ModuleInfo, ValidityCondition, ValidityConditionChecker, WorkingSet};
=======
use serde::{Deserialize, Serialize};
use sov_modules_api::{DaSpec, Error, ModuleInfo, ValidityConditionChecker};
use sov_state::codec::BcsCodec;
use sov_state::WorkingSet;
>>>>>>> bfbb33d4

/// Type alias that contains the height of a given transition
pub type TransitionHeight = u64;

#[derive(BorshDeserialize, BorshSerialize, Serialize, Deserialize, Clone, Debug, PartialEq, Eq)]
/// Structure that contains the information needed to represent a single state transition.
pub struct StateTransitionId<Da: DaSpec> {
    da_block_hash: Da::SlotHash,
    post_state_root: [u8; 32],
    validity_condition: Da::ValidityCondition,
}

impl<Da: DaSpec> StateTransitionId<Da> {
    /// Creates a new state transition. Only available for testing as we only want to create
    /// new state transitions from existing [`TransitionInProgress`].
    pub fn new(
        da_block_hash: Da::SlotHash,
        post_state_root: [u8; 32],
        validity_condition: Da::ValidityCondition,
    ) -> Self {
        Self {
            da_block_hash,
            post_state_root,
            validity_condition,
        }
    }
}

impl<Da: DaSpec> StateTransitionId<Da> {
    /// Compare the transition block hash and state root with the provided input couple. If
    /// the pairs are equal, return [`true`].
    pub fn compare_hashes(&self, da_block_hash: &Da::SlotHash, post_state_root: &[u8; 32]) -> bool {
        self.da_block_hash == *da_block_hash && self.post_state_root == *post_state_root
    }

    /// Returns the post state root of a state transition
    pub fn post_state_root(&self) -> [u8; 32] {
        self.post_state_root
    }

    /// Returns the da block hash of a state transition
    pub fn da_block_hash(&self) -> &Da::SlotHash {
        &self.da_block_hash
    }

    /// Returns the validity condition associated with the transition
    pub fn validity_condition(&self) -> &Da::ValidityCondition {
        &self.validity_condition
    }

    /// Checks the validity condition of a state transition
    pub fn validity_condition_check<Checker: ValidityConditionChecker<Da::ValidityCondition>>(
        &self,
        checker: &mut Checker,
    ) -> Result<(), <Checker as ValidityConditionChecker<Da::ValidityCondition>>::Error> {
        checker.check(&self.validity_condition)
    }
}

#[derive(BorshDeserialize, BorshSerialize, Serialize, Deserialize, Debug, PartialEq, Eq, Clone)]
/// Represents a transition in progress for the rollup.
pub struct TransitionInProgress<Da: DaSpec> {
    da_block_hash: Da::SlotHash,
    validity_condition: Da::ValidityCondition,
}

impl<Da: DaSpec> TransitionInProgress<Da> {
    /// Creates a new transition in progress
    pub fn new(da_block_hash: Da::SlotHash, validity_condition: Da::ValidityCondition) -> Self {
        Self {
            da_block_hash,
            validity_condition,
        }
    }
}

/// A new module:
/// - Must derive `ModuleInfo`
/// - Must contain `[address]` field
/// - Can contain any number of ` #[state]` or `[module]` fields
#[derive(Clone, ModuleInfo)]
pub struct ChainState<C: sov_modules_api::Context, Da: sov_modules_api::DaSpec> {
    /// Address of the module.
    #[address]
    address: C::Address,

    /// The current block height
    #[state]
    slot_height: sov_modules_api::StateValue<TransitionHeight>,

    /// A record of all previous state transitions which are available to the VM.
    /// Currently, this includes *all* historical state transitions, but that may change in the future.
    /// This state map is delayed by one transition. In other words - the transition that happens in time i
    /// is stored during transition i+1. This is mainly due to the fact that this structure depends on the
    /// rollup's root hash which is only stored once the transition has completed.
    #[state]
<<<<<<< HEAD
    historical_transitions:
        sov_modules_api::StateMap<TransitionHeight, StateTransitionId<Da::ValidityCondition>>,

    /// The transition that is currently processed
    #[state]
    in_progress_transition:
        sov_modules_api::StateValue<TransitionInProgress<Da::ValidityCondition>>,
=======
    historical_transitions: sov_state::StateMap<TransitionHeight, StateTransitionId<Da>, BcsCodec>,

    /// The transition that is currently processed
    #[state]
    in_progress_transition: sov_state::StateValue<TransitionInProgress<Da>, BcsCodec>,
>>>>>>> bfbb33d4

    /// The genesis root hash.
    /// Set after the first transaction of the rollup is executed, using the `begin_slot` hook.
    #[state]
    genesis_hash: sov_modules_api::StateValue<[u8; 32]>,

    /// The height of genesis
    #[state]
    genesis_height: sov_modules_api::StateValue<TransitionHeight>,
}

/// Initial configuration of the chain state
pub struct ChainStateConfig {
    /// Initial slot height
    pub initial_slot_height: TransitionHeight,
}

impl<C: sov_modules_api::Context, Da: sov_modules_api::DaSpec> ChainState<C, Da> {
    /// Returns transition height in the current slot
    pub fn get_slot_height(&self, working_set: &mut WorkingSet<C::Storage>) -> TransitionHeight {
        self.slot_height
            .get(working_set)
            .expect("Slot height should be set at initialization")
    }

    /// Return the genesis hash of the module.
    pub fn get_genesis_hash(&self, working_set: &mut WorkingSet<C::Storage>) -> Option<[u8; 32]> {
        self.genesis_hash.get(working_set)
    }

    /// Returns the genesis height of the module.
    pub fn get_genesis_height(
        &self,
        working_set: &mut WorkingSet<C::Storage>,
    ) -> Option<TransitionHeight> {
        self.genesis_height.get(working_set)
    }

    /// Returns the transition in progress of the module.
    pub fn get_in_progress_transition(
        &self,
        working_set: &mut WorkingSet<C::Storage>,
    ) -> Option<TransitionInProgress<Da>> {
        self.in_progress_transition.get(working_set)
    }

    /// Returns the completed transition associated with the provided `transition_num`.
    pub fn get_historical_transitions(
        &self,
        transition_num: TransitionHeight,
        working_set: &mut WorkingSet<C::Storage>,
    ) -> Option<StateTransitionId<Da>> {
        self.historical_transitions
            .get(&transition_num, working_set)
    }
}

impl<C: sov_modules_api::Context, Da: sov_modules_api::DaSpec> sov_modules_api::Module
    for ChainState<C, Da>
{
    type Context = C;

    type Config = ChainStateConfig;

    type CallMessage = sov_modules_api::NonInstantiable;

    fn genesis(
        &self,
        config: &Self::Config,
        working_set: &mut WorkingSet<C::Storage>,
    ) -> Result<(), Error> {
        // The initialization logic
        Ok(self.init_module(config, working_set)?)
    }
}<|MERGE_RESOLUTION|>--- conflicted
+++ resolved
@@ -16,14 +16,9 @@
 use borsh::{BorshDeserialize, BorshSerialize};
 #[cfg(feature = "native")]
 pub use query::{ChainStateRpcImpl, ChainStateRpcServer};
-<<<<<<< HEAD
-use sov_modules_api::{Error, ModuleInfo, ValidityCondition, ValidityConditionChecker, WorkingSet};
-=======
 use serde::{Deserialize, Serialize};
-use sov_modules_api::{DaSpec, Error, ModuleInfo, ValidityConditionChecker};
+use sov_modules_api::{DaSpec, Error, ModuleInfo, ValidityConditionChecker, WorkingSet};
 use sov_state::codec::BcsCodec;
-use sov_state::WorkingSet;
->>>>>>> bfbb33d4
 
 /// Type alias that contains the height of a given transition
 pub type TransitionHeight = u64;
@@ -120,21 +115,12 @@
     /// is stored during transition i+1. This is mainly due to the fact that this structure depends on the
     /// rollup's root hash which is only stored once the transition has completed.
     #[state]
-<<<<<<< HEAD
     historical_transitions:
-        sov_modules_api::StateMap<TransitionHeight, StateTransitionId<Da::ValidityCondition>>,
+        sov_modules_api::StateMap<TransitionHeight, StateTransitionId<Da>, BcsCodec>,
 
     /// The transition that is currently processed
     #[state]
-    in_progress_transition:
-        sov_modules_api::StateValue<TransitionInProgress<Da::ValidityCondition>>,
-=======
-    historical_transitions: sov_state::StateMap<TransitionHeight, StateTransitionId<Da>, BcsCodec>,
-
-    /// The transition that is currently processed
-    #[state]
-    in_progress_transition: sov_state::StateValue<TransitionInProgress<Da>, BcsCodec>,
->>>>>>> bfbb33d4
+    in_progress_transition: sov_modules_api::StateValue<TransitionInProgress<Da>, BcsCodec>,
 
     /// The genesis root hash.
     /// Set after the first transaction of the rollup is executed, using the `begin_slot` hook.
