--- conflicted
+++ resolved
@@ -19,20 +19,13 @@
         blob: &mut impl BlobReaderTrait,
         working_set: &mut WorkingSet<<Self::Context as sov_modules_api::Spec>::Storage>,
     ) -> anyhow::Result<()> {
-<<<<<<< HEAD
-        // Clone to satisfy StateMap API
-        // TODO: can be fixed after https://github.com/Sovereign-Labs/sovereign-sdk/issues/427
-        let sender = blob.sender().as_ref().to_vec();
         #[cfg(all(target_os = "zkvm", feature = "bench"))]
         print_cycle_count();
-        self.allowed_sequencers.get_or_err(&sender, working_set)?;
-        #[cfg(all(target_os = "zkvm", feature = "bench"))]
-        print_cycle_count();
-=======
         if !self.is_sender_allowed(&blob.sender(), working_set) {
             anyhow::bail!("sender {} is not allowed to submit blobs", blob.sender());
         }
->>>>>>> 5b634a1d
+        #[cfg(all(target_os = "zkvm", feature = "bench"))]
+        print_cycle_count();
         Ok(())
     }
 
