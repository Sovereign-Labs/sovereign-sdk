use sov_modules_api::{Context, Error, Module, ModuleInfo, WorkingSet};
use sov_sequencer_registry::CallMessage;
use sov_state::ProverStorage;

mod helpers;

use helpers::*;
use sov_mock_da::MockAddress;
use sov_sequencer_registry::SequencerRegistry;

// Happy path for registration and exit
// This test checks:
//  - genesis sequencer is present after genesis
//  - registration works, and funds are deducted
//  - exit works and funds are returned
#[test]
fn test_registration_lifecycle() {
    let mut test_sequencer = create_test_sequencer();
    let tmpdir = tempfile::tempdir().unwrap();
    let working_set = &mut WorkingSet::new(ProverStorage::with_path(tmpdir.path()).unwrap());
    test_sequencer.genesis(working_set);

    // Check genesis
    {
        let sequencer_address = generate_address(GENESIS_SEQUENCER_KEY);
        let registry_response = test_sequencer
            .registry
            .sequencer_address(MockAddress::from(GENESIS_SEQUENCER_DA_ADDRESS), working_set)
            .unwrap();
        assert_eq!(Some(sequencer_address), registry_response.address);
    }

    // Check normal lifecycle

    let da_address = MockAddress::from(ANOTHER_SEQUENCER_DA_ADDRESS);

    let sequencer_address = generate_address(ANOTHER_SEQUENCER_KEY);
<<<<<<< HEAD
    let sender_context = C::new(sequencer_address, 1);
=======
    let reward_address = generate_address(REWARD_SEQUENCER_KEY);
    let sender_context = C::new(sequencer_address, reward_address, 1);
>>>>>>> d2b13ca4

    let balance_before = test_sequencer
        .query_balance(sequencer_address, working_set)
        .unwrap()
        .amount
        .unwrap();

    let registry_response_before = test_sequencer
        .registry
        .sequencer_address(da_address, working_set)
        .unwrap();
    assert!(registry_response_before.address.is_none());

    let register_message = CallMessage::Register {
        da_address: da_address.as_ref().to_vec(),
    };
    test_sequencer
        .registry
        .call(register_message, &sender_context, working_set)
        .expect("Sequencer registration has failed");

    let balance_after_registration = test_sequencer
        .query_balance(sequencer_address, working_set)
        .unwrap()
        .amount
        .unwrap();
    assert_eq!(balance_before - LOCKED_AMOUNT, balance_after_registration);

    let registry_response_after_registration = test_sequencer
        .registry
        .sequencer_address(da_address, working_set)
        .unwrap();
    assert_eq!(
        Some(sequencer_address),
        registry_response_after_registration.address
    );

    let exit_message = CallMessage::Exit {
        da_address: da_address.as_ref().to_vec(),
    };
    test_sequencer
        .registry
        .call(exit_message, &sender_context, working_set)
        .expect("Sequencer exit has failed");

    let balance_after_exit = test_sequencer
        .query_balance(sequencer_address, working_set)
        .unwrap()
        .amount
        .unwrap();
    assert_eq!(balance_before, balance_after_exit);

    let registry_response_after_exit = test_sequencer
        .registry
        .sequencer_address(da_address, working_set)
        .unwrap();
    assert!(registry_response_after_exit.address.is_none());
}

#[test]
fn test_registration_not_enough_funds() {
    let mut test_sequencer = create_test_sequencer();
    let tmpdir = tempfile::tempdir().unwrap();
    let working_set = &mut WorkingSet::new(ProverStorage::with_path(tmpdir.path()).unwrap());
    test_sequencer.genesis(working_set);

    let da_address = MockAddress::from(ANOTHER_SEQUENCER_DA_ADDRESS);

    let sequencer_address = generate_address(LOW_FUND_KEY);
<<<<<<< HEAD
    let sender_context = C::new(sequencer_address, 1);
=======
    let reward_address = generate_address(REWARD_SEQUENCER_KEY);
    let sender_context = C::new(sequencer_address, reward_address, 1);
>>>>>>> d2b13ca4

    let register_message = CallMessage::Register {
        da_address: da_address.as_ref().to_vec(),
    };
    let response = test_sequencer
        .registry
        .call(register_message, &sender_context, working_set);

    assert!(
        response.is_err(),
        "insufficient funds registration should fail"
    );
    let Error::ModuleError(err) = response.err().unwrap();
    let mut chain = err.chain();
    let message_1 = chain.next().unwrap().to_string();
    let message_2 = chain.next().unwrap().to_string();
    let message_3 = chain.next().unwrap().to_string();
    assert!(chain.next().is_none());

    assert_eq!(
        format!(
            "Failed transfer from={} to={} of coins(token_address={} amount={})",
            sequencer_address,
            test_sequencer.registry.address(),
            test_sequencer.sequencer_config.coins_to_lock.token_address,
            LOCKED_AMOUNT,
        ),
        message_1
    );
    assert_eq!(
        format!(
            "Incorrect balance on={} for token=InitialToken",
            sequencer_address
        ),
        message_2,
    );
    assert_eq!(
        format!("Insufficient funds for {}", sequencer_address),
        message_3,
    );
}

#[test]
fn test_registration_second_time() {
    let mut test_sequencer = create_test_sequencer();
    let tmpdir = tempfile::tempdir().unwrap();
    let working_set = &mut WorkingSet::new(ProverStorage::with_path(tmpdir.path()).unwrap());
    test_sequencer.genesis(working_set);

    let da_address = MockAddress::from(GENESIS_SEQUENCER_DA_ADDRESS);

    let sequencer_address = generate_address(GENESIS_SEQUENCER_KEY);
<<<<<<< HEAD
    let sender_context = C::new(sequencer_address, 1);
=======
    let reward_address = generate_address(REWARD_SEQUENCER_KEY);
    let sender_context = C::new(sequencer_address, reward_address, 1);
>>>>>>> d2b13ca4

    let register_message = CallMessage::Register {
        da_address: da_address.as_ref().to_vec(),
    };
    let response = test_sequencer
        .registry
        .call(register_message, &sender_context, working_set);

    assert!(response.is_err(), "duplicate registration should fail");
    let expected_error_message = format!("sequencer {} already registered", sequencer_address);
    let actual_error_message = response.err().unwrap().to_string();

    assert_eq!(expected_error_message, actual_error_message);
}

#[test]
fn test_exit_different_sender() {
    let mut test_sequencer = create_test_sequencer();
    let tmpdir = tempfile::tempdir().unwrap();
    let working_set = &mut WorkingSet::new(ProverStorage::with_path(tmpdir.path()).unwrap());
    test_sequencer.genesis(working_set);

    let sequencer_address = generate_address(ANOTHER_SEQUENCER_KEY);
<<<<<<< HEAD
    let sender_context = C::new(sequencer_address, 1);
    let attacker_address = generate_address("some_random_key");
    let attacker_context = C::new(attacker_address, 1);
=======
    let reward_address = generate_address(REWARD_SEQUENCER_KEY);
    let sender_context = C::new(sequencer_address, reward_address, 1);
    let attacker_address = generate_address("some_random_key");
    let attacker_context = C::new(attacker_address, reward_address, 1);
>>>>>>> d2b13ca4

    let register_message = CallMessage::Register {
        da_address: ANOTHER_SEQUENCER_DA_ADDRESS.to_vec(),
    };
    test_sequencer
        .registry
        .call(register_message, &sender_context, working_set)
        .expect("Sequencer registration has failed");

    let exit_message = CallMessage::Exit {
        da_address: ANOTHER_SEQUENCER_DA_ADDRESS.to_vec(),
    };
    let response = test_sequencer
        .registry
        .call(exit_message, &attacker_context, working_set);

    assert!(
        response.is_err(),
        "exit by non authorized sender should fail"
    );
    let actual_error_message = response.err().unwrap().to_string();

    assert_eq!("Unauthorized exit attempt", actual_error_message);
}

#[test]
fn test_allow_exit_last_sequencer() {
    let mut test_sequencer = create_test_sequencer();
    let tmpdir = tempfile::tempdir().unwrap();
    let working_set = &mut WorkingSet::new(ProverStorage::with_path(tmpdir.path()).unwrap());
    test_sequencer.genesis(working_set);

    let sequencer_address = generate_address(GENESIS_SEQUENCER_KEY);
<<<<<<< HEAD
    let sender_context = C::new(sequencer_address, 1);
=======
    let rewards_address = generate_address(REWARD_SEQUENCER_KEY);
    let sender_context = C::new(sequencer_address, rewards_address, 1);
>>>>>>> d2b13ca4
    let exit_message = CallMessage::Exit {
        da_address: GENESIS_SEQUENCER_DA_ADDRESS.to_vec(),
    };
    test_sequencer
        .registry
        .call(exit_message, &sender_context, working_set)
        .expect("Last sequencer exit has failed");
}

#[test]
fn test_preferred_sequencer_returned_and_removed() {
    let bank = sov_bank::Bank::<C>::default();
    let (bank_config, seq_rollup_address) = create_bank_config();

    let token_address = sov_bank::get_genesis_token_address::<C>(
        &bank_config.tokens[0].token_name,
        bank_config.tokens[0].salt,
    );

    let registry = SequencerRegistry::<C, Da>::default();
    let mut sequencer_config = create_sequencer_config(seq_rollup_address, token_address);

    sequencer_config.is_preferred_sequencer = true;

    let mut test_sequencer = TestSequencer {
        bank,
        bank_config,
        registry,
        sequencer_config,
    };

    let tmpdir = tempfile::tempdir().unwrap();
    let working_set = &mut WorkingSet::new(ProverStorage::with_path(tmpdir.path()).unwrap());
    test_sequencer.genesis(working_set);

    assert_eq!(
        Some(test_sequencer.sequencer_config.seq_da_address),
        test_sequencer.registry.get_preferred_sequencer(working_set)
    );

    let sequencer_address = generate_address(GENESIS_SEQUENCER_KEY);
<<<<<<< HEAD
    let sender_context = C::new(sequencer_address, 1);
=======
    let reward_address = generate_address(REWARD_SEQUENCER_KEY);
    let sender_context = C::new(sequencer_address, reward_address, 1);
>>>>>>> d2b13ca4
    let exit_message = CallMessage::Exit {
        da_address: GENESIS_SEQUENCER_DA_ADDRESS.to_vec(),
    };
    test_sequencer
        .registry
        .call(exit_message, &sender_context, working_set)
        .expect("Last sequencer exit has failed");

    // Preferred sequencer exited, so result is none
    assert!(test_sequencer
        .registry
        .get_preferred_sequencer(working_set)
        .is_none());
}<|MERGE_RESOLUTION|>--- conflicted
+++ resolved
@@ -35,12 +35,8 @@
     let da_address = MockAddress::from(ANOTHER_SEQUENCER_DA_ADDRESS);
 
     let sequencer_address = generate_address(ANOTHER_SEQUENCER_KEY);
-<<<<<<< HEAD
-    let sender_context = C::new(sequencer_address, 1);
-=======
-    let reward_address = generate_address(REWARD_SEQUENCER_KEY);
-    let sender_context = C::new(sequencer_address, reward_address, 1);
->>>>>>> d2b13ca4
+    let reward_address = generate_address(REWARD_SEQUENCER_KEY);
+    let sender_context = C::new(sequencer_address, reward_address, 1);
 
     let balance_before = test_sequencer
         .query_balance(sequencer_address, working_set)
@@ -110,12 +106,8 @@
     let da_address = MockAddress::from(ANOTHER_SEQUENCER_DA_ADDRESS);
 
     let sequencer_address = generate_address(LOW_FUND_KEY);
-<<<<<<< HEAD
-    let sender_context = C::new(sequencer_address, 1);
-=======
-    let reward_address = generate_address(REWARD_SEQUENCER_KEY);
-    let sender_context = C::new(sequencer_address, reward_address, 1);
->>>>>>> d2b13ca4
+    let reward_address = generate_address(REWARD_SEQUENCER_KEY);
+    let sender_context = C::new(sequencer_address, reward_address, 1);
 
     let register_message = CallMessage::Register {
         da_address: da_address.as_ref().to_vec(),
@@ -168,12 +160,8 @@
     let da_address = MockAddress::from(GENESIS_SEQUENCER_DA_ADDRESS);
 
     let sequencer_address = generate_address(GENESIS_SEQUENCER_KEY);
-<<<<<<< HEAD
-    let sender_context = C::new(sequencer_address, 1);
-=======
-    let reward_address = generate_address(REWARD_SEQUENCER_KEY);
-    let sender_context = C::new(sequencer_address, reward_address, 1);
->>>>>>> d2b13ca4
+    let reward_address = generate_address(REWARD_SEQUENCER_KEY);
+    let sender_context = C::new(sequencer_address, reward_address, 1);
 
     let register_message = CallMessage::Register {
         da_address: da_address.as_ref().to_vec(),
@@ -197,16 +185,10 @@
     test_sequencer.genesis(working_set);
 
     let sequencer_address = generate_address(ANOTHER_SEQUENCER_KEY);
-<<<<<<< HEAD
-    let sender_context = C::new(sequencer_address, 1);
-    let attacker_address = generate_address("some_random_key");
-    let attacker_context = C::new(attacker_address, 1);
-=======
     let reward_address = generate_address(REWARD_SEQUENCER_KEY);
     let sender_context = C::new(sequencer_address, reward_address, 1);
     let attacker_address = generate_address("some_random_key");
     let attacker_context = C::new(attacker_address, reward_address, 1);
->>>>>>> d2b13ca4
 
     let register_message = CallMessage::Register {
         da_address: ANOTHER_SEQUENCER_DA_ADDRESS.to_vec(),
@@ -240,12 +222,8 @@
     test_sequencer.genesis(working_set);
 
     let sequencer_address = generate_address(GENESIS_SEQUENCER_KEY);
-<<<<<<< HEAD
-    let sender_context = C::new(sequencer_address, 1);
-=======
     let rewards_address = generate_address(REWARD_SEQUENCER_KEY);
     let sender_context = C::new(sequencer_address, rewards_address, 1);
->>>>>>> d2b13ca4
     let exit_message = CallMessage::Exit {
         da_address: GENESIS_SEQUENCER_DA_ADDRESS.to_vec(),
     };
@@ -287,12 +265,8 @@
     );
 
     let sequencer_address = generate_address(GENESIS_SEQUENCER_KEY);
-<<<<<<< HEAD
-    let sender_context = C::new(sequencer_address, 1);
-=======
-    let reward_address = generate_address(REWARD_SEQUENCER_KEY);
-    let sender_context = C::new(sequencer_address, reward_address, 1);
->>>>>>> d2b13ca4
+    let reward_address = generate_address(REWARD_SEQUENCER_KEY);
+    let sender_context = C::new(sequencer_address, reward_address, 1);
     let exit_message = CallMessage::Exit {
         da_address: GENESIS_SEQUENCER_DA_ADDRESS.to_vec(),
     };
