[package]
name = "sov-sequencer-registry"
description = "A Sovereign SDK module for registering rollup sequencers"
authors = { workspace = true }
edition = { workspace = true }
homepage = { workspace = true }
license = { workspace = true }
repository = { workspace = true }
rust-version = { workspace = true }
version = { workspace = true }
readme = "README.md"

resolver = "2"

[dev-dependencies]
sov-modules-api = { path = "../../sov-modules-api", version = "0.1" }
sov-rollup-interface = { path = "../../../rollup-interface", version = "0.1", features = ["mocks"] }
tempfile = { workspace = true }

[dependencies]
anyhow = { workspace = true }
clap = { workspace = true, optional = true }
sov-bank = { path = "../sov-bank", version = "0.1", default-features = false }
sov-modules-api = { path = "../../sov-modules-api", version = "0.1", default-features = false }
sov-modules-macros = { path = "../../sov-modules-macros", version = "0.1" }
sov-state = { path = "../../sov-state", version = "0.1", default-features = false }
sov-rollup-interface = { path = "../../../rollup-interface", version = "0.1" }
serde = { workspace = true, optional = true }
borsh = { workspace = true, features = ["rc"] }
jsonrpsee = { workspace = true, features = ["macros", "client-core", "server"], optional = true }

[features]
default = ["native"]
<<<<<<< HEAD
serde = ["dep:serde", "dep:serde_json"]
native = ["serde", "sov-modules-api/native", "sov-state/native", "sov-bank/native", "dep:jsonrpsee", "dep:clap"]
=======
serde = ["dep:serde"]
native = ["serde", "sov-modules-api/native", "sov-state/native", "sov-bank/native", "dep:jsonrpsee"]
>>>>>>> 14b663fa
<|MERGE_RESOLUTION|>--- conflicted
+++ resolved
@@ -26,15 +26,11 @@
 sov-state = { path = "../../sov-state", version = "0.1", default-features = false }
 sov-rollup-interface = { path = "../../../rollup-interface", version = "0.1" }
 serde = { workspace = true, optional = true }
+serde_json = { workspace = true, optional = true }
 borsh = { workspace = true, features = ["rc"] }
 jsonrpsee = { workspace = true, features = ["macros", "client-core", "server"], optional = true }
 
 [features]
 default = ["native"]
-<<<<<<< HEAD
 serde = ["dep:serde", "dep:serde_json"]
-native = ["serde", "sov-modules-api/native", "sov-state/native", "sov-bank/native", "dep:jsonrpsee", "dep:clap"]
-=======
-serde = ["dep:serde"]
-native = ["serde", "sov-modules-api/native", "sov-state/native", "sov-bank/native", "dep:jsonrpsee"]
->>>>>>> 14b663fa
+native = ["serde", "sov-modules-api/native", "sov-state/native", "sov-bank/native", "dep:jsonrpsee", "dep:clap"]