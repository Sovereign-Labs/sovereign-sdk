use helpers::{generate_address, C};
use sov_bank::call::CallMessage;
use sov_bank::query::TotalSupplyResponse;
use sov_bank::{create_token_address, Bank, BankConfig, Coins};
use sov_modules_api::{Address, Context, Module};
use sov_state::{DefaultStorageSpec, ProverStorage, WorkingSet};

mod helpers;

pub type Storage = ProverStorage<DefaultStorageSpec>;

#[test]
fn mint_token() {
<<<<<<< HEAD
    let bank = Bank::<C>::default();
    let mut working_set = WorkingSet::new(ProverStorage::temporary());
=======
    let bank = Bank::<C>::new();
    let tmpdir = tempfile::tempdir().unwrap();
    let mut working_set = WorkingSet::new(ProverStorage::with_path(tmpdir.path()).unwrap());
>>>>>>> ad594a8e
    let empty_bank_config = BankConfig::<C> { tokens: vec![] };
    bank.genesis(&empty_bank_config, &mut working_set).unwrap();

    let minter_address = generate_address("minter");
    let minter_context = C::new(minter_address.clone());

    let salt = 0;
    let token_name = "Token1".to_owned();
    let initial_balance = 100;
    let token_address = create_token_address::<C>(&token_name, minter_address.as_ref(), salt);

    // ---
    // Deploying token
    let mint_message = CallMessage::CreateToken {
        salt,
        token_name,
        initial_balance,
        minter_address: minter_address.clone(),
        authorized_minters: vec![minter_address.clone()],
    };
    let _minted = bank
        .call(mint_message, &minter_context, &mut working_set)
        .expect("Failed to mint token");
    // No events at the moment. If there are, needs to be checked
    assert!(working_set.events().is_empty());

    let query_total_supply = |token_address: Address,
                              working_set: &mut WorkingSet<Storage>|
     -> Option<u64> {
        let total_supply: TotalSupplyResponse = bank.supply_of(token_address.clone(), working_set);
        total_supply.amount
    };

    let query_user_balance =
        |user_address: Address, working_set: &mut WorkingSet<Storage>| -> Option<u64> {
            bank.get_balance_of(user_address, token_address.clone(), working_set)
        };

    let previous_total_supply = query_total_supply(token_address.clone(), &mut working_set);
    assert_eq!(Some(initial_balance), previous_total_supply);

    // -----
    // Mint Additional
    let mint_amount = 10;
    let new_holder = generate_address("new_holder");
    let mint_message = CallMessage::Mint {
        coins: Coins {
            amount: mint_amount,
            token_address: token_address.clone(),
        },
        minter_address: new_holder.clone(),
    };

    let _minted = bank
        .call(mint_message.clone(), &minter_context, &mut working_set)
        .expect("Failed to mint token");
    assert!(working_set.events().is_empty());

    let total_supply = query_total_supply(token_address.clone(), &mut working_set);
    assert_eq!(Some(initial_balance + mint_amount), total_supply);

    // check user balance after minting
    let bal = query_user_balance(new_holder.clone(), &mut working_set);
    assert_eq!(Some(10), bal);

    // check original token creation balance
    let bal = query_user_balance(minter_address.clone(), &mut working_set);
    assert_eq!(Some(100), bal);

    // Mint with an un-authorized user
    let unauthorized_address = generate_address("unauthorized_address");
    let unauthorized_context = C::new(unauthorized_address.clone());
    let unauthorized_mint = bank.call(
        mint_message.clone(),
        &unauthorized_context,
        &mut working_set,
    );

    assert!(unauthorized_mint.is_err());
    let expected_error = format!(
        "Sender {} is not an authorized minter",
        unauthorized_address
    );
    let actual_msg = unauthorized_mint.err().unwrap().to_string();
    assert!(actual_msg.contains(&expected_error));

    // Authorized minter test
    let salt = 0;
    let token_name = "Token_New".to_owned();
    let initial_balance = 100;
    let token_address = create_token_address::<C>(&token_name, minter_address.as_ref(), salt);
    let authorized_minter_address_1 = generate_address("authorized_minter_1");
    let authorized_minter_address_2 = generate_address("authorized_minter_2");
    // ---
    // Deploying token
    let mint_message = CallMessage::CreateToken {
        salt,
        token_name,
        initial_balance,
        minter_address: minter_address.clone(),
        authorized_minters: vec![
            authorized_minter_address_1.clone(),
            authorized_minter_address_2.clone(),
        ],
    };
    let _minted = bank
        .call(mint_message, &minter_context, &mut working_set)
        .expect("Failed to mint token");
    // No events at the moment. If there are, needs to be checked
    assert!(working_set.events().is_empty());

    // Try to mint new token with original token creator, in this case minter_context
    let mint_amount = 10;
    let new_holder = generate_address("new_holder_2");
    let mint_message = CallMessage::Mint {
        coins: Coins {
            amount: mint_amount,
            token_address: token_address.clone(),
        },
        minter_address: new_holder.clone(),
    };

    let minted = bank.call(mint_message.clone(), &minter_context, &mut working_set);
    let err = format!(
        "Sender {} is not an authorized minter",
        minter_address.clone()
    );
    assert!(minted.is_err());
    assert_eq!(err, minted.err().unwrap().to_string());

    // Try to mint new token with authorized sender 2
    let authorized_minter_2_context = C::new(authorized_minter_address_2.clone());
    let mint_message = CallMessage::Mint {
        coins: Coins {
            amount: mint_amount,
            token_address: token_address.clone(),
        },
        minter_address: new_holder.clone(),
    };

    let _minted = bank
        .call(
            mint_message.clone(),
            &authorized_minter_2_context,
            &mut working_set,
        )
        .expect("Failed to mint token");
    let supply = query_total_supply(token_address.clone(), &mut working_set);
    assert!(working_set.events().is_empty());
    assert_eq!(Some(110), supply);

    // Try to mint new token with authorized sender 1
    let authorized_minter_1_context = C::new(authorized_minter_address_1.clone());
    let mint_message = CallMessage::Mint {
        coins: Coins {
            amount: mint_amount,
            token_address: token_address.clone(),
        },
        minter_address: new_holder.clone(),
    };

    let _minted = bank
        .call(
            mint_message.clone(),
            &authorized_minter_1_context,
            &mut working_set,
        )
        .expect("Failed to mint token");
    let supply = query_total_supply(token_address.clone(), &mut working_set);
    assert!(working_set.events().is_empty());
    assert_eq!(Some(120), supply);

    // Overflow test - account balance
    let overflow_mint_message = CallMessage::Mint {
        coins: Coins {
            amount: u64::MAX,
            token_address: token_address.clone(),
        },
        minter_address: new_holder.clone(),
    };

    let minted = bank.call(
        overflow_mint_message.clone(),
        &authorized_minter_1_context,
        &mut working_set,
    );
    assert!(minted.is_err());
    assert_eq!(
        "Account Balance overflow in the mint method of bank module",
        minted.err().unwrap().to_string()
    );
    // assert that the supply is unchanged after the overflow mint
    let supply = query_total_supply(token_address.clone(), &mut working_set);
    assert_eq!(Some(120), supply);

    // Overflow test 2 - total supply
    let new_holder = generate_address("new_holder_3");
    let overflow_mint_message = CallMessage::Mint {
        coins: Coins {
            amount: u64::MAX - 1,
            token_address: token_address.clone(),
        },
        minter_address: new_holder.clone(),
    };

    let minted = bank.call(
        overflow_mint_message.clone(),
        &authorized_minter_1_context,
        &mut working_set,
    );
    assert!(minted.is_err());
    assert_eq!(
        "Total Supply overflow in the mint method of bank module",
        minted.err().unwrap().to_string()
    );

    // assert that the supply is unchanged after the overflow mint
    let supply = query_total_supply(token_address.clone(), &mut working_set);
    assert_eq!(Some(120), supply);
}<|MERGE_RESOLUTION|>--- conflicted
+++ resolved
@@ -11,14 +11,9 @@
 
 #[test]
 fn mint_token() {
-<<<<<<< HEAD
     let bank = Bank::<C>::default();
-    let mut working_set = WorkingSet::new(ProverStorage::temporary());
-=======
-    let bank = Bank::<C>::new();
     let tmpdir = tempfile::tempdir().unwrap();
     let mut working_set = WorkingSet::new(ProverStorage::with_path(tmpdir.path()).unwrap());
->>>>>>> ad594a8e
     let empty_bank_config = BankConfig::<C> { tokens: vec![] };
     bank.genesis(&empty_bank_config, &mut working_set).unwrap();
 
