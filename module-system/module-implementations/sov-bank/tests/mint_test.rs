--- conflicted
+++ resolved
@@ -1,6 +1,6 @@
 use helpers::C;
 use sov_bank::{get_token_address, Bank, BankConfig, CallMessage, Coins, TotalSupplyResponse};
-use sov_modules_api::test_utils::generate_address;
+use sov_modules_api::utils::generate_address;
 use sov_modules_api::{Address, Context, Error, Module};
 use sov_state::{DefaultStorageSpec, ProverStorage, WorkingSet};
 
@@ -16,13 +16,8 @@
     let empty_bank_config = BankConfig::<C> { tokens: vec![] };
     bank.genesis(&empty_bank_config, &mut working_set).unwrap();
 
-<<<<<<< HEAD
-    let minter_address = generate_address("minter");
-    let minter_context = C::new(minter_address);
-=======
     let minter_address = generate_address::<C>("minter");
     let minter_context = C::new(minter_address.clone());
->>>>>>> 06350086
 
     let salt = 0;
     let token_name = "Token1".to_owned();
@@ -88,13 +83,8 @@
     assert_eq!(Some(100), bal);
 
     // Mint with an un-authorized user
-<<<<<<< HEAD
-    let unauthorized_address = generate_address("unauthorized_address");
-    let unauthorized_context = C::new(unauthorized_address);
-=======
     let unauthorized_address = generate_address::<C>("unauthorized_address");
     let unauthorized_context = C::new(unauthorized_address.clone());
->>>>>>> 06350086
     let unauthorized_mint = bank.call(mint_message, &unauthorized_context, &mut working_set);
 
     assert!(unauthorized_mint.is_err());
@@ -135,10 +125,7 @@
         token_name: token_name.clone(),
         initial_balance,
         minter_address: minter_address,
-        authorized_minters: vec![
-            authorized_minter_address_1,
-            authorized_minter_address_2,
-        ],
+        authorized_minters: vec![authorized_minter_address_1, authorized_minter_address_2],
     };
     let _minted = bank
         .call(mint_message, &minter_context, &mut working_set)
