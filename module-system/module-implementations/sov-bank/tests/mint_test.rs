use helpers::C;
use sov_bank::{get_token_address, Bank, BankConfig, CallMessage, Coins, TotalSupplyResponse};
use sov_modules_api::default_context::DefaultContext;
use sov_modules_api::utils::generate_address;
use sov_modules_api::{Address, Context, Error, Module, WorkingSet};
use sov_state::{DefaultStorageSpec, ProverStorage};

mod helpers;

pub type Storage = ProverStorage<DefaultStorageSpec>;

#[test]
fn mint_token() {
    let bank = Bank::<C>::default();
    let tmpdir = tempfile::tempdir().unwrap();
    let mut working_set = WorkingSet::new(ProverStorage::with_path(tmpdir.path()).unwrap());
    let empty_bank_config = BankConfig::<C> { tokens: vec![] };
    bank.genesis(&empty_bank_config, &mut working_set).unwrap();

    let minter_address = generate_address::<C>("minter");
<<<<<<< HEAD
    let minter_context = C::new(minter_address, 1);
=======
    let sequencer_address = generate_address::<C>("sequencer");
    let minter_context = C::new(minter_address, sequencer_address, 1);
>>>>>>> d2b13ca4

    let salt = 0;
    let token_name = "Token1".to_owned();
    let initial_balance = 100;
    let token_address = get_token_address::<C>(&token_name, minter_address.as_ref(), salt);

    // ---
    // Deploying token
    let mint_message = CallMessage::CreateToken {
        salt,
        token_name: token_name.clone(),
        initial_balance,
        minter_address,
        authorized_minters: vec![minter_address],
    };
    let _minted = bank
        .call(mint_message, &minter_context, &mut working_set)
        .expect("Failed to mint token");
    // No events at the moment. If there are, needs to be checked
    assert!(working_set.events().is_empty());

    let query_total_supply = |token_address: Address,
                              working_set: &mut WorkingSet<DefaultContext>|
     -> Option<u64> {
        let total_supply: TotalSupplyResponse = bank.supply_of(token_address, working_set).unwrap();
        total_supply.amount
    };

    let query_user_balance =
        |user_address: Address, working_set: &mut WorkingSet<DefaultContext>| -> Option<u64> {
            bank.get_balance_of(user_address, token_address, working_set)
        };

    let previous_total_supply = query_total_supply(token_address, &mut working_set);
    assert_eq!(Some(initial_balance), previous_total_supply);

    // -----
    // Mint Additional
    let mint_amount = 10;
    let new_holder = generate_address::<C>("new_holder");
    let mint_message = CallMessage::Mint {
        coins: Coins {
            amount: mint_amount,
            token_address,
        },
        minter_address: new_holder,
    };

    let _minted = bank
        .call(mint_message.clone(), &minter_context, &mut working_set)
        .expect("Failed to mint token");
    assert!(working_set.events().is_empty());

    let total_supply = query_total_supply(token_address, &mut working_set);
    assert_eq!(Some(initial_balance + mint_amount), total_supply);

    // check user balance after minting
    let balance = query_user_balance(new_holder, &mut working_set);
    assert_eq!(Some(10), balance);

    // check original token creation balance
    let bal = query_user_balance(minter_address, &mut working_set);
    assert_eq!(Some(100), bal);

    // Mint with an un-authorized user
    let unauthorized_address = generate_address::<C>("unauthorized_address");
<<<<<<< HEAD
    let unauthorized_context = C::new(unauthorized_address, 1);
=======
    let sequencer_address = generate_address::<C>("sequencer");
    let unauthorized_context = C::new(unauthorized_address, sequencer_address, 1);
>>>>>>> d2b13ca4
    let unauthorized_mint = bank.call(mint_message, &unauthorized_context, &mut working_set);

    assert!(unauthorized_mint.is_err());

    let Error::ModuleError(err) = unauthorized_mint.err().unwrap();
    let mut chain = err.chain();

    let message_1 = chain.next().unwrap().to_string();
    let message_2 = chain.next().unwrap().to_string();
    assert!(chain.next().is_none());

    assert_eq!(
        format!(
            "Failed mint coins(token_address={} amount={}) to {} by authorizer {}",
            token_address, mint_amount, new_holder, unauthorized_address
        ),
        message_1
    );
    assert_eq!(
        format!(
            "Sender {} is not an authorized minter of token {}",
            unauthorized_address, token_name,
        ),
        message_2
    );

    // Authorized minter test
    let salt = 0;
    let token_name = "Token_New".to_owned();
    let initial_balance = 100;
    let token_address = get_token_address::<C>(&token_name, minter_address.as_ref(), salt);
    let authorized_minter_address_1 = generate_address::<C>("authorized_minter_1");
    let authorized_minter_address_2 = generate_address::<C>("authorized_minter_2");
    let sequencer_address = generate_address::<C>("sequencer");
    // ---
    // Deploying token
    let mint_message = CallMessage::CreateToken {
        salt,
        token_name: token_name.clone(),
        initial_balance,
        minter_address,
        authorized_minters: vec![authorized_minter_address_1, authorized_minter_address_2],
    };
    let _minted = bank
        .call(mint_message, &minter_context, &mut working_set)
        .expect("Failed to mint token");
    // No events at the moment. If there are, needs to be checked
    assert!(working_set.events().is_empty());

    // Try to mint new token with original token creator, in this case minter_context
    let mint_amount = 10;
    let new_holder = generate_address::<C>("new_holder_2");
    let mint_message = CallMessage::Mint {
        coins: Coins {
            amount: mint_amount,
            token_address,
        },
        minter_address: new_holder,
    };

    let minted = bank.call(mint_message, &minter_context, &mut working_set);
    assert!(minted.is_err());
    let Error::ModuleError(err) = minted.err().unwrap();
    let mut chain = err.chain();

    let message_1 = chain.next().unwrap().to_string();
    let message_2 = chain.next().unwrap().to_string();
    assert!(chain.next().is_none());
    assert_eq!(
        format!(
            "Failed mint coins(token_address={} amount={}) to {} by authorizer {}",
            token_address, mint_amount, new_holder, minter_address,
        ),
        message_1
    );
    assert_eq!(
        format!(
            "Sender {} is not an authorized minter of token {}",
            minter_address, token_name
        ),
        message_2
    );
    // Try to mint new token with authorized sender 2
<<<<<<< HEAD
    let authorized_minter_2_context = C::new(authorized_minter_address_2, 1);
=======
    let authorized_minter_2_context = C::new(authorized_minter_address_2, sequencer_address, 1);
>>>>>>> d2b13ca4
    let mint_message = CallMessage::Mint {
        coins: Coins {
            amount: mint_amount,
            token_address,
        },
        minter_address: new_holder,
    };

    let _minted = bank
        .call(mint_message, &authorized_minter_2_context, &mut working_set)
        .expect("Failed to mint token");
    let supply = query_total_supply(token_address, &mut working_set);
    assert!(working_set.events().is_empty());
    assert_eq!(Some(110), supply);

    // Try to mint new token with authorized sender 1
<<<<<<< HEAD
    let authorized_minter_1_context = C::new(authorized_minter_address_1, 1);
=======
    let authorized_minter_1_context = C::new(authorized_minter_address_1, sequencer_address, 1);
>>>>>>> d2b13ca4
    let mint_message = CallMessage::Mint {
        coins: Coins {
            amount: mint_amount,
            token_address,
        },
        minter_address: new_holder,
    };

    let _minted = bank
        .call(mint_message, &authorized_minter_1_context, &mut working_set)
        .expect("Failed to mint token");
    let supply = query_total_supply(token_address, &mut working_set);
    assert!(working_set.events().is_empty());
    assert_eq!(Some(120), supply);

    // Overflow test - account balance
    let overflow_mint_message = CallMessage::Mint {
        coins: Coins {
            amount: u64::MAX,
            token_address,
        },
        minter_address: new_holder,
    };

    let minted = bank.call(
        overflow_mint_message,
        &authorized_minter_1_context,
        &mut working_set,
    );
    assert!(minted.is_err());
    let Error::ModuleError(err) = minted.err().unwrap();
    let mut chain = err.chain();
    let message_1 = chain.next().unwrap().to_string();
    let message_2 = chain.next().unwrap().to_string();
    assert!(chain.next().is_none());
    assert_eq!(
        format!(
            "Failed mint coins(token_address={} amount={}) to {} by authorizer {}",
            token_address,
            u64::MAX,
            new_holder,
            authorized_minter_address_1,
        ),
        message_1
    );
    assert_eq!(
        "Account balance overflow in the mint method of bank module",
        message_2,
    );
    // assert that the supply is unchanged after the overflow mint
    let supply = query_total_supply(token_address, &mut working_set);
    assert_eq!(Some(120), supply);

    // Overflow test 2 - total supply
    let new_holder = generate_address::<C>("new_holder_3");
    let overflow_mint_message = CallMessage::Mint {
        coins: Coins {
            amount: u64::MAX - 1,
            token_address,
        },
        minter_address: new_holder,
    };

    let minted = bank.call(
        overflow_mint_message,
        &authorized_minter_1_context,
        &mut working_set,
    );
    assert!(minted.is_err());
    let Error::ModuleError(err) = minted.err().unwrap();
    let mut chain = err.chain();
    let message_1 = chain.next().unwrap().to_string();
    let message_2 = chain.next().unwrap().to_string();
    assert!(chain.next().is_none());
    assert_eq!(
        format!(
            "Failed mint coins(token_address={} amount={}) to {} by authorizer {}",
            token_address,
            u64::MAX - 1,
            new_holder,
            authorized_minter_address_1,
        ),
        message_1
    );
    assert_eq!(
        "Total Supply overflow in the mint method of bank module",
        message_2,
    );

    // assert that the supply is unchanged after the overflow mint
    let supply = query_total_supply(token_address, &mut working_set);
    assert_eq!(Some(120), supply);
}<|MERGE_RESOLUTION|>--- conflicted
+++ resolved
@@ -18,12 +18,8 @@
     bank.genesis(&empty_bank_config, &mut working_set).unwrap();
 
     let minter_address = generate_address::<C>("minter");
-<<<<<<< HEAD
-    let minter_context = C::new(minter_address, 1);
-=======
     let sequencer_address = generate_address::<C>("sequencer");
     let minter_context = C::new(minter_address, sequencer_address, 1);
->>>>>>> d2b13ca4
 
     let salt = 0;
     let token_name = "Token1".to_owned();
@@ -90,12 +86,8 @@
 
     // Mint with an un-authorized user
     let unauthorized_address = generate_address::<C>("unauthorized_address");
-<<<<<<< HEAD
-    let unauthorized_context = C::new(unauthorized_address, 1);
-=======
     let sequencer_address = generate_address::<C>("sequencer");
     let unauthorized_context = C::new(unauthorized_address, sequencer_address, 1);
->>>>>>> d2b13ca4
     let unauthorized_mint = bank.call(mint_message, &unauthorized_context, &mut working_set);
 
     assert!(unauthorized_mint.is_err());
@@ -179,11 +171,7 @@
         message_2
     );
     // Try to mint new token with authorized sender 2
-<<<<<<< HEAD
-    let authorized_minter_2_context = C::new(authorized_minter_address_2, 1);
-=======
     let authorized_minter_2_context = C::new(authorized_minter_address_2, sequencer_address, 1);
->>>>>>> d2b13ca4
     let mint_message = CallMessage::Mint {
         coins: Coins {
             amount: mint_amount,
@@ -200,11 +188,7 @@
     assert_eq!(Some(110), supply);
 
     // Try to mint new token with authorized sender 1
-<<<<<<< HEAD
-    let authorized_minter_1_context = C::new(authorized_minter_address_1, 1);
-=======
     let authorized_minter_1_context = C::new(authorized_minter_address_1, sequencer_address, 1);
->>>>>>> d2b13ca4
     let mint_message = CallMessage::Mint {
         coins: Coins {
             amount: mint_amount,
