use sov_bank::{get_token_address, Bank, CallMessage};
use sov_modules_api::test_utils::generate_address;
use sov_modules_api::{Context, Module};
use sov_state::{ProverStorage, WorkingSet};

mod helpers;

use helpers::*;

#[test]
fn initial_and_deployed_token() {
    let bank_config = create_bank_config_with_token(1, 100);
    let tmpdir = tempfile::tempdir().unwrap();
    let mut working_set = WorkingSet::new(ProverStorage::with_path(tmpdir.path()).unwrap());
    let bank = Bank::default();
    bank.genesis(&bank_config, &mut working_set).unwrap();

<<<<<<< HEAD
    let sender_address = generate_address("sender");
    let sender_context = C::new(sender_address);
    let minter_address = generate_address("minter");
=======
    let sender_address = generate_address::<C>("sender");
    let sender_context = C::new(sender_address.clone());
    let minter_address = generate_address::<C>("minter");
>>>>>>> 06350086
    let initial_balance = 500;
    let token_name = "Token1".to_owned();
    let salt = 1;
    let token_address = get_token_address::<C>(&token_name, sender_address.as_ref(), salt);
    let create_token_message = CallMessage::CreateToken::<C> {
        salt,
        token_name,
        initial_balance,
        minter_address: minter_address,
        authorized_minters: vec![minter_address],
    };

    bank.call(create_token_message, &sender_context, &mut working_set)
        .expect("Failed to create token");

    assert!(working_set.events().is_empty());

    let sender_balance =
        bank.get_balance_of(sender_address, token_address, &mut working_set);
    assert!(sender_balance.is_none());

    let minter_balance = bank.get_balance_of(minter_address, token_address, &mut working_set);

    assert_eq!(Some(initial_balance), minter_balance);
}

#[test]
/// Currently integer overflow happens on bank genesis
fn overflow_max_supply() {
    let bank = Bank::<C>::default();
    let tmpdir = tempfile::tempdir().unwrap();
    let mut working_set = WorkingSet::new(ProverStorage::with_path(tmpdir.path()).unwrap());

    let bank_config = create_bank_config_with_token(2, u64::MAX - 2);

    let genesis_result = bank.genesis(&bank_config, &mut working_set);
    assert!(genesis_result.is_err());

    assert_eq!(
        "Total supply overflow",
        genesis_result.unwrap_err().to_string()
    );
}<|MERGE_RESOLUTION|>--- conflicted
+++ resolved
@@ -1,5 +1,5 @@
 use sov_bank::{get_token_address, Bank, CallMessage};
-use sov_modules_api::test_utils::generate_address;
+use sov_modules_api::utils::generate_address;
 use sov_modules_api::{Context, Module};
 use sov_state::{ProverStorage, WorkingSet};
 
@@ -15,15 +15,9 @@
     let bank = Bank::default();
     bank.genesis(&bank_config, &mut working_set).unwrap();
 
-<<<<<<< HEAD
-    let sender_address = generate_address("sender");
-    let sender_context = C::new(sender_address);
-    let minter_address = generate_address("minter");
-=======
     let sender_address = generate_address::<C>("sender");
     let sender_context = C::new(sender_address.clone());
     let minter_address = generate_address::<C>("minter");
->>>>>>> 06350086
     let initial_balance = 500;
     let token_name = "Token1".to_owned();
     let salt = 1;
@@ -41,8 +35,7 @@
 
     assert!(working_set.events().is_empty());
 
-    let sender_balance =
-        bank.get_balance_of(sender_address, token_address, &mut working_set);
+    let sender_balance = bank.get_balance_of(sender_address, token_address, &mut working_set);
     assert!(sender_balance.is_none());
 
     let minter_balance = bank.get_balance_of(minter_address, token_address, &mut working_set);
