--- conflicted
+++ resolved
@@ -10,14 +10,9 @@
 #[test]
 fn initial_and_deployed_token() {
     let bank_config = create_bank_config_with_token(1, 100);
-<<<<<<< HEAD
-    let mut working_set = WorkingSet::new(ProverStorage::temporary());
-    let bank = Bank::default();
-=======
     let tmpdir = tempfile::tempdir().unwrap();
     let mut working_set = WorkingSet::new(ProverStorage::with_path(tmpdir.path()).unwrap());
-    let bank = Bank::new();
->>>>>>> ad594a8e
+    let bank = Bank::default();
     bank.genesis(&bank_config, &mut working_set).unwrap();
 
     let sender_address = generate_address("sender");
@@ -52,14 +47,9 @@
 #[test]
 /// Currently integer overflow happens on bank genesis
 fn overflow_max_supply() {
-<<<<<<< HEAD
     let bank = Bank::<C>::default();
-    let mut working_set = WorkingSet::new(ProverStorage::temporary());
-=======
-    let bank = Bank::<C>::new();
     let tmpdir = tempfile::tempdir().unwrap();
     let mut working_set = WorkingSet::new(ProverStorage::with_path(tmpdir.path()).unwrap());
->>>>>>> ad594a8e
 
     let bank_config = create_bank_config_with_token(2, u64::MAX - 2);
 
