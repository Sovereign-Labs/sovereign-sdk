--- conflicted
+++ resolved
@@ -16,12 +16,8 @@
     bank.genesis(&bank_config, &mut working_set).unwrap();
 
     let sender_address = generate_address::<C>("sender");
-<<<<<<< HEAD
-    let sender_context = C::new(sender_address, 1);
-=======
     let sequencer_address = generate_address::<C>("sequencer");
     let sender_context = C::new(sender_address, sequencer_address, 1);
->>>>>>> d2b13ca4
     let minter_address = generate_address::<C>("minter");
     let initial_balance = 500;
     let token_name = "Token1".to_owned();
