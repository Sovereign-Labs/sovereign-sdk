use helpers::{generate_address, C};
use sov_bank::call::CallMessage;
use sov_bank::genesis::{DEPLOYER, SALT};
use sov_bank::query::TotalSupplyResponse;
use sov_bank::{create_token_address, Bank, BankConfig, Coins};
use sov_modules_api::{Address, Context, Module};
use sov_state::{DefaultStorageSpec, ProverStorage, WorkingSet};

use crate::helpers::create_bank_config_with_token;

mod helpers;

pub type Storage = ProverStorage<DefaultStorageSpec>;

#[test]
fn burn_deployed_tokens() {
<<<<<<< HEAD
    let bank = Bank::<C>::default();
    let mut working_set = WorkingSet::new(ProverStorage::temporary());
=======
    let bank = Bank::<C>::new();
    let tmpdir = tempfile::tempdir().unwrap();
    let mut working_set = WorkingSet::new(ProverStorage::with_path(tmpdir.path()).unwrap());
>>>>>>> ad594a8e
    let empty_bank_config = BankConfig::<C> { tokens: vec![] };
    bank.genesis(&empty_bank_config, &mut working_set).unwrap();

    let sender_address = generate_address("just_sender");
    let sender_context = C::new(sender_address.clone());
    let minter_address = generate_address("minter");
    let minter_context = C::new(minter_address.clone());

    let salt = 0;
    let token_name = "Token1".to_owned();
    let initial_balance = 100;
    let token_address = create_token_address::<C>(&token_name, minter_address.as_ref(), salt);

    // ---
    // Deploying token
    let mint_message = CallMessage::CreateToken {
        salt,
        token_name,
        initial_balance,
        minter_address: minter_address.clone(),
        authorized_minters: vec![minter_address.clone()],
    };
    bank.call(mint_message, &minter_context, &mut working_set)
        .expect("Failed to mint token");
    // No events at the moment. If there are, needs to be checked
    assert!(working_set.events().is_empty());

    let query_total_supply = |working_set: &mut WorkingSet<Storage>| -> Option<u64> {
        let total_supply: TotalSupplyResponse = bank.supply_of(token_address.clone(), working_set);
        total_supply.amount
    };

    let query_user_balance =
        |user_address: Address, working_set: &mut WorkingSet<Storage>| -> Option<u64> {
            bank.get_balance_of(user_address, token_address.clone(), working_set)
        };

    let previous_total_supply = query_total_supply(&mut working_set);
    assert_eq!(Some(initial_balance), previous_total_supply);

    // -----
    // Burn
    let burn_amount = 10;
    let burn_message = CallMessage::Burn {
        coins: Coins {
            amount: burn_amount,
            token_address: token_address.clone(),
        },
    };

    bank.call(burn_message.clone(), &minter_context, &mut working_set)
        .expect("Failed to burn token");
    assert!(working_set.events().is_empty());

    let current_total_supply = query_total_supply(&mut working_set);
    assert_eq!(Some(initial_balance - burn_amount), current_total_supply);
    let minter_balance = query_user_balance(minter_address.clone(), &mut working_set);
    assert_eq!(Some(initial_balance - burn_amount), minter_balance);

    let previous_total_supply = current_total_supply;
    // ---
    // Burn by another user, who doesn't have tokens at all
    let failed_to_burn = bank.call(burn_message, &sender_context, &mut working_set);
    assert!(failed_to_burn.is_err());
    let expected_error = format!(
        "Value not found for prefix: \"sov_bank/Bank/tokens/{}",
        token_address
    );
    let actual_msg = failed_to_burn.err().unwrap().to_string();
    assert!(actual_msg.contains(&expected_error));
    let current_total_supply = query_total_supply(&mut working_set);
    assert_eq!(previous_total_supply, current_total_supply);
    let sender_balance = query_user_balance(sender_address, &mut working_set);
    assert_eq!(None, sender_balance);

    // ---
    // Allow burning zero tokens
    let burn_zero_message = CallMessage::Burn {
        coins: Coins {
            amount: 0,
            token_address: token_address.clone(),
        },
    };

    bank.call(burn_zero_message, &minter_context, &mut working_set)
        .expect("Failed to burn token");
    assert!(working_set.events().is_empty());
    let minter_balance_after = query_user_balance(minter_address.clone(), &mut working_set);
    assert_eq!(minter_balance, minter_balance_after);

    // ---
    // Burn more than available
    let burn_message = CallMessage::Burn {
        coins: Coins {
            amount: initial_balance + 10,
            token_address,
        },
    };

    let failed_to_burn = bank.call(burn_message, &minter_context, &mut working_set);
    assert!(failed_to_burn.is_err());
    assert_eq!(
        "Insufficient funds for sov1h6t805h2vjfzpa3m9n8kyadyng9xf604nhvev8tf5qdg65jh3ruqfckjuq",
        failed_to_burn.err().unwrap().to_string()
    );

    // ---
    // Try to burn non existing token
    let token_address = create_token_address::<C>("NotRealToken2", minter_address.as_ref(), salt);
    let burn_message = CallMessage::Burn {
        coins: Coins {
            amount: 1,
            token_address,
        },
    };

    let failed_to_burn = bank.call(burn_message, &minter_context, &mut working_set);
    assert!(failed_to_burn.is_err());
    assert!(failed_to_burn
        .err()
        .unwrap()
        .to_string()
        .contains("Value not found for prefix: \"sov_bank/Bank/tokens/\" and: storage key"));
}

#[test]
fn burn_initial_tokens() {
    let initial_balance = 100;
    let bank_config = create_bank_config_with_token(1, initial_balance);
<<<<<<< HEAD
    let mut working_set = WorkingSet::new(ProverStorage::temporary());
    let bank = Bank::default();
=======
    let tmpdir = tempfile::tempdir().unwrap();
    let mut working_set = WorkingSet::new(ProverStorage::with_path(tmpdir.path()).unwrap());
    let bank = Bank::new();
>>>>>>> ad594a8e
    bank.genesis(&bank_config, &mut working_set).unwrap();

    let token_address =
        create_token_address::<C>(&bank_config.tokens[0].token_name, &DEPLOYER, SALT);
    let sender_address = bank_config.tokens[0].address_and_balances[0].0.clone();

    let query_user_balance =
        |user_address: Address, working_set: &mut WorkingSet<Storage>| -> Option<u64> {
            bank.get_balance_of(user_address, token_address.clone(), working_set)
        };

    let balance_before = query_user_balance(sender_address.clone(), &mut working_set);
    assert_eq!(Some(initial_balance), balance_before);

    let burn_amount = 10;
    let burn_message = CallMessage::Burn {
        coins: Coins {
            amount: burn_amount,
            token_address: token_address.clone(),
        },
    };

    let context = C::new(sender_address.clone());
    bank.call(burn_message, &context, &mut working_set)
        .expect("Failed to burn token");
    assert!(working_set.events().is_empty());

    let balance_after = query_user_balance(sender_address, &mut working_set);
    assert_eq!(Some(initial_balance - burn_amount), balance_after);

    // Assume that the rest of edge cases are similar to deployed tokens
}<|MERGE_RESOLUTION|>--- conflicted
+++ resolved
@@ -14,14 +14,9 @@
 
 #[test]
 fn burn_deployed_tokens() {
-<<<<<<< HEAD
     let bank = Bank::<C>::default();
-    let mut working_set = WorkingSet::new(ProverStorage::temporary());
-=======
-    let bank = Bank::<C>::new();
     let tmpdir = tempfile::tempdir().unwrap();
     let mut working_set = WorkingSet::new(ProverStorage::with_path(tmpdir.path()).unwrap());
->>>>>>> ad594a8e
     let empty_bank_config = BankConfig::<C> { tokens: vec![] };
     bank.genesis(&empty_bank_config, &mut working_set).unwrap();
 
@@ -151,14 +146,9 @@
 fn burn_initial_tokens() {
     let initial_balance = 100;
     let bank_config = create_bank_config_with_token(1, initial_balance);
-<<<<<<< HEAD
-    let mut working_set = WorkingSet::new(ProverStorage::temporary());
-    let bank = Bank::default();
-=======
     let tmpdir = tempfile::tempdir().unwrap();
     let mut working_set = WorkingSet::new(ProverStorage::with_path(tmpdir.path()).unwrap());
-    let bank = Bank::new();
->>>>>>> ad594a8e
+    let bank = Bank::default();
     bank.genesis(&bank_config, &mut working_set).unwrap();
 
     let token_address =
