use anyhow::{bail, Context, Result};
use sov_modules_api::CallResponse;
use sov_state::WorkingSet;

<<<<<<< HEAD
#[cfg(feature = "native")]
use sov_modules_macros::CustomParser;
=======
use crate::{Amount, Bank, Coins, Token};
>>>>>>> 3e6917c0

/// This enumeration represents the available call messages for interacting with the sov-bank module.
#[cfg_attr(feature = "native", derive(serde::Serialize, serde::Deserialize))]
#[cfg_attr(feature = "native", derive(CustomParser), module_name = "Bank")]
#[derive(borsh::BorshDeserialize, borsh::BorshSerialize, Debug, PartialEq, Clone)]
pub enum CallMessage<C: sov_modules_api::Context> {
    /// Creates a new token with the specified name and initial balance.
    CreateToken {
        /// Random value use to create a unique token address.
        salt: u64,
        /// The name of the new token.
        token_name: String,
        /// The initial balance of the new token.
        initial_balance: Amount,
        /// The address of the account that the new tokens are minted to.
        minter_address: C::Address,
        /// Authorized minter list.
        authorized_minters: Vec<C::Address>,
    },

    /// Transfers a specified amount of tokens to the specified address.
    Transfer {
        /// The address to which the tokens will be transferred.
        to: C::Address,
        /// The amount of tokens to transfer.
        coins: Coins<C>,
    },

    /// Burns a specified amount of tokens.
    Burn {
        /// The amount of tokens to burn.
        coins: Coins<C>,
    },

    /// Mints a specified amount of tokens.
    Mint {
        /// The amount of tokens to mint.
        coins: Coins<C>,
        /// Address to mint tokens to
        minter_address: C::Address,
    },

    /// Freeze a token so that the supply is frozen
    Freeze {
        /// Address of the token to be frozen
        token_address: C::Address,
    },
}

impl<C: sov_modules_api::Context> Bank<C> {
    #[allow(clippy::too_many_arguments)]
    pub(crate) fn create_token(
        &self,
        token_name: String,
        salt: u64,
        initial_balance: Amount,
        minter_address: C::Address,
        authorized_minters: Vec<C::Address>,
        context: &C,
        working_set: &mut WorkingSet<C::Storage>,
    ) -> Result<CallResponse> {
        let (token_address, token) = Token::<C>::create(
            &token_name,
            &[(minter_address, initial_balance)],
            &authorized_minters,
            context.sender().as_ref(),
            salt,
            self.tokens.prefix(),
            working_set,
        )?;

        if self.tokens.get(&token_address, working_set).is_some() {
            bail!(
                "Token {} at {} address already exists",
                token_name,
                token_address
            );
        }

        self.tokens.set(&token_address, &token, working_set);
        Ok(CallResponse::default())
    }

    pub fn transfer(
        &self,
        to: C::Address,
        coins: Coins<C>,
        context: &C,
        working_set: &mut WorkingSet<C::Storage>,
    ) -> Result<CallResponse> {
        self.transfer_from(context.sender(), &to, coins, working_set)
    }

    pub(crate) fn burn(
        &self,
        coins: Coins<C>,
        context: &C,
        working_set: &mut WorkingSet<C::Storage>,
    ) -> Result<CallResponse> {
        let context_logger = || {
            format!(
                "Failed burn coins({}) by sender {}",
                coins,
                context.sender()
            )
        };
        let mut token = self
            .tokens
            .get_or_err(&coins.token_address, working_set)
            .with_context(context_logger)?;
        token
            .burn(context.sender(), coins.amount, working_set)
            .with_context(context_logger)?;
        token.total_supply -= coins.amount;
        self.tokens.set(&coins.token_address, &token, working_set);

        Ok(CallResponse::default())
    }

    pub(crate) fn mint(
        &self,
        coins: Coins<C>,
        minter_address: C::Address,
        context: &C,
        working_set: &mut WorkingSet<C::Storage>,
    ) -> Result<CallResponse> {
        let context_logger = || {
            format!(
                "Failed mint coins({}) to {} by minter {}",
                coins,
                minter_address,
                context.sender()
            )
        };
        let mut token = self
            .tokens
            .get_or_err(&coins.token_address, working_set)
            .with_context(context_logger)?;
        token
            .mint(context.sender(), &minter_address, coins.amount, working_set)
            .with_context(context_logger)?;
        self.tokens.set(&coins.token_address, &token, working_set);

        Ok(CallResponse::default())
    }

    pub(crate) fn freeze(
        &self,
        token_address: C::Address,
        context: &C,
        working_set: &mut WorkingSet<C::Storage>,
    ) -> Result<CallResponse> {
        let context_logger = || {
            format!(
                "Failed freeze token_address={} by sender {}",
                token_address,
                context.sender()
            )
        };
        let mut token = self
            .tokens
            .get_or_err(&token_address, working_set)
            .with_context(context_logger)?;
        token
            .freeze(context.sender())
            .with_context(context_logger)?;
        self.tokens.set(&token_address, &token, working_set);

        Ok(CallResponse::default())
    }
}

impl<C: sov_modules_api::Context> Bank<C> {
    pub fn transfer_from(
        &self,
        from: &C::Address,
        to: &C::Address,
        coins: Coins<C>,
        working_set: &mut WorkingSet<C::Storage>,
    ) -> Result<CallResponse> {
        let context_logger = || {
            format!(
                "Failed transfer from={} to={} of coins({})",
                from, to, coins
            )
        };
        let token = self
            .tokens
            .get_or_err(&coins.token_address, working_set)
            .with_context(context_logger)?;
        token
            .transfer(from, to, coins.amount, working_set)
            .with_context(context_logger)?;
        Ok(CallResponse::default())
    }
}

pub(crate) fn prefix_from_address_with_parent<C: sov_modules_api::Context>(
    parent_prefix: &sov_state::Prefix,
    token_address: &C::Address,
) -> sov_state::Prefix {
    let mut prefix = parent_prefix.as_aligned_vec().clone().into_inner();
    prefix.extend_from_slice(format!("{}", token_address).as_bytes());
    sov_state::Prefix::new(prefix)
}<|MERGE_RESOLUTION|>--- conflicted
+++ resolved
@@ -1,13 +1,10 @@
 use anyhow::{bail, Context, Result};
 use sov_modules_api::CallResponse;
-use sov_state::WorkingSet;
-
-<<<<<<< HEAD
 #[cfg(feature = "native")]
 use sov_modules_macros::CustomParser;
-=======
+use sov_state::WorkingSet;
+
 use crate::{Amount, Bank, Coins, Token};
->>>>>>> 3e6917c0
 
 /// This enumeration represents the available call messages for interacting with the sov-bank module.
 #[cfg_attr(feature = "native", derive(serde::Serialize, serde::Deserialize))]
