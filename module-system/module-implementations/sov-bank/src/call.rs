use anyhow::{bail, Context, Result};
use sov_modules_api::CallResponse;
#[cfg(feature = "native")]
use sov_modules_macros::CliWalletArg;
use sov_state::WorkingSet;

use crate::{Amount, Bank, Coins, Token};

/// This enumeration represents the available call messages for interacting with the sov-bank module.
#[cfg_attr(
    feature = "native",
<<<<<<< HEAD
    derive(serde::Serialize, serde::Deserialize, CliWalletArg),
    module_name = "Bank"
=======
    derive(serde::Serialize),
    derive(serde::Deserialize),
    derive(schemars::JsonSchema),
    schemars(bound = "C::Address: ::schemars::JsonSchema", rename = "CallMessage")
>>>>>>> 14b663fa
)]
#[derive(borsh::BorshDeserialize, borsh::BorshSerialize, Debug, PartialEq, Clone)]
pub enum CallMessage<C>
where
    C: sov_modules_api::Context,
{
    /// Creates a new token with the specified name and initial balance.
    CreateToken {
        /// Random value use to create a unique token address.
        salt: u64,
        /// The name of the new token.
        token_name: String,
        /// The initial balance of the new token.
        initial_balance: Amount,
        /// The address of the account that the new tokens are minted to.
        minter_address: C::Address,
        /// Authorized minter list.
        authorized_minters: Vec<C::Address>,
    },

    /// Transfers a specified amount of tokens to the specified address.
    Transfer {
        /// The address to which the tokens will be transferred.
        to: C::Address,
        /// The amount of tokens to transfer.
        coins: Coins<C>,
    },

    /// Burns a specified amount of tokens.
    Burn {
        /// The amount of tokens to burn.
        coins: Coins<C>,
    },

    /// Mints a specified amount of tokens.
    Mint {
        /// The amount of tokens to mint.
        coins: Coins<C>,
        /// Address to mint tokens to
        minter_address: C::Address,
    },

    /// Freeze a token so that the supply is frozen
    Freeze {
        /// Address of the token to be frozen
        token_address: C::Address,
    },
}

impl<C: sov_modules_api::Context> Bank<C> {
    #[allow(clippy::too_many_arguments)]
    pub(crate) fn create_token(
        &self,
        token_name: String,
        salt: u64,
        initial_balance: Amount,
        minter_address: C::Address,
        authorized_minters: Vec<C::Address>,
        context: &C,
        working_set: &mut WorkingSet<C::Storage>,
    ) -> Result<CallResponse> {
        let (token_address, token) = Token::<C>::create(
            &token_name,
            &[(minter_address, initial_balance)],
            &authorized_minters,
            context.sender().as_ref(),
            salt,
            self.tokens.prefix(),
            working_set,
        )?;

        if self.tokens.get(&token_address, working_set).is_some() {
            bail!(
                "Token {} at {} address already exists",
                token_name,
                token_address
            );
        }

        self.tokens.set(&token_address, &token, working_set);
        Ok(CallResponse::default())
    }

    pub fn transfer(
        &self,
        to: C::Address,
        coins: Coins<C>,
        context: &C,
        working_set: &mut WorkingSet<C::Storage>,
    ) -> Result<CallResponse> {
        self.transfer_from(context.sender(), &to, coins, working_set)
    }

    pub(crate) fn burn(
        &self,
        coins: Coins<C>,
        context: &C,
        working_set: &mut WorkingSet<C::Storage>,
    ) -> Result<CallResponse> {
        let context_logger = || {
            format!(
                "Failed burn coins({}) by sender {}",
                coins,
                context.sender()
            )
        };
        let mut token = self
            .tokens
            .get_or_err(&coins.token_address, working_set)
            .with_context(context_logger)?;
        token
            .burn(context.sender(), coins.amount, working_set)
            .with_context(context_logger)?;
        token.total_supply -= coins.amount;
        self.tokens.set(&coins.token_address, &token, working_set);

        Ok(CallResponse::default())
    }

    pub(crate) fn mint(
        &self,
        coins: Coins<C>,
        minter_address: C::Address,
        context: &C,
        working_set: &mut WorkingSet<C::Storage>,
    ) -> Result<CallResponse> {
        let context_logger = || {
            format!(
                "Failed mint coins({}) to {} by minter {}",
                coins,
                minter_address,
                context.sender()
            )
        };
        let mut token = self
            .tokens
            .get_or_err(&coins.token_address, working_set)
            .with_context(context_logger)?;
        token
            .mint(context.sender(), &minter_address, coins.amount, working_set)
            .with_context(context_logger)?;
        self.tokens.set(&coins.token_address, &token, working_set);

        Ok(CallResponse::default())
    }

    pub(crate) fn freeze(
        &self,
        token_address: C::Address,
        context: &C,
        working_set: &mut WorkingSet<C::Storage>,
    ) -> Result<CallResponse> {
        let context_logger = || {
            format!(
                "Failed freeze token_address={} by sender {}",
                token_address,
                context.sender()
            )
        };
        let mut token = self
            .tokens
            .get_or_err(&token_address, working_set)
            .with_context(context_logger)?;
        token
            .freeze(context.sender())
            .with_context(context_logger)?;
        self.tokens.set(&token_address, &token, working_set);

        Ok(CallResponse::default())
    }
}

impl<C: sov_modules_api::Context> Bank<C> {
    pub fn transfer_from(
        &self,
        from: &C::Address,
        to: &C::Address,
        coins: Coins<C>,
        working_set: &mut WorkingSet<C::Storage>,
    ) -> Result<CallResponse> {
        let context_logger = || {
            format!(
                "Failed transfer from={} to={} of coins({})",
                from, to, coins
            )
        };
        let token = self
            .tokens
            .get_or_err(&coins.token_address, working_set)
            .with_context(context_logger)?;
        token
            .transfer(from, to, coins.amount, working_set)
            .with_context(context_logger)?;
        Ok(CallResponse::default())
    }
}

pub(crate) fn prefix_from_address_with_parent<C: sov_modules_api::Context>(
    parent_prefix: &sov_state::Prefix,
    token_address: &C::Address,
) -> sov_state::Prefix {
    let mut prefix = parent_prefix.as_aligned_vec().clone().into_inner();
    prefix.extend_from_slice(format!("{}", token_address).as_bytes());
    sov_state::Prefix::new(prefix)
}<|MERGE_RESOLUTION|>--- conflicted
+++ resolved
@@ -9,15 +9,11 @@
 /// This enumeration represents the available call messages for interacting with the sov-bank module.
 #[cfg_attr(
     feature = "native",
-<<<<<<< HEAD
-    derive(serde::Serialize, serde::Deserialize, CliWalletArg),
-    module_name = "Bank"
-=======
     derive(serde::Serialize),
     derive(serde::Deserialize),
+    derive(CliWalletArg),
     derive(schemars::JsonSchema),
     schemars(bound = "C::Address: ::schemars::JsonSchema", rename = "CallMessage")
->>>>>>> 14b663fa
 )]
 #[derive(borsh::BorshDeserialize, borsh::BorshSerialize, Debug, PartialEq, Clone)]
 pub enum CallMessage<C>
