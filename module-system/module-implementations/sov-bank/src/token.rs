--- conflicted
+++ resolved
@@ -15,12 +15,9 @@
     feature = "native",
     derive(serde::Serialize),
     derive(serde::Deserialize),
-<<<<<<< HEAD
     derive(clap::Parser)
-=======
     derive(schemars::JsonSchema),
     schemars(bound = "C::Address: ::schemars::JsonSchema", rename = "Coins")
->>>>>>> 14b663fa
 )]
 #[derive(borsh::BorshDeserialize, borsh::BorshSerialize, Debug, PartialEq, Clone)]
 pub struct Coins<C: sov_modules_api::Context> {
