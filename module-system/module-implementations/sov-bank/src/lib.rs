#![deny(missing_docs)]
#![doc = include_str!("../README.md")]
mod call;
mod genesis;
#[cfg(feature = "native")]
pub mod query;
mod token;
mod utils;

/// Specifies the call methods using in that module.
pub use call::CallMessage;
<<<<<<< HEAD
=======
#[cfg(feature = "native")]
/// Specifies the different queries used in that module.
pub use query::{BalanceResponse, BankRpcImpl, BankRpcServer, TotalSupplyResponse};
>>>>>>> 4bab2f5b
use sov_modules_api::{Error, ModuleInfo};
use sov_state::WorkingSet;
use token::Token;
/// Specifies an interfact to interact with tokens.
pub use token::{Amount, Coins};
/// Methods to get a token address.
pub use utils::{get_genesis_token_address, get_token_address};

/// [`TokenConfig`] specifies a configuration used when generating a token for the bank
/// module.
pub struct TokenConfig<C: sov_modules_api::Context> {
    /// The name of the token.
    pub token_name: String,
    /// A vector of tuples containing the initial addresses and balances (as u64)
    pub address_and_balances: Vec<(C::Address, u64)>,
    /// The addresses that are authorized to mint the token.
    pub authorized_minters: Vec<C::Address>,
    /// A salt used to encrypt the token address.
    pub salt: u64,
}

/// Initial configuration for sov-bank module.
pub struct BankConfig<C: sov_modules_api::Context> {
    /// A list of configurations for the initial tokens.
    pub tokens: Vec<TokenConfig<C>>,
}

/// The sov-bank module manages user balances. It provides functionality for:
/// - Token creation.
/// - Token transfers.
/// - Token burn.
#[cfg_attr(feature = "native", derive(sov_modules_api::ModuleCallJsonSchema))]
#[derive(ModuleInfo, Clone)]
pub struct Bank<C: sov_modules_api::Context> {
    /// The address of the sov-bank module.
    #[address]
    pub(crate) address: C::Address,

    /// A mapping of addresses to tokens in the sov-bank.
    #[state]
    pub(crate) tokens: sov_state::StateMap<C::Address, Token<C>>,
}

impl<C: sov_modules_api::Context> sov_modules_api::Module for Bank<C> {
    type Context = C;

    type Config = BankConfig<C>;

    type CallMessage = call::CallMessage<C>;

    fn genesis(
        &self,
        config: &Self::Config,
        working_set: &mut WorkingSet<C::Storage>,
    ) -> Result<(), Error> {
        Ok(self.init_module(config, working_set)?)
    }

    fn call(
        &self,
        msg: Self::CallMessage,
        context: &Self::Context,
        working_set: &mut WorkingSet<C::Storage>,
    ) -> Result<sov_modules_api::CallResponse, Error> {
        match msg {
            call::CallMessage::CreateToken {
                salt,
                token_name,
                initial_balance,
                minter_address,
                authorized_minters,
            } => Ok(self.create_token(
                token_name,
                salt,
                initial_balance,
                minter_address,
                authorized_minters,
                context,
                working_set,
            )?),

            call::CallMessage::Transfer { to, coins } => {
                Ok(self.transfer(to, coins, context, working_set)?)
            }

            call::CallMessage::Burn { coins } => Ok(self.burn(coins, context, working_set)?),

            call::CallMessage::Mint {
                coins,
                minter_address,
            } => Ok(self.mint(coins, minter_address, context, working_set)?),

            call::CallMessage::Freeze { token_address } => {
                Ok(self.freeze(token_address, context, working_set)?)
            }
        }
    }
}<|MERGE_RESOLUTION|>--- conflicted
+++ resolved
@@ -9,12 +9,6 @@
 
 /// Specifies the call methods using in that module.
 pub use call::CallMessage;
-<<<<<<< HEAD
-=======
-#[cfg(feature = "native")]
-/// Specifies the different queries used in that module.
-pub use query::{BalanceResponse, BankRpcImpl, BankRpcServer, TotalSupplyResponse};
->>>>>>> 4bab2f5b
 use sov_modules_api::{Error, ModuleInfo};
 use sov_state::WorkingSet;
 use token::Token;
