#![deny(missing_docs)]
#![doc = include_str!("../README.md")]
mod call;
mod genesis;
#[cfg(feature = "native")]
mod query;
#[cfg(feature = "native")]
pub use query::*;
mod token;
/// Util functions for bank
pub mod utils;

/// Specifies the call methods using in that module.
pub use call::CallMessage;
<<<<<<< HEAD
use sov_modules_api::{CallResponse, Error, GasUnit, ModuleInfo, WorkingSet};
=======
use serde::{Deserialize, Serialize};
use sov_modules_api::{CallResponse, Error, ModuleInfo, WorkingSet};
>>>>>>> 91c3423c
use token::Token;
/// Specifies an interface to interact with tokens.
pub use token::{Amount, Coins};
/// Methods to get a token address.
pub use utils::{get_genesis_token_address, get_token_address};

/// [`TokenConfig`] specifies a configuration used when generating a token for the bank
/// module.
#[derive(Debug, Clone, Serialize, Deserialize)]
pub struct TokenConfig<C: sov_modules_api::Context> {
    /// The name of the token.
    pub token_name: String,
    /// A vector of tuples containing the initial addresses and balances (as u64)
    pub address_and_balances: Vec<(C::Address, u64)>,
    /// The addresses that are authorized to mint the token.
    pub authorized_minters: Vec<C::Address>,
    /// A salt used to encrypt the token address.
    pub salt: u64,
}

/// Initial configuration for sov-bank module.
#[derive(Debug, Clone, Serialize, Deserialize)]
pub struct BankConfig<C: sov_modules_api::Context> {
    /// A list of configurations for the initial tokens.
    pub tokens: Vec<TokenConfig<C>>,
}

/// Gas configuration for the bank module
#[derive(Debug, Clone, Copy, PartialEq, Eq, PartialOrd, Ord, Hash)]
pub struct BankGasConfig<GU: GasUnit> {
    /// Gas price multiplier for the create token operation
    pub create_token: GU,

    /// Gas price multiplier for the transfer operation
    pub transfer: GU,

    /// Gas price multiplier for the burn operation
    pub burn: GU,

    /// Gas price multiplier for the mint operation
    pub mint: GU,

    /// Gas price multiplier for the freeze operation
    pub freeze: GU,
}

/// The sov-bank module manages user balances. It provides functionality for:
/// - Token creation.
/// - Token transfers.
/// - Token burn.
#[cfg_attr(feature = "native", derive(sov_modules_api::ModuleCallJsonSchema))]
#[derive(ModuleInfo, Clone)]
pub struct Bank<C: sov_modules_api::Context> {
    /// The address of the sov-bank module.
    #[address]
    pub(crate) address: C::Address,

    /// The gas configuration of the sov-bank module.
    #[gas]
    pub(crate) gas: BankGasConfig<C::GasUnit>,

    /// A mapping of addresses to tokens in the sov-bank.
    #[state]
    pub(crate) tokens: sov_modules_api::StateMap<C::Address, Token<C>>,
}

impl<C: sov_modules_api::Context> sov_modules_api::Module for Bank<C> {
    type Context = C;

    type Config = BankConfig<C>;

    type CallMessage = call::CallMessage<C>;

    fn genesis(&self, config: &Self::Config, working_set: &mut WorkingSet<C>) -> Result<(), Error> {
        Ok(self.init_module(config, working_set)?)
    }

    fn call(
        &self,
        msg: Self::CallMessage,
        context: &Self::Context,
        working_set: &mut WorkingSet<C>,
    ) -> Result<sov_modules_api::CallResponse, Error> {
        match msg {
            call::CallMessage::CreateToken {
                salt,
                token_name,
                initial_balance,
                minter_address,
                authorized_minters,
            } => {
                self.charge_gas(working_set, &self.gas.create_token)?;
                self.create_token(
                    token_name,
                    salt,
                    initial_balance,
                    minter_address,
                    authorized_minters,
                    context,
                    working_set,
                )?;
                Ok(CallResponse::default())
            }

            call::CallMessage::Transfer { to, coins } => {
                self.charge_gas(working_set, &self.gas.create_token)?;
                Ok(self.transfer(to, coins, context, working_set)?)
            }

            call::CallMessage::Burn { coins } => {
                self.charge_gas(working_set, &self.gas.burn)?;
                Ok(self.burn_from_eoa(coins, context, working_set)?)
            }

            call::CallMessage::Mint {
                coins,
                minter_address,
            } => {
                self.charge_gas(working_set, &self.gas.mint)?;
                self.mint_from_eoa(&coins, &minter_address, context, working_set)?;
                Ok(CallResponse::default())
            }

            call::CallMessage::Freeze { token_address } => {
                self.charge_gas(working_set, &self.gas.freeze)?;
                Ok(self.freeze(token_address, context, working_set)?)
            }
        }
    }
}<|MERGE_RESOLUTION|>--- conflicted
+++ resolved
@@ -12,12 +12,8 @@
 
 /// Specifies the call methods using in that module.
 pub use call::CallMessage;
-<<<<<<< HEAD
+use serde::{Deserialize, Serialize};
 use sov_modules_api::{CallResponse, Error, GasUnit, ModuleInfo, WorkingSet};
-=======
-use serde::{Deserialize, Serialize};
-use sov_modules_api::{CallResponse, Error, ModuleInfo, WorkingSet};
->>>>>>> 91c3423c
 use token::Token;
 /// Specifies an interface to interact with tokens.
 pub use token::{Amount, Coins};
