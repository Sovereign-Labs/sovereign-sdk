#![deny(missing_docs)]
#![doc = include_str!("../README.md")]
mod call;
mod genesis;
#[cfg(feature = "native")]
mod query;
#[cfg(feature = "native")]
pub use query::*;
#[cfg(test)]
mod tests;
mod token;
/// Util functions for bank
pub mod utils;
/// Specifies the call methods using in that module.
pub use call::CallMessage;
<<<<<<< HEAD
use serde::{Deserialize, Serialize};
use sov_modules_api::{CallResponse, Error, ModuleInfo, WorkingSet};
=======
use serde::de::DeserializeOwned;
use serde::{Deserialize, Serialize};
use sov_modules_api::{CallResponse, Error, GasUnit, ModuleInfo, WorkingSet};
>>>>>>> 86d1f000
use token::Token;
/// Specifies an interface to interact with tokens.
pub use token::{Amount, Coins};
/// Methods to get a token address.
pub use utils::{get_genesis_token_address, get_token_address};

/// [`TokenConfig`] specifies a configuration used when generating a token for the bank
/// module.
<<<<<<< HEAD
#[derive(Debug, Clone, Serialize, Deserialize)]
=======
#[derive(Debug, Clone, Serialize, Deserialize, Eq, PartialEq)]
#[serde(bound = "C::Address: Serialize + DeserializeOwned")]
>>>>>>> 86d1f000
pub struct TokenConfig<C: sov_modules_api::Context> {
    /// The name of the token.
    pub token_name: String,
    /// A vector of tuples containing the initial addresses and balances (as u64)
    pub address_and_balances: Vec<(C::Address, u64)>,
    /// The addresses that are authorized to mint the token.
    pub authorized_minters: Vec<C::Address>,
    /// A salt used to encrypt the token address.
    pub salt: u64,
}

/// Initial configuration for sov-bank module.
<<<<<<< HEAD
#[derive(Debug, Clone, Serialize, Deserialize)]
=======
#[derive(Debug, Clone, Serialize, Deserialize, Eq, PartialEq)]
#[serde(bound = "C::Address: Serialize + DeserializeOwned")]
>>>>>>> 86d1f000
pub struct BankConfig<C: sov_modules_api::Context> {
    /// A list of configurations for the initial tokens.
    pub tokens: Vec<TokenConfig<C>>,
}

/// Gas configuration for the bank module
#[derive(Debug, Clone, Copy, PartialEq, Eq, PartialOrd, Ord, Hash)]
pub struct BankGasConfig<GU: GasUnit> {
    /// Gas price multiplier for the create token operation
    pub create_token: GU,

    /// Gas price multiplier for the transfer operation
    pub transfer: GU,

    /// Gas price multiplier for the burn operation
    pub burn: GU,

    /// Gas price multiplier for the mint operation
    pub mint: GU,

    /// Gas price multiplier for the freeze operation
    pub freeze: GU,
}

/// The sov-bank module manages user balances. It provides functionality for:
/// - Token creation.
/// - Token transfers.
/// - Token burn.
#[cfg_attr(feature = "native", derive(sov_modules_api::ModuleCallJsonSchema))]
#[derive(ModuleInfo, Clone)]
pub struct Bank<C: sov_modules_api::Context> {
    /// The address of the sov-bank module.
    #[address]
    pub(crate) address: C::Address,

    /// The gas configuration of the sov-bank module.
    #[gas]
    pub(crate) gas: BankGasConfig<C::GasUnit>,

    /// A mapping of addresses to tokens in the sov-bank.
    #[state]
    pub(crate) tokens: sov_modules_api::StateMap<C::Address, Token<C>>,
}

impl<C: sov_modules_api::Context> sov_modules_api::Module for Bank<C> {
    type Context = C;

    type Config = BankConfig<C>;

    type CallMessage = call::CallMessage<C>;

    fn genesis(&self, config: &Self::Config, working_set: &mut WorkingSet<C>) -> Result<(), Error> {
        Ok(self.init_module(config, working_set)?)
    }

    fn call(
        &self,
        msg: Self::CallMessage,
        context: &Self::Context,
        working_set: &mut WorkingSet<C>,
    ) -> Result<sov_modules_api::CallResponse, Error> {
        match msg {
            call::CallMessage::CreateToken {
                salt,
                token_name,
                initial_balance,
                minter_address,
                authorized_minters,
            } => {
                self.charge_gas(working_set, &self.gas.create_token)?;
                self.create_token(
                    token_name,
                    salt,
                    initial_balance,
                    minter_address,
                    authorized_minters,
                    context,
                    working_set,
                )?;
                Ok(CallResponse::default())
            }

            call::CallMessage::Transfer { to, coins } => {
                self.charge_gas(working_set, &self.gas.create_token)?;
                Ok(self.transfer(to, coins, context, working_set)?)
            }

            call::CallMessage::Burn { coins } => {
                self.charge_gas(working_set, &self.gas.burn)?;
                Ok(self.burn_from_eoa(coins, context, working_set)?)
            }

            call::CallMessage::Mint {
                coins,
                minter_address,
            } => {
                self.charge_gas(working_set, &self.gas.mint)?;
                self.mint_from_eoa(&coins, &minter_address, context, working_set)?;
                Ok(CallResponse::default())
            }

            call::CallMessage::Freeze { token_address } => {
                self.charge_gas(working_set, &self.gas.freeze)?;
                Ok(self.freeze(token_address, context, working_set)?)
            }
        }
    }
}<|MERGE_RESOLUTION|>--- conflicted
+++ resolved
@@ -13,14 +13,9 @@
 pub mod utils;
 /// Specifies the call methods using in that module.
 pub use call::CallMessage;
-<<<<<<< HEAD
-use serde::{Deserialize, Serialize};
-use sov_modules_api::{CallResponse, Error, ModuleInfo, WorkingSet};
-=======
 use serde::de::DeserializeOwned;
 use serde::{Deserialize, Serialize};
 use sov_modules_api::{CallResponse, Error, GasUnit, ModuleInfo, WorkingSet};
->>>>>>> 86d1f000
 use token::Token;
 /// Specifies an interface to interact with tokens.
 pub use token::{Amount, Coins};
@@ -29,12 +24,8 @@
 
 /// [`TokenConfig`] specifies a configuration used when generating a token for the bank
 /// module.
-<<<<<<< HEAD
-#[derive(Debug, Clone, Serialize, Deserialize)]
-=======
 #[derive(Debug, Clone, Serialize, Deserialize, Eq, PartialEq)]
 #[serde(bound = "C::Address: Serialize + DeserializeOwned")]
->>>>>>> 86d1f000
 pub struct TokenConfig<C: sov_modules_api::Context> {
     /// The name of the token.
     pub token_name: String,
@@ -47,12 +38,8 @@
 }
 
 /// Initial configuration for sov-bank module.
-<<<<<<< HEAD
-#[derive(Debug, Clone, Serialize, Deserialize)]
-=======
 #[derive(Debug, Clone, Serialize, Deserialize, Eq, PartialEq)]
 #[serde(bound = "C::Address: Serialize + DeserializeOwned")]
->>>>>>> 86d1f000
 pub struct BankConfig<C: sov_modules_api::Context> {
     /// A list of configurations for the initial tokens.
     pub tokens: Vec<TokenConfig<C>>,
