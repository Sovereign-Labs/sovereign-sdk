use jsonrpsee::core::RpcResult;
use sov_modules_api::macros::rpc_gen;
use sov_state::WorkingSet;

use crate::{Amount, Bank};

<<<<<<< HEAD
/// Structure returned by the `balance_of` rpc method.
#[derive(Debug, Eq, PartialEq, serde::Deserialize, serde::Serialize)]
=======
#[derive(Debug, Eq, PartialEq, serde::Deserialize, serde::Serialize, Clone)]
>>>>>>> 06350086
pub struct BalanceResponse {
    /// The balance amount of a given user for a given token. Equivalent to u64.
    pub amount: Option<Amount>,
}

<<<<<<< HEAD
/// Structure returned by the `supply_of` rpc method.
#[derive(Debug, Eq, PartialEq, serde::Deserialize, serde::Serialize)]
=======
#[derive(Debug, Eq, PartialEq, serde::Deserialize, serde::Serialize, Clone)]
>>>>>>> 06350086
pub struct TotalSupplyResponse {
    /// The amount of token supply for a given token address. Equivalent to u64.
    pub amount: Option<Amount>,
}

#[rpc_gen(client, server, namespace = "bank")]
impl<C: sov_modules_api::Context> Bank<C> {
    #[rpc_method(name = "balanceOf")]
    /// Rpc method that returns the balance of the user at the address `user_address` for the token
    /// stored at the address `token_address`.
    pub fn balance_of(
        &self,
        user_address: C::Address,
        token_address: C::Address,
        working_set: &mut WorkingSet<C::Storage>,
    ) -> RpcResult<BalanceResponse> {
        Ok(BalanceResponse {
            amount: self.get_balance_of(user_address, token_address, working_set),
        })
    }

    #[rpc_method(name = "supplyOf")]
    /// Rpc method that returns the supply of token of the token stored at the address `token_address`.
    pub fn supply_of(
        &self,
        token_address: C::Address,
        working_set: &mut WorkingSet<C::Storage>,
    ) -> RpcResult<TotalSupplyResponse> {
        Ok(TotalSupplyResponse {
            amount: self
                .tokens
                .get(&token_address, working_set)
                .map(|token| token.total_supply),
        })
    }
}

impl<C: sov_modules_api::Context> Bank<C> {
    /// Helper function used by the rpc method [`balance_of`] to return the balance of the token stored at `token_address`
    /// for the user having the address `user_address` from the underlying storage. If the token address doesn't exist, or
    /// if the user doesn't have tokens of that type, return `None`. Otherwise, wrap the resulting balance in `Some`.
    pub fn get_balance_of(
        &self,
        user_address: C::Address,
        token_address: C::Address,
        working_set: &mut WorkingSet<C::Storage>,
    ) -> Option<u64> {
        self.tokens
            .get(&token_address, working_set)
            .and_then(|token| token.balances.get(&user_address, working_set))
    }
}<|MERGE_RESOLUTION|>--- conflicted
+++ resolved
@@ -4,23 +4,15 @@
 
 use crate::{Amount, Bank};
 
-<<<<<<< HEAD
 /// Structure returned by the `balance_of` rpc method.
-#[derive(Debug, Eq, PartialEq, serde::Deserialize, serde::Serialize)]
-=======
 #[derive(Debug, Eq, PartialEq, serde::Deserialize, serde::Serialize, Clone)]
->>>>>>> 06350086
 pub struct BalanceResponse {
     /// The balance amount of a given user for a given token. Equivalent to u64.
     pub amount: Option<Amount>,
 }
 
-<<<<<<< HEAD
 /// Structure returned by the `supply_of` rpc method.
-#[derive(Debug, Eq, PartialEq, serde::Deserialize, serde::Serialize)]
-=======
 #[derive(Debug, Eq, PartialEq, serde::Deserialize, serde::Serialize, Clone)]
->>>>>>> 06350086
 pub struct TotalSupplyResponse {
     /// The amount of token supply for a given token address. Equivalent to u64.
     pub amount: Option<Amount>,
