use sov_modules_api::default_context::DefaultContext;
use sov_modules_api::{Address, Context, Module, StateVecAccessor, WorkingSet};
use sov_state::ProverStorage;
use sov_vec_setter::{CallMessage, VecSetter, VecSetterConfig};

// rustfmt doesn't like long lines, but it's easier to read in this case.
#[rustfmt::skip]
fn test_cases() -> Vec<(Address, Address, CallMessage, Option<Vec<u32>>)> {
    let admin = Address::from([1; 32]);
    let not_admin = Address::from([2; 32]);
    let sequencer = Address::from([3; 32]);

    // (sender, call, expected vec contents or None if call should fail)
    vec![
        (admin, sequencer, CallMessage::PushValue(1), Some(vec![1])),
        (admin, sequencer, CallMessage::PushValue(2), Some(vec![1, 2])),
        (admin, sequencer, CallMessage::PopValue, Some(vec![1])),
        (not_admin, sequencer, CallMessage::PopValue, None),
        (admin, sequencer, CallMessage::PopValue, Some(vec![])),
        (not_admin, sequencer, CallMessage::SetValue { index: 0, value: 10 }, None),
        (admin, sequencer, CallMessage::SetValue { index: 0, value: 10 }, None),
        (admin, sequencer, CallMessage::PushValue(8), Some(vec![8])),
        (admin, sequencer, CallMessage::SetValue { index: 0, value: 10 }, Some(vec![10])),
        (admin, sequencer, CallMessage::PushValue(0), Some(vec![10, 0])),
        (admin, sequencer, CallMessage::SetAllValues(vec![11, 12]), Some(vec![11, 12])),
        (not_admin, sequencer, CallMessage::SetAllValues(vec![]), None),
    ]
}

#[test]
fn test_vec_setter_calls() {
    let tmpdir = tempfile::tempdir().unwrap();

    let storage = ProverStorage::with_path(tmpdir.path()).unwrap();
    let mut working_set = WorkingSet::new(storage);

    let admin = Address::from([1; 32]);
    let config = VecSetterConfig { admin };

    let vec_setter = VecSetter::default();
    vec_setter.genesis(&config, &mut working_set).unwrap();

<<<<<<< HEAD
    for (sender, call, expected_contents) in test_cases().iter().cloned() {
        let context = DefaultContext::new(sender, 1);
=======
    for (sender, sequencer, call, expected_contents) in test_cases().iter().cloned() {
        let context = DefaultContext::new(sender, sequencer, 1);
>>>>>>> d2b13ca4

        let call_result = vec_setter.call(call, &context, &mut working_set);

        if call_result.is_ok() {
            let vec_contents = vec_setter.vector.iter(&mut working_set).collect::<Vec<_>>();
            assert_eq!(Some(vec_contents), expected_contents);
        } else {
            assert_eq!(expected_contents, None);
        }
    }
}<|MERGE_RESOLUTION|>--- conflicted
+++ resolved
@@ -40,13 +40,8 @@
     let vec_setter = VecSetter::default();
     vec_setter.genesis(&config, &mut working_set).unwrap();
 
-<<<<<<< HEAD
-    for (sender, call, expected_contents) in test_cases().iter().cloned() {
-        let context = DefaultContext::new(sender, 1);
-=======
     for (sender, sequencer, call, expected_contents) in test_cases().iter().cloned() {
         let context = DefaultContext::new(sender, sequencer, 1);
->>>>>>> d2b13ca4
 
         let call_result = vec_setter.call(call, &context, &mut working_set);
 
