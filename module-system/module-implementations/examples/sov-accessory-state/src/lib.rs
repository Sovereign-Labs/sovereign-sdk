--- conflicted
+++ resolved
@@ -4,16 +4,11 @@
 #[cfg(feature = "native")]
 mod query;
 
-<<<<<<< HEAD
+#[cfg(feature = "native")]
+pub use query::*;
 use sov_modules_api::{
     AccessoryStateValue, CallResponse, Context, Error, Module, ModuleInfo, StateValue, WorkingSet,
 };
-=======
-#[cfg(feature = "native")]
-pub use query::*;
-use sov_modules_api::{CallResponse, Context, Error, Module, ModuleInfo};
-use sov_state::{AccessoryStateValue, StateValue, WorkingSet};
->>>>>>> f6624152
 
 /// [`AccessorySetter`] is a module that stores data both *inside* the JMT and
 /// *outside* the JMT.
