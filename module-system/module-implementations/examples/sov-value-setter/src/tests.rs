--- conflicted
+++ resolved
@@ -69,14 +69,9 @@
 fn test_err_on_sender_is_not_admin() {
     let sender = Address::from([1; 32]);
 
-<<<<<<< HEAD
-    let backing_store = ProverStorage::temporary();
-    let mut native_working_set = WorkingSet::new(backing_store);
-=======
     let tmpdir = tempfile::tempdir().unwrap();
     let backing_store = ProverStorage::with_path(tmpdir.path()).unwrap();
-    let native_working_set = &mut WorkingSet::new(backing_store);
->>>>>>> 4c22a020
+    let mut native_working_set = WorkingSet::new(backing_store);
 
     let sender_not_admin = Address::from([2; 32]);
     // Test Native-Context
