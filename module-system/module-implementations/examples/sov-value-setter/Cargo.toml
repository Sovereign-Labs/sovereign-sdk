--- conflicted
+++ resolved
@@ -19,10 +19,6 @@
 anyhow = { workspace = true }
 sov-modules-api = { path = "../../../sov-modules-api" }
 sov-state = { path = "../../../sov-state" }
-<<<<<<< HEAD
-sov-rollup-interface = { path = "../../../../rollup-interface" }
-=======
->>>>>>> 996b9c97
 schemars = { workspace = true, optional = true }
 serde = { workspace = true, optional = true }
 serde_json = { workspace = true, optional = true }
