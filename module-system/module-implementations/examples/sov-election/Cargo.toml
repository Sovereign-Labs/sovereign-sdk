[package]
name = "sov-election"
description = "A Sovereign SDK module for demonstrating election"
authors = { workspace = true }
edition = { workspace = true }
homepage = { workspace = true }
license = { workspace = true }
repository = { workspace = true }
rust-version = { workspace = true }
version = { workspace = true }
readme = "README.md"
resolver = "2"
publish = false

[dependencies]
anyhow = { workspace = true }
borsh = { workspace = true, features = ["rc"] }
jsonrpsee = { workspace = true, features = ["macros", "client-core", "server"], optional = true }
schemars = { workspace = true, optional = true }
serde = { workspace = true, optional = true }
serde_json = { workspace = true, optional = true }

sov-modules-api = { path = "../../../sov-modules-api", default-features = false }
sov-modules-macros = { path = "../../../sov-modules-macros" }
sov-state = { path = "../../../sov-state", default-features = false }
<<<<<<< HEAD
sov-rollup-interface = { path = "../../../../rollup-interface" }
serde_json = { workspace = true, optional = true }
thiserror = { workspace = true }
hex = { workspace = true }
clap = { workspace = true, optional = true, features = ["derive"] }
=======

>>>>>>> b424a2b2
[dev-dependencies]
sov-modules-api = { path = "../../../sov-modules-api" }
tempfile = { workspace = true }

[features]
default = ["native"]
serde = ["dep:serde", "dep:serde_json"]
<<<<<<< HEAD
native = ["serde", "sov-modules-api/native", "dep:jsonrpsee", "dep:clap"]
=======
native = ["serde", "sov-modules-api/native", "dep:jsonrpsee", "dep:schemars"]
>>>>>>> b424a2b2
<|MERGE_RESOLUTION|>--- conflicted
+++ resolved
@@ -15,6 +15,8 @@
 [dependencies]
 anyhow = { workspace = true }
 borsh = { workspace = true, features = ["rc"] }
+clap = { workspace = true, optional = true, features = ["derive"] }
+hex = { workspace = true }
 jsonrpsee = { workspace = true, features = ["macros", "client-core", "server"], optional = true }
 schemars = { workspace = true, optional = true }
 serde = { workspace = true, optional = true }
@@ -23,15 +25,8 @@
 sov-modules-api = { path = "../../../sov-modules-api", default-features = false }
 sov-modules-macros = { path = "../../../sov-modules-macros" }
 sov-state = { path = "../../../sov-state", default-features = false }
-<<<<<<< HEAD
 sov-rollup-interface = { path = "../../../../rollup-interface" }
-serde_json = { workspace = true, optional = true }
-thiserror = { workspace = true }
-hex = { workspace = true }
-clap = { workspace = true, optional = true, features = ["derive"] }
-=======
 
->>>>>>> b424a2b2
 [dev-dependencies]
 sov-modules-api = { path = "../../../sov-modules-api" }
 tempfile = { workspace = true }
@@ -39,8 +34,4 @@
 [features]
 default = ["native"]
 serde = ["dep:serde", "dep:serde_json"]
-<<<<<<< HEAD
-native = ["serde", "sov-modules-api/native", "dep:jsonrpsee", "dep:clap"]
-=======
-native = ["serde", "sov-modules-api/native", "dep:jsonrpsee", "dep:schemars"]
->>>>>>> b424a2b2
+native = ["serde", "sov-modules-api/native", "dep:jsonrpsee", "dep:schemars", "dep:clap"]