--- conflicted
+++ resolved
@@ -21,18 +21,6 @@
 sov-modules-api = { path = "../../../sov-modules-api", default-features = false }
 sov-modules-macros = { path = "../../../sov-modules-macros" }
 sov-state = { path = "../../../sov-state", default-features = false }
-<<<<<<< HEAD
-sov-rollup-interface = { path = "../../../../rollup-interface" }
-schemars = { workspace = true, optional = true }
-serde = { workspace = true, optional = true }
-serde_json = { workspace = true, optional = true }
-thiserror = { workspace = true }
-borsh = { workspace = true, features = ["rc"] }
-hex = { workspace = true }
-jsonrpsee = { workspace = true, features = ["macros", "client-core", "server"], optional = true }
-=======
-
->>>>>>> fca041c0
 
 [dev-dependencies]
 sov-modules-api = { path = "../../../sov-modules-api" }
@@ -40,10 +28,5 @@
 
 [features]
 default = ["native"]
-<<<<<<< HEAD
-serde = ["dep:serde", "dep:serde_json"]
-native = ["serde", "sov-modules-api/native", "dep:jsonrpsee", "dep:schemars"]
-=======
 serde = ["dep:serde"]
-native = ["serde", "sov-modules-api/native", "dep:jsonrpsee"]
->>>>>>> fca041c0
+native = ["serde", "sov-modules-api/native", "dep:jsonrpsee", "dep:schemars"]