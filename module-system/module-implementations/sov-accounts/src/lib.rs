--- conflicted
+++ resolved
@@ -9,15 +9,10 @@
 #[cfg(test)]
 mod tests;
 
-<<<<<<< HEAD
-use sov_modules_api::{Error, ModuleInfo};
-=======
 pub use call::{CallMessage, UPDATE_ACCOUNT_MSG};
 #[cfg(feature = "native")]
 pub use query::{AccountsRpcImpl, AccountsRpcServer, Response};
-use sov_modules_api::Error;
-use sov_modules_macros::ModuleInfo;
->>>>>>> 11cb8072
+use sov_modules_api::{Error, ModuleInfo};
 use sov_state::WorkingSet;
 
 /// Initial configuration for sov-accounts module.
@@ -35,12 +30,8 @@
     pub nonce: u64,
 }
 
-<<<<<<< HEAD
+/// A module responsible for managing accounts on the rollup.
 #[cfg_attr(feature = "native", derive(sov_modules_api::ModuleCallJsonSchema))]
-=======
-/// A module responsible for managing accounts on the rollup.
-#[cfg_attr(feature = "native", derive(sov_modules_macros::ModuleCallJsonSchema))]
->>>>>>> 11cb8072
 #[derive(ModuleInfo, Clone)]
 pub struct Accounts<C: sov_modules_api::Context> {
     /// The address of the sov-accounts module.
