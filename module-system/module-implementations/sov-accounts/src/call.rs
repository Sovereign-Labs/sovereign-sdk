use anyhow::{ensure, Result};
use sov_modules_api::{CallResponse, Signature};
use sov_state::WorkingSet;

<<<<<<< HEAD
#[cfg(feature = "native")]
use sov_modules_macros::CustomParser;
=======
use crate::Accounts;
>>>>>>> 3e6917c0

pub const UPDATE_ACCOUNT_MSG: [u8; 32] = [1; 32];

#[cfg_attr(
    feature = "native",
    derive(serde::Serialize),
    derive(serde::Deserialize)
)]
#[cfg_attr(feature = "native", derive(CustomParser), module_name = "Accounts")]
#[derive(borsh::BorshDeserialize, borsh::BorshSerialize, Debug, PartialEq, Clone)]
pub enum CallMessage<C: sov_modules_api::Context> {
    // Updates a PublicKey for the corresponding Account.
    // The sender must be in possession of the new PublicKey.
    UpdatePublicKey(C::PublicKey, C::Signature),
}

impl<C: sov_modules_api::Context> Accounts<C> {
    pub(crate) fn update_public_key(
        &self,
        new_pub_key: C::PublicKey,
        signature: C::Signature,
        context: &C,
        working_set: &mut WorkingSet<C::Storage>,
    ) -> Result<CallResponse> {
        self.exit_if_account_exists(&new_pub_key, working_set)?;

        let pub_key = self.public_keys.get_or_err(context.sender(), working_set)?;

        let account = self.accounts.remove_or_err(&pub_key, working_set)?;
        // Sanity check
        ensure!(
            context.sender() == &account.addr,
            "Inconsistent account data"
        );

        // Proof that the sender is in possession of the `new_pub_key`.
        signature.verify(&new_pub_key, UPDATE_ACCOUNT_MSG)?;

        // Update the public key (account data remains the same).
        self.accounts.set(&new_pub_key, &account, working_set);
        self.public_keys
            .set(context.sender(), &new_pub_key, working_set);
        Ok(CallResponse::default())
    }

    fn exit_if_account_exists(
        &self,
        new_pub_key: &C::PublicKey,
        working_set: &mut WorkingSet<C::Storage>,
    ) -> Result<()> {
        anyhow::ensure!(
            self.accounts.get(new_pub_key, working_set).is_none(),
            "New PublicKey already exists"
        );
        Ok(())
    }
}<|MERGE_RESOLUTION|>--- conflicted
+++ resolved
@@ -1,13 +1,10 @@
 use anyhow::{ensure, Result};
 use sov_modules_api::{CallResponse, Signature};
+#[cfg(feature = "native")]
+use sov_modules_macros::CustomParser;
 use sov_state::WorkingSet;
 
-<<<<<<< HEAD
-#[cfg(feature = "native")]
-use sov_modules_macros::CustomParser;
-=======
 use crate::Accounts;
->>>>>>> 3e6917c0
 
 pub const UPDATE_ACCOUNT_MSG: [u8; 32] = [1; 32];
 
