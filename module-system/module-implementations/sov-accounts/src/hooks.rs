use sov_modules_api::hooks::TxHooks;
use sov_modules_api::transaction::Transaction;
use sov_modules_api::{Context, StateMapAccessor, WorkingSet};

use crate::{Account, Accounts};

/// The computed addresses of a pre-dispatch tx hook.
pub struct AccountsTxHook<C: Context> {
    /// The tx sender address
    pub sender: C::Address,
    /// The sequencer address
    pub sequencer: C::Address,
}

impl<C: Context> Accounts<C> {
    fn get_or_create_default(
        &self,
        pubkey: &C::PublicKey,
        working_set: &mut WorkingSet<C>,
    ) -> anyhow::Result<Account<C>> {
        self.accounts
            .get(pubkey, working_set)
            .map(Ok)
            .unwrap_or_else(|| self.create_default_account(pubkey, working_set))
    }
}

impl<C: Context> TxHooks for Accounts<C> {
    type Context = C;
    type PreArg = C::PublicKey;
    type PreResult = AccountsTxHook<C>;

    fn pre_dispatch_tx_hook(
        &self,
        tx: &Transaction<C>,
        working_set: &mut WorkingSet<C>,
        sequencer: C::PublicKey,
    ) -> anyhow::Result<AccountsTxHook<C>> {
        let sender = self.get_or_create_default(tx.pub_key(), working_set)?;
        let sequencer = self.get_or_create_default(&sequencer, working_set)?;
        let tx_nonce = tx.nonce();

        anyhow::ensure!(
            sender.nonce == tx_nonce,
            "Tx bad nonce, expected: {}, but found: {}",
            tx_nonce,
            sender.nonce
        );

<<<<<<< HEAD
        working_set.add_event("accounts::sender", &account.addr.to_string());

        Ok(account.addr)
=======
        Ok(AccountsTxHook {
            sender: sender.addr,
            sequencer: sequencer.addr,
        })
>>>>>>> 6cd2598f
    }

    fn post_dispatch_tx_hook(
        &self,
        tx: &Transaction<Self::Context>,
        _ctx: &C,
        working_set: &mut WorkingSet<C>,
    ) -> anyhow::Result<()> {
        let mut account = self.accounts.get_or_err(tx.pub_key(), working_set)?;
        account.nonce += 1;
        self.accounts.set(tx.pub_key(), &account, working_set);
        Ok(())
    }
}<|MERGE_RESOLUTION|>--- conflicted
+++ resolved
@@ -1,3 +1,5 @@
+use std::rc::Rc;
+
 use sov_modules_api::hooks::TxHooks;
 use sov_modules_api::transaction::Transaction;
 use sov_modules_api::{Context, StateMapAccessor, WorkingSet};
@@ -7,9 +9,9 @@
 /// The computed addresses of a pre-dispatch tx hook.
 pub struct AccountsTxHook<C: Context> {
     /// The tx sender address
-    pub sender: C::Address,
+    pub sender: Rc<C::Address>,
     /// The sequencer address
-    pub sequencer: C::Address,
+    pub sequencer: Rc<C::Address>,
 }
 
 impl<C: Context> Accounts<C> {
@@ -27,14 +29,14 @@
 
 impl<C: Context> TxHooks for Accounts<C> {
     type Context = C;
-    type PreArg = C::PublicKey;
+    type PreArg = Rc<C::PublicKey>;
     type PreResult = AccountsTxHook<C>;
 
     fn pre_dispatch_tx_hook(
         &self,
         tx: &Transaction<C>,
         working_set: &mut WorkingSet<C>,
-        sequencer: C::PublicKey,
+        sequencer: Rc<C::PublicKey>,
     ) -> anyhow::Result<AccountsTxHook<C>> {
         let sender = self.get_or_create_default(tx.pub_key(), working_set)?;
         let sequencer = self.get_or_create_default(&sequencer, working_set)?;
@@ -47,16 +49,10 @@
             sender.nonce
         );
 
-<<<<<<< HEAD
-        working_set.add_event("accounts::sender", &account.addr.to_string());
-
-        Ok(account.addr)
-=======
         Ok(AccountsTxHook {
-            sender: sender.addr,
-            sequencer: sequencer.addr,
+            sender: Rc::new(sender.addr),
+            sequencer: Rc::new(sequencer.addr),
         })
->>>>>>> 6cd2598f
     }
 
     fn post_dispatch_tx_hook(
