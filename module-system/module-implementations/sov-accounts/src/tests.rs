use sov_modules_api::default_context::DefaultContext;
use sov_modules_api::default_signature::private_key::DefaultPrivateKey;
use sov_modules_api::{
    AddressBech32, Context, Module, PrivateKey, PublicKey, Spec, StateMapAccessor, WorkingSet,
};
use sov_state::ProverStorage;

use crate::query::{self, Response};
use crate::{call, AccountConfig, Accounts};
type C = DefaultContext;

#[test]
fn test_config_account() {
    let priv_key = DefaultPrivateKey::generate();
    let init_pub_key = priv_key.pub_key();
    let init_pub_key_addr = init_pub_key.to_address::<<C as Spec>::Address>();

    let account_config = AccountConfig {
        pub_keys: vec![init_pub_key.clone()],
    };

    let accounts = &mut Accounts::<C>::default();
    let tmpdir = tempfile::tempdir().unwrap();
    let native_working_set = &mut WorkingSet::new(ProverStorage::with_path(tmpdir.path()).unwrap());

    accounts
        .init_module(&account_config, native_working_set)
        .unwrap();

    let query_response = accounts
        .get_account(init_pub_key, native_working_set)
        .unwrap();

    assert_eq!(
        query_response,
        query::Response::AccountExists {
            addr: AddressBech32::from(&init_pub_key_addr),
            nonce: 0
        }
    )
}

#[test]
fn test_update_account() {
    let tmpdir = tempfile::tempdir().unwrap();
    let native_working_set = &mut WorkingSet::new(ProverStorage::with_path(tmpdir.path()).unwrap());
    let accounts = &mut Accounts::<C>::default();

    let priv_key = DefaultPrivateKey::generate();
    let sequencer_priv_key = DefaultPrivateKey::generate();

    let sender = priv_key.pub_key();
    let sequencer = sequencer_priv_key.pub_key();
    let sender_addr = sender.to_address::<<C as Spec>::Address>();
<<<<<<< HEAD
    let sender_context = C::new(sender_addr, 1);
=======
    let sequencer_addr = sequencer.to_address::<<C as Spec>::Address>();
    let sender_context = C::new(sender_addr, sequencer_addr, 1);
>>>>>>> d2b13ca4

    // Test new account creation
    {
        accounts
            .create_default_account(&sender, native_working_set)
            .unwrap();

        let query_response = accounts
            .get_account(sender.clone(), native_working_set)
            .unwrap();

        assert_eq!(
            query_response,
            query::Response::AccountExists {
                addr: AddressBech32::try_from(sender_addr.as_ref()).unwrap(),
                nonce: 0
            }
        )
    }

    // Test public key update
    {
        let priv_key = DefaultPrivateKey::generate();
        let new_pub_key = priv_key.pub_key();
        let sig = priv_key.sign(&call::UPDATE_ACCOUNT_MSG);
        accounts
            .call(
                call::CallMessage::<C>::UpdatePublicKey(new_pub_key.clone(), sig),
                &sender_context,
                native_working_set,
            )
            .unwrap();

        // Account corresponding to the old public key does not exist
        let query_response = accounts.get_account(sender, native_working_set).unwrap();

        assert_eq!(query_response, query::Response::AccountEmpty);

        // New account with the new public key and an old address is created.
        let query_response = accounts
            .get_account(new_pub_key, native_working_set)
            .unwrap();

        assert_eq!(
            query_response,
            query::Response::AccountExists {
                addr: AddressBech32::try_from(sender_addr.as_ref()).unwrap(),
                nonce: 0
            }
        )
    }
}

#[test]
fn test_update_account_fails() {
    let tmpdir = tempfile::tempdir().unwrap();
    let native_working_set = &mut WorkingSet::new(ProverStorage::with_path(tmpdir.path()).unwrap());
    let accounts = &mut Accounts::<C>::default();

    let sender_1 = DefaultPrivateKey::generate().pub_key();
<<<<<<< HEAD
    let sender_context_1 = C::new(sender_1.to_address(), 1);
=======
    let sequencer = DefaultPrivateKey::generate().pub_key();
    let sender_context_1 = C::new(sender_1.to_address(), sequencer.to_address(), 1);
>>>>>>> d2b13ca4

    accounts
        .create_default_account(&sender_1, native_working_set)
        .unwrap();

    let priv_key = DefaultPrivateKey::generate();
    let sender_2 = priv_key.pub_key();
    let sig_2 = priv_key.sign(&call::UPDATE_ACCOUNT_MSG);

    accounts
        .create_default_account(&sender_2, native_working_set)
        .unwrap();

    // The new public key already exists and the call fails.
    assert!(accounts
        .call(
            call::CallMessage::<C>::UpdatePublicKey(sender_2, sig_2),
            &sender_context_1,
            native_working_set
        )
        .is_err())
}

#[test]
fn test_get_account_after_pub_key_update() {
    let tmpdir = tempfile::tempdir().unwrap();
    let native_working_set = &mut WorkingSet::new(ProverStorage::with_path(tmpdir.path()).unwrap());
    let accounts = &mut Accounts::<C>::default();

    let sender_1 = DefaultPrivateKey::generate().pub_key();
    let sequencer = DefaultPrivateKey::generate().pub_key();
    let sender_1_addr = sender_1.to_address::<<C as Spec>::Address>();
<<<<<<< HEAD
    let sender_context_1 = C::new(sender_1_addr, 1);
=======
    let sequencer_addr = sequencer.to_address::<<C as Spec>::Address>();
    let sender_context_1 = C::new(sender_1_addr, sequencer_addr, 1);
>>>>>>> d2b13ca4

    accounts
        .create_default_account(&sender_1, native_working_set)
        .unwrap();

    let priv_key = DefaultPrivateKey::generate();
    let new_pub_key = priv_key.pub_key();
    let sig = priv_key.sign(&call::UPDATE_ACCOUNT_MSG);
    accounts
        .call(
            call::CallMessage::<C>::UpdatePublicKey(new_pub_key.clone(), sig),
            &sender_context_1,
            native_working_set,
        )
        .unwrap();

    let acc = accounts
        .accounts
        .get(&new_pub_key, native_working_set)
        .unwrap();

    assert_eq!(acc.addr, sender_1_addr)
}

#[test]
fn test_response_serialization() {
    let addr: Vec<u8> = (1..=32).collect();
    let nonce = 123456789;
    let response = Response::AccountExists {
        addr: AddressBech32::try_from(addr.as_slice()).unwrap(),
        nonce,
    };

    let json = serde_json::to_string(&response).unwrap();
    assert_eq!(
        json,
        r#"{"AccountExists":{"addr":"sov1qypqxpq9qcrsszg2pvxq6rs0zqg3yyc5z5tpwxqergd3c8g7rusqqsn6hm","nonce":123456789}}"#
    );
}

#[test]
fn test_response_deserialization() {
    let json = r#"{"AccountExists":{"addr":"sov1qypqxpq9qcrsszg2pvxq6rs0zqg3yyc5z5tpwxqergd3c8g7rusqqsn6hm","nonce":123456789}}"#;
    let response: Response = serde_json::from_str(json).unwrap();

    let expected_addr: Vec<u8> = (1..=32).collect();
    let expected_response = Response::AccountExists {
        addr: AddressBech32::try_from(expected_addr.as_slice()).unwrap(),
        nonce: 123456789,
    };

    assert_eq!(response, expected_response);
}

#[test]
fn test_response_deserialization_on_wrong_hrp() {
    let json = r#"{"AccountExists":{"addr":"hax1qypqx68ju0l","nonce":123456789}}"#;
    let response: Result<Response, serde_json::Error> = serde_json::from_str(json);
    match response {
        Ok(response) => panic!("Expected error, got {:?}", response),
        Err(err) => {
            assert_eq!(err.to_string(), "Wrong HRP: hax at line 1 column 42");
        }
    }
}<|MERGE_RESOLUTION|>--- conflicted
+++ resolved
@@ -52,12 +52,8 @@
     let sender = priv_key.pub_key();
     let sequencer = sequencer_priv_key.pub_key();
     let sender_addr = sender.to_address::<<C as Spec>::Address>();
-<<<<<<< HEAD
-    let sender_context = C::new(sender_addr, 1);
-=======
     let sequencer_addr = sequencer.to_address::<<C as Spec>::Address>();
     let sender_context = C::new(sender_addr, sequencer_addr, 1);
->>>>>>> d2b13ca4
 
     // Test new account creation
     {
@@ -118,12 +114,8 @@
     let accounts = &mut Accounts::<C>::default();
 
     let sender_1 = DefaultPrivateKey::generate().pub_key();
-<<<<<<< HEAD
-    let sender_context_1 = C::new(sender_1.to_address(), 1);
-=======
     let sequencer = DefaultPrivateKey::generate().pub_key();
     let sender_context_1 = C::new(sender_1.to_address(), sequencer.to_address(), 1);
->>>>>>> d2b13ca4
 
     accounts
         .create_default_account(&sender_1, native_working_set)
@@ -156,12 +148,8 @@
     let sender_1 = DefaultPrivateKey::generate().pub_key();
     let sequencer = DefaultPrivateKey::generate().pub_key();
     let sender_1_addr = sender_1.to_address::<<C as Spec>::Address>();
-<<<<<<< HEAD
-    let sender_context_1 = C::new(sender_1_addr, 1);
-=======
     let sequencer_addr = sequencer.to_address::<<C as Spec>::Address>();
     let sender_context_1 = C::new(sender_1_addr, sequencer_addr, 1);
->>>>>>> d2b13ca4
 
     accounts
         .create_default_account(&sender_1, native_working_set)
