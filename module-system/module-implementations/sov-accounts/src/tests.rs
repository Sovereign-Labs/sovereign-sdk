--- conflicted
+++ resolved
@@ -42,12 +42,7 @@
 #[test]
 fn test_update_account() {
     let native_working_set = &mut WorkingSet::new(ProverStorage::temporary());
-<<<<<<< HEAD
-    let accounts = &mut Accounts::<C>::default();
-    let hooks = hooks::Hooks::<C>::new();
-=======
-    let accounts = &mut Accounts::<C>::new();
->>>>>>> 5c1c5c09
+    let accounts = &mut Accounts::<C>::default();
 
     let priv_key = DefaultPrivateKey::generate();
 
@@ -106,12 +101,7 @@
 #[test]
 fn test_update_account_fails() {
     let native_working_set = &mut WorkingSet::new(ProverStorage::temporary());
-<<<<<<< HEAD
-    let accounts = &mut Accounts::<C>::default();
-    let hooks = hooks::Hooks::<C>::new();
-=======
-    let accounts = &mut Accounts::<C>::new();
->>>>>>> 5c1c5c09
+    let accounts = &mut Accounts::<C>::default();
 
     let sender_1 = DefaultPrivateKey::generate().pub_key();
     let sender_context_1 = C::new(sender_1.to_address());
@@ -141,12 +131,7 @@
 #[test]
 fn test_get_acc_after_pub_key_update() {
     let native_working_set = &mut WorkingSet::new(ProverStorage::temporary());
-<<<<<<< HEAD
-    let accounts = &mut Accounts::<C>::default();
-    let hooks = hooks::Hooks::<C>::new();
-=======
-    let accounts = &mut Accounts::<C>::new();
->>>>>>> 5c1c5c09
+    let accounts = &mut Accounts::<C>::default();
 
     let sender_1 = DefaultPrivateKey::generate().pub_key();
     let sender_1_addr = sender_1.to_address::<<C as Spec>::Address>();
