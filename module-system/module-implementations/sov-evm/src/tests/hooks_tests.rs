--- conflicted
+++ resolved
@@ -1,13 +1,9 @@
-<<<<<<< HEAD
-use reth_primitives::{Address, H256};
-=======
 use lazy_static::lazy_static;
 use reth_primitives::hex_literal::hex;
 use reth_primitives::{
     Address, Bloom, Bytes, Header, SealedHeader, Signature, TransactionSigned, EMPTY_OMMER_ROOT,
     H256, KECCAK_EMPTY, U256,
 };
->>>>>>> 118f196e
 
 use super::genesis_tests::{get_evm, TEST_CONFIG};
 use crate::evm::primitive_types::{
@@ -29,13 +25,6 @@
         pending_block,
         BlockEnv {
             number: 1,
-<<<<<<< HEAD
-            coinbase: Address::from([3u8; 20]),
-            timestamp: 52,
-            prevrandao: H256::from([5u8; 32]),
-            basefee: 62,
-            gas_limit: 30000000,
-=======
             coinbase: *BENEFICIARY,
             timestamp: TEST_CONFIG.genesis_timestamp + TEST_CONFIG.block_timestamp_delta,
             prevrandao: *DA_ROOT_HASH,
@@ -241,7 +230,6 @@
                 )),
             },
             transactions: 0..2
->>>>>>> 118f196e
         }
     );
 
