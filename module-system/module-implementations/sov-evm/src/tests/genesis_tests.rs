use lazy_static::lazy_static;
use reth_primitives::constants::{EMPTY_RECEIPTS, EMPTY_TRANSACTIONS, ETHEREUM_BLOCK_GAS_LIMIT};
use reth_primitives::hex_literal::hex;
use reth_primitives::{Address, Bloom, Bytes, Header, SealedHeader, EMPTY_OMMER_ROOT, H256};
use revm::primitives::{SpecId, KECCAK_EMPTY, U256};
use sov_modules_api::default_context::DefaultContext;
use sov_modules_api::Module;
use sov_state::{DefaultStorageSpec, ProverStorage, WorkingSet};

<<<<<<< HEAD
use crate::evm::transaction::Block;
// use crate::evm::db;
=======
use crate::evm::primitive_types::{Block, SealedBlock};
use crate::evm::{AccountInfo, DbAccount};
>>>>>>> 118f196e
use crate::{evm::EvmChainConfig, AccountData, Evm, EvmConfig};
type C = DefaultContext;

lazy_static! {
    pub(crate) static ref TEST_CONFIG: EvmConfig = EvmConfig {
        data: vec![AccountData {
            address: Address::from([1u8; 20]),
            balance: U256::from(1000000000),
            code_hash: KECCAK_EMPTY,
            code: Bytes::default(),
            nonce: 0,
        }],
        spec: vec![(0, SpecId::BERLIN), (1, SpecId::LATEST)]
            .into_iter()
            .collect(),
        chain_id: 1000,
        block_gas_limit: reth_primitives::constants::ETHEREUM_BLOCK_GAS_LIMIT,
        block_timestamp_delta: 2,
        genesis_timestamp: 50,
        coinbase: Address::from([3u8; 20]),
        limit_contract_code_size: Some(5000),
        starting_base_fee: 70,
    };
}

pub(crate) const GENESIS_HASH: H256 = H256(hex!(
    "3441c3084e43183a53aabbbe3e94512bb3db4aca826af8f23b38f0613811571d"
));

pub(crate) const SEALED_GENESIS_HASH: H256 = H256(hex!(
    "d57423e4375c45bc114cd137146aab671dbd3f6304f05b31bdd416301b4a99f0"
));

pub(crate) const GENESIS_STATE_ROOT: H256 = H256(hex!(
    "c5d2460186f7233c927e7db2dcc703c0e500b653ca82273b7bfad8045d85a470"
));

lazy_static! {
    pub(crate) static ref BENEFICIARY: Address = Address::from([3u8; 20]);
}

#[test]
fn genesis_data() {
    let (evm, mut working_set) = get_evm(&TEST_CONFIG);

    let account = &TEST_CONFIG.data[0];

    let db_account = evm
        .accounts
        .get(&account.address, &mut working_set)
        .unwrap();

    let evm_db = evm.get_db(&mut working_set);

    assert_eq!(
        db_account,
        DbAccount::new_with_info(
            evm_db.accounts.prefix(),
            TEST_CONFIG.data[0].address,
            AccountInfo {
                balance: account.balance,
                code_hash: account.code_hash,
                code: account.code.clone(),
                nonce: account.nonce,
            }
        ),
    );
}

#[test]
fn genesis_cfg() {
    let (evm, mut working_set) = get_evm(&TEST_CONFIG);

    let cfg = evm.cfg.get(&mut working_set).unwrap();
    assert_eq!(
        cfg,
        EvmChainConfig {
            spec: vec![(0, SpecId::BERLIN), (1, SpecId::LATEST)],
            chain_id: 1000,
            block_gas_limit: reth_primitives::constants::ETHEREUM_BLOCK_GAS_LIMIT,
            block_timestamp_delta: 2,
            coinbase: Address::from([3u8; 20]),
            limit_contract_code_size: Some(5000)
        }
    );
}

#[test]
#[should_panic(expected = "EVM spec must start from block 0")]
fn genesis_cfg_missing_specs() {
    get_evm(&EvmConfig {
        spec: vec![(5, SpecId::BERLIN)].into_iter().collect(),
        ..Default::default()
    });
}

#[test]
fn genesis_empty_spec_defaults_to_latest() {
    let mut config = TEST_CONFIG.clone();
    config.spec.clear();
    let (evm, mut working_set) = get_evm(&config);

    let cfg = evm.cfg.get(&mut working_set).unwrap();
    assert_eq!(cfg.spec, vec![(0, SpecId::LATEST)]);
}

#[test]
fn genesis_block() {
    let (evm, mut working_set) = get_evm(&TEST_CONFIG);
    let mut accessory_state = working_set.accessory_state();

    let block_number = evm
        .block_hashes
        .get(&GENESIS_HASH, &mut accessory_state)
        .unwrap();
    let block = evm
        .blocks
<<<<<<< HEAD
        .get(0usize, &mut working_set.accessory_state())
=======
        .get(block_number as usize, &mut accessory_state)
>>>>>>> 118f196e
        .unwrap();

    assert_eq!(block_number, 0);

    assert_eq!(
        block,
        SealedBlock {
            header: SealedHeader {
                header: Header {
                    parent_hash: H256::default(),
                    state_root: H256(hex!(
                        "0a0a0a0a0a0a0a0a0a0a0a0a0a0a0a0a0a0a0a0a0a0a0a0a0a0a0a0a0a0a0a0a"
                    )),
                    transactions_root: EMPTY_TRANSACTIONS,
                    receipts_root: EMPTY_RECEIPTS,
                    logs_bloom: Bloom::default(),
                    difficulty: U256::ZERO,
                    number: 0,
                    gas_limit: ETHEREUM_BLOCK_GAS_LIMIT,
                    gas_used: 0,
                    timestamp: 50,
                    extra_data: Bytes::default(),
                    mix_hash: H256::default(),
                    nonce: 0,
                    base_fee_per_gas: Some(70),
                    ommers_hash: EMPTY_OMMER_ROOT,
                    beneficiary: *BENEFICIARY,
                    withdrawals_root: None
                },
                hash: GENESIS_HASH
            },
            transactions: (0u64..0u64),
        }
    );
}

#[test]
fn genesis_head() {
    let (evm, mut working_set) = get_evm(&TEST_CONFIG);

    let head = evm.head.get(&mut working_set).unwrap();

    assert_eq!(
        head,
        Block {
<<<<<<< HEAD
            header: SealedHeader {
                header: Header {
                    parent_hash: H256::default(),
                    state_root: KECCAK_EMPTY,
                    transactions_root: EMPTY_TRANSACTIONS,
                    receipts_root: EMPTY_RECEIPTS,
                    logs_bloom: Bloom::default(),
                    difficulty: U256::ZERO,
                    number: 0,
                    gas_limit: ETHEREUM_BLOCK_GAS_LIMIT,
                    gas_used: 0,
                    timestamp: 50,
                    extra_data: Bytes::default(),
                    mix_hash: H256::default(),
                    nonce: 0,
                    base_fee_per_gas: Some(70),
                    ommers_hash: EMPTY_OMMER_ROOT,
                    beneficiary: Address::from([3u8; 20]),
                    withdrawals_root: None
                },
                hash: H256(hex!(
                    "d57423e4375c45bc114cd137146aab671dbd3f6304f05b31bdd416301b4a99f0"
                ))
=======
            header: Header {
                parent_hash: H256::default(),
                state_root: GENESIS_STATE_ROOT,
                transactions_root: EMPTY_TRANSACTIONS,
                receipts_root: EMPTY_RECEIPTS,
                logs_bloom: Bloom::default(),
                difficulty: U256::ZERO,
                number: 0,
                gas_limit: ETHEREUM_BLOCK_GAS_LIMIT,
                gas_used: 0,
                timestamp: 50,
                extra_data: Bytes::default(),
                mix_hash: H256::default(),
                nonce: 0,
                base_fee_per_gas: Some(70),
                ommers_hash: EMPTY_OMMER_ROOT,
                beneficiary: *BENEFICIARY,
                withdrawals_root: None
>>>>>>> 118f196e
            },
            transactions: (0u64..0u64),
        }
    );
}

pub(crate) fn get_evm(
    config: &EvmConfig,
) -> (Evm<C>, WorkingSet<ProverStorage<DefaultStorageSpec>>) {
    let tmpdir = tempfile::tempdir().unwrap();
    let mut working_set = WorkingSet::new(ProverStorage::with_path(tmpdir.path()).unwrap());
    let evm = Evm::<C>::default();
    evm.genesis(config, &mut working_set).unwrap();
    evm.finalize_slot_hook([10u8; 32], &mut working_set.accessory_state());

    (evm, working_set)
}<|MERGE_RESOLUTION|>--- conflicted
+++ resolved
@@ -7,13 +7,8 @@
 use sov_modules_api::Module;
 use sov_state::{DefaultStorageSpec, ProverStorage, WorkingSet};
 
-<<<<<<< HEAD
-use crate::evm::transaction::Block;
-// use crate::evm::db;
-=======
 use crate::evm::primitive_types::{Block, SealedBlock};
 use crate::evm::{AccountInfo, DbAccount};
->>>>>>> 118f196e
 use crate::{evm::EvmChainConfig, AccountData, Evm, EvmConfig};
 type C = DefaultContext;
 
@@ -131,11 +126,7 @@
         .unwrap();
     let block = evm
         .blocks
-<<<<<<< HEAD
-        .get(0usize, &mut working_set.accessory_state())
-=======
         .get(block_number as usize, &mut accessory_state)
->>>>>>> 118f196e
         .unwrap();
 
     assert_eq!(block_number, 0);
@@ -181,31 +172,6 @@
     assert_eq!(
         head,
         Block {
-<<<<<<< HEAD
-            header: SealedHeader {
-                header: Header {
-                    parent_hash: H256::default(),
-                    state_root: KECCAK_EMPTY,
-                    transactions_root: EMPTY_TRANSACTIONS,
-                    receipts_root: EMPTY_RECEIPTS,
-                    logs_bloom: Bloom::default(),
-                    difficulty: U256::ZERO,
-                    number: 0,
-                    gas_limit: ETHEREUM_BLOCK_GAS_LIMIT,
-                    gas_used: 0,
-                    timestamp: 50,
-                    extra_data: Bytes::default(),
-                    mix_hash: H256::default(),
-                    nonce: 0,
-                    base_fee_per_gas: Some(70),
-                    ommers_hash: EMPTY_OMMER_ROOT,
-                    beneficiary: Address::from([3u8; 20]),
-                    withdrawals_root: None
-                },
-                hash: H256(hex!(
-                    "d57423e4375c45bc114cd137146aab671dbd3f6304f05b31bdd416301b4a99f0"
-                ))
-=======
             header: Header {
                 parent_hash: H256::default(),
                 state_root: GENESIS_STATE_ROOT,
@@ -224,7 +190,6 @@
                 ommers_hash: EMPTY_OMMER_ROOT,
                 beneficiary: *BENEFICIARY,
                 withdrawals_root: None
->>>>>>> 118f196e
             },
             transactions: (0u64..0u64),
         }
