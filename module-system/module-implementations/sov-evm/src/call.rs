--- conflicted
+++ resolved
@@ -1,10 +1,5 @@
 use anyhow::Result;
-<<<<<<< HEAD
-use ethers_core::types::{OtherFields, TransactionReceipt};
-use revm::primitives::{CfgEnv, U256};
-=======
 use revm::primitives::CfgEnv;
->>>>>>> 996b9c97
 use sov_modules_api::CallResponse;
 use sov_state::WorkingSet;
 
@@ -33,40 +28,18 @@
         _context: &C,
         working_set: &mut WorkingSet<C::Storage>,
     ) -> Result<CallResponse> {
-<<<<<<< HEAD
-        let evm_tx_recovered: EvmTransactionSignedEcRecovered = tx.clone().try_into()?;
-=======
         let evm_tx_recovered: EvmTransactionSignedEcRecovered = tx.try_into()?;
->>>>>>> 996b9c97
 
         let block_env = self.block_env.get(working_set).unwrap_or_default();
         let cfg = self.cfg.get(working_set).unwrap_or_default();
         let cfg_env = get_cfg_env(&block_env, cfg, None);
 
         let hash = evm_tx_recovered.hash();
-<<<<<<< HEAD
-        self.transactions
-            .set(hash.as_fixed_bytes(), &tx, working_set);
-=======
->>>>>>> 996b9c97
 
         let evm_db: EvmDb<'_, C> = self.get_db(working_set);
 
         // TODO https://github.com/Sovereign-Labs/sovereign-sdk/issues/505
         let result = executor::execute_tx(evm_db, block_env, &evm_tx_recovered, cfg_env).unwrap();
-<<<<<<< HEAD
-
-        let receipt = TransactionReceipt {
-            transaction_hash: hash.into(),
-            // TODO https://github.com/Sovereign-Labs/sovereign-sdk/issues/504
-            transaction_index: 0u64.into(),
-            // TODO https://github.com/Sovereign-Labs/sovereign-sdk/issues/504
-            block_hash: Default::default(),
-            // TODO https://github.com/Sovereign-Labs/sovereign-sdk/issues/504
-            block_number: Some(0u64.into()),
-            from: evm_tx_recovered.signer().into(),
-            to: evm_tx_recovered.to().map(|to| to.into()),
-=======
 
         let from = evm_tx_recovered.signer();
         let to = evm_tx_recovered.to().map(|to| to.into());
@@ -87,7 +60,6 @@
             to,
             // TODO https://github.com/Sovereign-Labs/sovereign-sdk/issues/504
             gas_used: Default::default(),
->>>>>>> 996b9c97
             // TODO https://github.com/Sovereign-Labs/sovereign-sdk/issues/504
             cumulative_gas_used: Default::default(),
             contract_address: contract_address(result),
@@ -95,25 +67,11 @@
             logs: Default::default(),
             state_root: Some(reth_primitives::U256::from(0).into()),
             // TODO https://github.com/Sovereign-Labs/sovereign-sdk/issues/504
-<<<<<<< HEAD
-            status: Some(1u64.into()),
-            root: Default::default(),
-            // TODO https://github.com/Sovereign-Labs/sovereign-sdk/issues/504
-            transaction_type: Some(1u64.into()),
-            effective_gas_price: Default::default(),
-            // TODO https://github.com/Sovereign-Labs/sovereign-sdk/issues/504
-            logs_bloom: Default::default(),
-            // TODO https://github.com/Sovereign-Labs/sovereign-sdk/issues/504
-            other: OtherFields::default(),
-            // TODO https://github.com/Sovereign-Labs/sovereign-sdk/issues/504
-            logs: Default::default(),
-=======
             logs_bloom: Default::default(),
             status_code: Some(1u64.into()),
             // TODO https://github.com/Sovereign-Labs/sovereign-sdk/issues/504
             effective_gas_price: Default::default(),
             transaction_type: reth_primitives::U8::from(1),
->>>>>>> 996b9c97
         };
 
         self.receipts
