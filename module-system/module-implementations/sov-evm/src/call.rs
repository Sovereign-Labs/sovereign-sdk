--- conflicted
+++ resolved
@@ -7,11 +7,6 @@
 
 use crate::evm::db::EvmDb;
 use crate::evm::executor::{self};
-<<<<<<< HEAD
-use crate::evm::transaction::{BlockEnv, Receipt, TransactionSignedAndRecovered};
-=======
-use crate::evm::primitive_types::{BlockEnv, Receipt, TransactionSignedAndRecovered};
->>>>>>> 118f196e
 use crate::evm::{EvmChainConfig, RlpEvmTransaction};
 use crate::experimental::PendingTransaction;
 use crate::Evm;
@@ -33,15 +28,7 @@
         _context: &C,
         working_set: &mut WorkingSet<C::Storage>,
     ) -> Result<CallResponse> {
-        // We can't create receipts for transactions we can't even decode as we don't know their hash
-        // But should we create receipts for transactions that are incorrectly signed?
         let evm_tx_recovered: TransactionSignedEcRecovered = tx.try_into()?;
-        let block_env = self
-            .pending_block
-            .get(working_set)
-            .expect("Pending block must be set");
-
-<<<<<<< HEAD
         let block_env = self
             .pending_block
             .get(working_set)
@@ -50,11 +37,6 @@
         let cfg = self.cfg.get(working_set).expect("Evm config must be set");
         let cfg_env = get_cfg_env(&block_env, cfg, None);
 
-=======
-        let cfg = self.cfg.get(working_set).expect("Evm config must be set");
-        let cfg_env = get_cfg_env(&block_env, cfg, None);
-
->>>>>>> 118f196e
         let evm_db: EvmDb<'_, C> = self.get_db(working_set);
         let result = executor::execute_tx(evm_db, &block_env, &evm_tx_recovered, cfg_env);
         let previous_transaction = self.pending_transactions.last(working_set);
@@ -90,14 +72,9 @@
                     logs: vec![],
                 },
                 // TODO: Do we want failed transactions to use all gas?
-<<<<<<< HEAD
-                gas_used: 0,
-                log_index_start: log_index_start,
-=======
                 // https://github.com/Sovereign-Labs/sovereign-sdk/issues/505
                 gas_used: 0,
                 log_index_start,
->>>>>>> 118f196e
                 error: Some(match err {
                     EVMError::Transaction(err) => EVMError::Transaction(err),
                     EVMError::PrevrandaoNotSet => EVMError::PrevrandaoNotSet,
