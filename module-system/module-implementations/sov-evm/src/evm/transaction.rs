use reth_primitives::{
    TransactionSignedEcRecovered as RethTransactionSignedEcRecovered, H160, H256,
};

use super::{Bytes32, EthAddress};

#[derive(borsh::BorshDeserialize, borsh::BorshSerialize, Debug, PartialEq, Clone)]
pub(crate) struct BlockEnv {
    pub(crate) number: u64,
    pub(crate) coinbase: EthAddress,
    pub(crate) timestamp: Bytes32,
    /// Prevrandao is used after Paris (aka TheMerge) instead of the difficulty value.
    pub(crate) prevrandao: Option<Bytes32>,
    /// basefee is added in EIP1559 London upgrade
    pub(crate) basefee: Bytes32,
    pub(crate) gas_limit: Bytes32,
}

impl Default for BlockEnv {
    fn default() -> Self {
        Self {
            number: Default::default(),
            coinbase: Default::default(),
            timestamp: Default::default(),
            prevrandao: Some(Default::default()),
            basefee: Default::default(),
            gas_limit: [u8::MAX; 32],
        }
    }
}

/// Rlp encoded evm transaction.
#[cfg_attr(
    feature = "native",
    derive(serde::Serialize),
    derive(serde::Deserialize),
    derive(schemars::JsonSchema)
)]
#[derive(borsh::BorshDeserialize, borsh::BorshSerialize, Debug, PartialEq, Clone)]
pub struct RawEvmTransaction {
    /// Rlp data.
    pub rlp: Vec<u8>,
}

/// EC recovered evm transaction.
pub struct EvmTransactionSignedEcRecovered {
<<<<<<< HEAD
    tx: RethTransactionSignedEcRecovered,
=======
    pub(crate) tx: RethTransactionSignedEcRecovered,
>>>>>>> 996b9c97
}

impl EvmTransactionSignedEcRecovered {
    /// Creates a new EvmTransactionSignedEcRecovered.
    pub fn new(tx: RethTransactionSignedEcRecovered) -> Self {
        Self { tx }
    }

    /// Transaction hash. Used to identify transaction.
    pub fn hash(&self) -> H256 {
        self.tx.hash()
    }

    /// Signer of transaction recovered from signature.
    pub fn signer(&self) -> H160 {
        self.tx.signer()
    }

    /// Receiver of the transaction.
    pub fn to(&self) -> Option<EthAddress> {
        self.tx.to().map(|to| to.into())
    }
}

impl AsRef<RethTransactionSignedEcRecovered> for EvmTransactionSignedEcRecovered {
    fn as_ref(&self) -> &RethTransactionSignedEcRecovered {
        &self.tx
    }
}

impl From<EvmTransactionSignedEcRecovered> for RethTransactionSignedEcRecovered {
    fn from(tx: EvmTransactionSignedEcRecovered) -> Self {
        tx.tx
    }
}<|MERGE_RESOLUTION|>--- conflicted
+++ resolved
@@ -44,11 +44,7 @@
 
 /// EC recovered evm transaction.
 pub struct EvmTransactionSignedEcRecovered {
-<<<<<<< HEAD
-    tx: RethTransactionSignedEcRecovered,
-=======
     pub(crate) tx: RethTransactionSignedEcRecovered,
->>>>>>> 996b9c97
 }
 
 impl EvmTransactionSignedEcRecovered {
