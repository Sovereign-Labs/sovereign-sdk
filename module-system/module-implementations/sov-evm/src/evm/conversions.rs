use bytes::Bytes;
use reth_primitives::{
    Bytes as RethBytes, TransactionSigned, TransactionSignedEcRecovered, TransactionSignedNoHash,
};
use reth_rpc_types::CallRequest;
use revm::primitives::{
    AccountInfo as ReVmAccountInfo, BlockEnv as ReVmBlockEnv, Bytecode, CreateScheme, TransactTo,
    TxEnv, U256,
};

<<<<<<< HEAD
use super::primitive_types::{
    BlockEnv, RawEvmTxConversionError, RlpEvmTransaction, TransactionSignedAndRecovered,
};
=======
use super::transaction::{BlockEnv, RlpEvmTransaction, TransactionSignedAndRecovered};
>>>>>>> e6b1c23c
use super::AccountInfo;

impl From<AccountInfo> for ReVmAccountInfo {
    fn from(info: AccountInfo) -> Self {
        Self {
            nonce: info.nonce,
            balance: info.balance,
            code: Some(Bytecode::new_raw(Bytes::from(info.code))),
            code_hash: info.code_hash,
        }
    }
}

impl From<ReVmAccountInfo> for AccountInfo {
    fn from(info: ReVmAccountInfo) -> Self {
        Self {
            balance: info.balance,
            code_hash: info.code_hash,
            code: info.code.unwrap_or_default().bytes().to_vec(),
            nonce: info.nonce,
        }
    }
}

impl From<&BlockEnv> for ReVmBlockEnv {
    fn from(block_env: &BlockEnv) -> Self {
        Self {
            number: U256::from(block_env.number),
            coinbase: block_env.coinbase,
            timestamp: U256::from(block_env.timestamp),
            difficulty: U256::ZERO,
            prevrandao: Some(block_env.prevrandao),
            basefee: U256::from(block_env.basefee),
            gas_limit: U256::from(block_env.gas_limit),
        }
    }
}

pub(crate) fn create_tx_env(tx: &TransactionSignedEcRecovered) -> TxEnv {
    let to = match tx.to() {
        Some(addr) => TransactTo::Call(addr),
        None => TransactTo::Create(CreateScheme::Create),
    };

    TxEnv {
        caller: tx.signer(),
        gas_limit: tx.gas_limit(),
        gas_price: U256::from(tx.effective_gas_price(None)),
        gas_priority_fee: tx.max_priority_fee_per_gas().map(U256::from),
        transact_to: to,
        value: U256::from(tx.value()),
        data: Bytes::from(tx.input().to_vec()),
        chain_id: tx.chain_id(),
        nonce: Some(tx.nonce()),
        // TODO handle access list
        access_list: vec![],
    }
}

<<<<<<< HEAD
=======
#[derive(Error, Debug)]
pub enum RawEvmTxConversionError {
    #[error("Empty raw transaction data")]
    EmptyRawTransactionData,
    #[error("Failed to decode signed transaction")]
    FailedToDecodeSignedTransaction,
}

impl From<RawEvmTxConversionError> for EthApiError {
    fn from(e: RawEvmTxConversionError) -> Self {
        match e {
            RawEvmTxConversionError::EmptyRawTransactionData => {
                EthApiError::EmptyRawTransactionData
            }
            RawEvmTxConversionError::FailedToDecodeSignedTransaction => {
                EthApiError::FailedToDecodeSignedTransaction
            }
        }
    }
}

>>>>>>> e6b1c23c
impl TryFrom<RlpEvmTransaction> for TransactionSignedNoHash {
    type Error = RawEvmTxConversionError;

    fn try_from(data: RlpEvmTransaction) -> Result<Self, Self::Error> {
        let data = RethBytes::from(data.rlp);
        if data.is_empty() {
            return Err(RawEvmTxConversionError::EmptyRawTransactionData);
        }

        let transaction = TransactionSigned::decode_enveloped(data)
            .map_err(|_| RawEvmTxConversionError::FailedToDecodeSignedTransaction)?;

        Ok(transaction.into())
    }
}

impl TryFrom<RlpEvmTransaction> for TransactionSignedEcRecovered {
    type Error = RawEvmTxConversionError;

    fn try_from(evm_tx: RlpEvmTransaction) -> Result<Self, Self::Error> {
        let tx = TransactionSignedNoHash::try_from(evm_tx)?;
        let tx: TransactionSigned = tx.into();
        let tx = tx
            .into_ecrecovered()
            .ok_or(RawEvmTxConversionError::FailedToDecodeSignedTransaction)?;

        Ok(tx)
    }
}

impl From<TransactionSignedAndRecovered> for TransactionSignedEcRecovered {
    fn from(value: TransactionSignedAndRecovered) -> Self {
        TransactionSignedEcRecovered::from_signed_transaction(
            value.signed_transaction,
            value.signer,
        )
    }
}

// TODO https://github.com/Sovereign-Labs/sovereign-sdk/issues/576
// https://github.com/paradigmxyz/reth/blob/d8677b4146f77c7c82d659c59b79b38caca78778/crates/rpc/rpc/src/eth/revm_utils.rs#L201
pub fn prepare_call_env(request: CallRequest) -> TxEnv {
    TxEnv {
        caller: request.from.unwrap(),
        gas_limit: request.gas.map(|p| p.try_into().unwrap()).unwrap(),
        gas_price: request.gas_price.unwrap_or_default(),
        gas_priority_fee: request.max_priority_fee_per_gas,
        transact_to: request
            .to
            .map(TransactTo::Call)
            .unwrap_or_else(TransactTo::create),
        value: request.value.unwrap_or_default(),
        data: request
            .input
            .try_into_unique_input()
            .unwrap()
            .map(|data| data.0)
            .unwrap_or_default(),
        chain_id: request.chain_id.map(|c| c.as_u64()),
        nonce: request.nonce.map(|n| TryInto::<u64>::try_into(n).unwrap()),
        // TODO handle access list
        access_list: Default::default(),
    }
}<|MERGE_RESOLUTION|>--- conflicted
+++ resolved
@@ -7,14 +7,11 @@
     AccountInfo as ReVmAccountInfo, BlockEnv as ReVmBlockEnv, Bytecode, CreateScheme, TransactTo,
     TxEnv, U256,
 };
+use thiserror::Error;
 
-<<<<<<< HEAD
 use super::primitive_types::{
     BlockEnv, RawEvmTxConversionError, RlpEvmTransaction, TransactionSignedAndRecovered,
 };
-=======
-use super::transaction::{BlockEnv, RlpEvmTransaction, TransactionSignedAndRecovered};
->>>>>>> e6b1c23c
 use super::AccountInfo;
 
 impl From<AccountInfo> for ReVmAccountInfo {
@@ -71,33 +68,6 @@
         nonce: Some(tx.nonce()),
         // TODO handle access list
         access_list: vec![],
-    }
-}
-
-<<<<<<< HEAD
-=======
-#[derive(Error, Debug)]
-pub enum RawEvmTxConversionError {
-    #[error("Empty raw transaction data")]
-    EmptyRawTransactionData,
-    #[error("Failed to decode signed transaction")]
-    FailedToDecodeSignedTransaction,
-}
-
-impl From<RawEvmTxConversionError> for EthApiError {
-    fn from(e: RawEvmTxConversionError) -> Self {
-        match e {
-            RawEvmTxConversionError::EmptyRawTransactionData => {
-                EthApiError::EmptyRawTransactionData
-            }
-            RawEvmTxConversionError::FailedToDecodeSignedTransaction => {
-                EthApiError::FailedToDecodeSignedTransaction
-            }
-        }
-    }
-}
-
->>>>>>> e6b1c23c
 impl TryFrom<RlpEvmTransaction> for TransactionSignedNoHash {
     type Error = RawEvmTxConversionError;
 
@@ -137,6 +107,15 @@
     }
 }
 
+impl From<TransactionSignedAndRecovered> for TransactionSignedEcRecovered {
+    fn from(value: TransactionSignedAndRecovered) -> Self {
+        TransactionSignedEcRecovered::from_signed_transaction(
+            value.signed_transaction,
+            value.signer,
+        )
+    }
+}
+
 // TODO https://github.com/Sovereign-Labs/sovereign-sdk/issues/576
 // https://github.com/paradigmxyz/reth/blob/d8677b4146f77c7c82d659c59b79b38caca78778/crates/rpc/rpc/src/eth/revm_utils.rs#L201
 pub fn prepare_call_env(request: CallRequest) -> TxEnv {
