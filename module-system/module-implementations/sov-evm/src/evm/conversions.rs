--- conflicted
+++ resolved
@@ -5,16 +5,13 @@
 };
 use reth_rpc_types::CallRequest;
 use revm::primitives::{
-    AccountInfo as ReVmAccountInfo, BlockEnv as ReVmBlockEnv, CreateScheme, TransactTo, TxEnv, U256,
+    AccountInfo as ReVmAccountInfo, BlockEnv as ReVmBlockEnv, Bytecode, CreateScheme, TransactTo,
+    TxEnv, U256,
 };
 
-<<<<<<< HEAD
-use super::transaction::{BlockEnv, RlpEvmTransaction, TransactionSignedAndRecovered};
-=======
 use super::primitive_types::{
     BlockEnv, RawEvmTxConversionError, RlpEvmTransaction, TransactionSignedAndRecovered,
 };
->>>>>>> 118f196e
 use super::AccountInfo;
 
 impl From<AccountInfo> for ReVmAccountInfo {
@@ -73,30 +70,6 @@
     }
 }
 
-<<<<<<< HEAD
-#[derive(Error, Debug)]
-pub enum RawEvmTxConversionError {
-    #[error("Empty raw transaction data")]
-    EmptyRawTransactionData,
-    #[error("Failed to decode signed transaction")]
-    FailedToDecodeSignedTransaction,
-}
-
-impl From<RawEvmTxConversionError> for EthApiError {
-    fn from(e: RawEvmTxConversionError) -> Self {
-        match e {
-            RawEvmTxConversionError::EmptyRawTransactionData => {
-                EthApiError::EmptyRawTransactionData
-            }
-            RawEvmTxConversionError::FailedToDecodeSignedTransaction => {
-                EthApiError::FailedToDecodeSignedTransaction
-            }
-        }
-    }
-}
-
-=======
->>>>>>> 118f196e
 impl TryFrom<RlpEvmTransaction> for TransactionSignedNoHash {
     type Error = RawEvmTxConversionError;
 
