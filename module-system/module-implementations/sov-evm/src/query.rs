use ethereum_types::U64;
use jsonrpsee::core::RpcResult;
use reth_primitives::contract::create_address;
use reth_primitives::TransactionKind::{Call, Create};
use reth_primitives::{TransactionSignedEcRecovered, U128, U256};
use sov_modules_api::macros::rpc_gen;
use sov_modules_api::WorkingSet;
use tracing::info;

use crate::call::get_cfg_env;
use crate::evm::db::EvmDb;
use crate::evm::primitive_types::{Receipt, SealedBlock, TransactionSignedAndRecovered};
use crate::evm::{executor, prepare_call_env};
use crate::Evm;

#[rpc_gen(client, server, namespace = "eth")]
impl<C: sov_modules_api::Context> Evm<C> {
<<<<<<< HEAD
    fn get_sealed_block_by_number(
        &self,
        block_number: Option<String>,
        working_set: &mut WorkingSet<C::Storage>,
    ) -> SealedBlock {
        // "safe" and "finalized" are not implemented
        match block_number {
            Some(ref block_number) if block_number == "earliest" => self
                .blocks
                .get(0, &mut working_set.accessory_state())
                .expect("Genesis block must be set"),
            Some(ref block_number) if block_number == "latest" => self
                .blocks
                .last(&mut working_set.accessory_state())
                .expect("Head block must be set"),
            Some(ref block_number) if block_number == "pending" => self
                .pending_head
                .get(&mut working_set.accessory_state())
                .expect("Pending head block must be set")
                .seal(),
            Some(ref block_number) => {
                let block_number =
                    usize::from_str_radix(block_number, 16).expect("Block number must be hex");
                self.blocks
                    .get(block_number, &mut working_set.accessory_state())
                    .expect("Block must be set")
            }
            None => self
                .blocks
                .last(&mut working_set.accessory_state())
                .expect("Head block must be set"),
        }
    }

    // TODO https://github.com/Sovereign-Labs/sovereign-sdk/issues/502
=======
>>>>>>> ed92c811
    #[rpc_method(name = "chainId")]
    pub fn chain_id(
        &self,
        working_set: &mut WorkingSet<C>,
    ) -> RpcResult<Option<reth_primitives::U64>> {
        info!("evm module: eth_chainId");

        let chain_id = reth_primitives::U64::from(
            self.cfg
                .get(working_set)
                .expect("Evm config must be set")
                .chain_id,
        );

        Ok(Some(chain_id))
    }

    #[rpc_method(name = "getBlockByNumber")]
    pub fn get_block_by_number(
        &self,
<<<<<<< HEAD
        block_number: Option<String>,
        details: Option<bool>,
        working_set: &mut WorkingSet<C::Storage>,
=======
        _block_number: Option<String>,
        _details: Option<bool>,
        _working_set: &mut WorkingSet<C>,
>>>>>>> ed92c811
    ) -> RpcResult<Option<reth_rpc_types::RichBlock>> {
        info!("evm module: eth_getBlockByNumber");

        let block = self.get_sealed_block_by_number(block_number, working_set);

        // Build rpc header response
        let header = reth_rpc_types::Header::from_primitive_with_hash(block.header.clone());

        // Collect transactions with ids from db
        let transactions_with_ids = block
            .transactions
            .clone()
            .map(|id| {
                let tx = self
                    .transactions
                    .get(id as usize, &mut working_set.accessory_state())
                    .expect("Transaction must be set");
                (id, tx)
            })
            .collect::<Vec<_>>();

        // Build rpc transactions response
        let transactions = match details {
            Some(true) => reth_rpc_types::BlockTransactions::Full(
                transactions_with_ids
                    .iter()
                    .map(|(id, tx)| {
                        reth_rpc_types::Transaction::from_recovered_with_block_context(
                            tx.clone().into(),
                            block.header.hash,
                            block.header.number,
                            block.header.base_fee_per_gas,
                            U256::from(id - block.transactions.start),
                        )
                    })
                    .collect::<Vec<_>>(),
            ),
            _ => reth_rpc_types::BlockTransactions::Hashes({
                transactions_with_ids
                    .iter()
                    .map(|(_, tx)| tx.signed_transaction.hash)
                    .collect::<Vec<_>>()
            }),
        };

        // Build rpc block response
        let block = reth_rpc_types::Block {
            header,
            total_difficulty: Default::default(),
            uncles: Default::default(),
            transactions,
            size: Default::default(),
            withdrawals: Default::default(),
        };

        Ok(Some(block.into()))
    }

    // TODO https://github.com/Sovereign-Labs/sovereign-sdk/issues/502
    #[rpc_method(name = "feeHistory")]
    pub fn fee_history(
        &self,
        _working_set: &mut WorkingSet<C>,
    ) -> RpcResult<reth_rpc_types::FeeHistory> {
        info!("evm module: eth_feeHistory");
        Ok(reth_rpc_types::FeeHistory {
            base_fee_per_gas: Default::default(),
            gas_used_ratio: Default::default(),
            oldest_block: Default::default(),
            reward: Default::default(),
        })
    }

    // TODO https://github.com/Sovereign-Labs/sovereign-sdk/issues/502
    #[rpc_method(name = "getTransactionByHash")]
    pub fn get_transaction_by_hash(
        &self,
        hash: reth_primitives::H256,
        working_set: &mut WorkingSet<C>,
    ) -> RpcResult<Option<reth_rpc_types::Transaction>> {
        info!("evm module: eth_getTransactionByHash");
        let mut accessory_state = working_set.accessory_state();

        let tx_number = self.transaction_hashes.get(&hash, &mut accessory_state);

        let transaction = tx_number.map(|number| {
            let tx = self
                .transactions
                .get(number as usize, &mut accessory_state)
                .unwrap_or_else(|| panic!("Transaction with known hash {} and number {} must be set in all {} transaction",                
                hash,
                number,
                self.transactions.len(&mut accessory_state)));

            let block = self
                .blocks
                .get(tx.block_number as usize, &mut accessory_state)
                .unwrap_or_else(|| panic!("Block with number {} for known transaction {} must be set",
                    tx.block_number,
                    tx.signed_transaction.hash));

            reth_rpc_types::Transaction::from_recovered_with_block_context(
                tx.into(),
                block.header.hash,
                block.header.number,
                block.header.base_fee_per_gas,
                U256::from(tx_number.unwrap() - block.transactions.start),
            )
        });

        Ok(transaction)
    }

    // TODO https://github.com/Sovereign-Labs/sovereign-sdk/issues/502
    #[rpc_method(name = "getTransactionReceipt")]
    pub fn get_transaction_receipt(
        &self,
        hash: reth_primitives::H256,
        working_set: &mut WorkingSet<C>,
    ) -> RpcResult<Option<reth_rpc_types::TransactionReceipt>> {
        info!("evm module: eth_getTransactionReceipt");

        let mut accessory_state = working_set.accessory_state();

        let tx_number = self.transaction_hashes.get(&hash, &mut accessory_state);

        let receipt = tx_number.map(|number| {
            let tx = self
                .transactions
                .get(number as usize, &mut accessory_state)
                .expect("Transaction with known hash must be set");
            let block = self
                .blocks
                .get(tx.block_number as usize, &mut accessory_state)
                .expect("Block number for known transaction must be set");

            let receipt = self
                .receipts
                .get(tx_number.unwrap() as usize, &mut accessory_state)
                .expect("Receipt for known transaction must be set");

            build_rpc_receipt(block, tx, tx_number.unwrap(), receipt)
        });

        Ok(receipt)
    }

    //https://github.com/paradigmxyz/reth/blob/f577e147807a783438a3f16aad968b4396274483/crates/rpc/rpc/src/eth/api/transactions.rs#L502
    //https://github.com/paradigmxyz/reth/blob/main/crates/rpc/rpc-types/src/eth/call.rs#L7

    /// Template env for eth_call
    const CALL_CFG_ENV_TEMPLATE: revm::primitives::CfgEnv = revm::primitives::CfgEnv {
        // Reth sets this to true and uses only timeout, but other clients use this as a part of DOS attacks protection, with 100mln gas limit
        // https://github.com/paradigmxyz/reth/blob/62f39a5a151c5f4ddc9bf0851725923989df0412/crates/rpc/rpc/src/eth/revm_utils.rs#L215
        disable_block_gas_limit: false,
        disable_eip3607: true,
        disable_base_fee: true,
        chain_id: revm::primitives::U256::ZERO,
        spec_id: revm::primitives::SpecId::LATEST,
        perf_all_precompiles_have_balance: false,
        perf_analyse_created_bytecodes: revm::primitives::AnalysisKind::Analyse,
        limit_contract_code_size: None,
    };

    // TODO https://github.com/Sovereign-Labs/sovereign-sdk/issues/502
    #[rpc_method(name = "call")]
    pub fn get_call(
        &self,
        request: reth_rpc_types::CallRequest,
        _block_number: Option<reth_primitives::BlockId>,
        _state_overrides: Option<reth_rpc_types::state::StateOverride>,
        _block_overrides: Option<Box<reth_rpc_types::BlockOverrides>>,
        working_set: &mut WorkingSet<C>,
    ) -> RpcResult<reth_primitives::Bytes> {
        info!("evm module: eth_call");
        let tx_env = prepare_call_env(request);

        let block_env = self.pending_block.get(working_set).unwrap_or_default();
        let cfg = self.cfg.get(working_set).unwrap_or_default();
        let cfg_env = get_cfg_env(&block_env, cfg, Some(Self::CALL_CFG_ENV_TEMPLATE));

        let evm_db: EvmDb<'_, C> = self.get_db(working_set);

        // TODO https://github.com/Sovereign-Labs/sovereign-sdk/issues/505
        let result = executor::inspect(evm_db, &block_env, tx_env, cfg_env).unwrap();
        let output = match result.result {
            revm::primitives::ExecutionResult::Success { output, .. } => output,
            _ => todo!(),
        };
        Ok(output.into_data().into())
    }

    #[rpc_method(name = "blockNumber")]
    pub fn block_number(
        &self,
        working_set: &mut WorkingSet<C>,
    ) -> RpcResult<reth_primitives::U256> {
        info!("evm module: eth_blockNumber");

        let block_number = U256::from(
            self.blocks
                .len(&mut working_set.accessory_state())
                .saturating_sub(1),
        );
        Ok(block_number)
    }

    // TODO https://github.com/Sovereign-Labs/sovereign-sdk/issues/502
    #[rpc_method(name = "estimateGas")]
    pub fn eth_estimate_gas(
        &self,
        _data: reth_rpc_types::CallRequest,
        _block_number: Option<reth_primitives::BlockId>,
        _working_set: &mut WorkingSet<C>,
    ) -> RpcResult<reth_primitives::U256> {
        unimplemented!("eth_sendTransaction not implemented")
    }

    // TODO https://github.com/Sovereign-Labs/sovereign-sdk/issues/502
    #[rpc_method(name = "gasPrice")]
    pub fn gas_price(&self) -> RpcResult<reth_primitives::U256> {
        unimplemented!("eth_sendTransaction not implemented")
    }
}

// modified from: https://github.com/paradigmxyz/reth/blob/cc576bc8690a3e16e6e5bf1cbbbfdd029e85e3d4/crates/rpc/rpc/src/eth/api/transactions.rs#L849
pub(crate) fn build_rpc_receipt(
    block: SealedBlock,
    tx: TransactionSignedAndRecovered,
    tx_number: u64,
    receipt: Receipt,
) -> reth_rpc_types::TransactionReceipt {
    let transaction: TransactionSignedEcRecovered = tx.into();
    let transaction_kind = transaction.kind();

    let transaction_hash = Some(transaction.hash);
    let transaction_index = Some(U256::from(tx_number - block.transactions.start));
    let block_hash = Some(block.header.hash);
    let block_number = Some(U256::from(block.header.number));

    reth_rpc_types::TransactionReceipt {
        transaction_hash,
        transaction_index,
        block_hash,
        block_number,
        from: transaction.signer(),
        to: match transaction_kind {
            Create => None,
            Call(addr) => Some(*addr),
        },
        cumulative_gas_used: U256::from(receipt.receipt.cumulative_gas_used),
        gas_used: Some(U256::from(receipt.gas_used)),
        contract_address: match transaction_kind {
            Create => Some(create_address(transaction.signer(), transaction.nonce())),
            Call(_) => None,
        },
        effective_gas_price: U128::from(
            transaction.effective_gas_price(block.header.base_fee_per_gas),
        ),
        transaction_type: transaction.tx_type().into(),
        logs_bloom: receipt.receipt.bloom_slow(),
        status_code: if receipt.receipt.success {
            Some(U64::from(1))
        } else {
            Some(U64::from(0))
        },
        state_root: None, // Pre https://eips.ethereum.org/EIPS/eip-658 (pre-byzantium) and won't be used
        logs: receipt
            .receipt
            .logs
            .into_iter()
            .enumerate()
            .map(|(idx, log)| reth_rpc_types::Log {
                address: log.address,
                topics: log.topics,
                data: log.data,
                block_hash,
                block_number,
                transaction_hash,
                transaction_index,
                log_index: Some(U256::from(receipt.log_index_start + idx as u64)),
                removed: false,
            })
            .collect(),
    }
}<|MERGE_RESOLUTION|>--- conflicted
+++ resolved
@@ -15,7 +15,6 @@
 
 #[rpc_gen(client, server, namespace = "eth")]
 impl<C: sov_modules_api::Context> Evm<C> {
-<<<<<<< HEAD
     fn get_sealed_block_by_number(
         &self,
         block_number: Option<String>,
@@ -49,10 +48,7 @@
                 .expect("Head block must be set"),
         }
     }
-
-    // TODO https://github.com/Sovereign-Labs/sovereign-sdk/issues/502
-=======
->>>>>>> ed92c811
+  
     #[rpc_method(name = "chainId")]
     pub fn chain_id(
         &self,
@@ -73,15 +69,9 @@
     #[rpc_method(name = "getBlockByNumber")]
     pub fn get_block_by_number(
         &self,
-<<<<<<< HEAD
         block_number: Option<String>,
         details: Option<bool>,
         working_set: &mut WorkingSet<C::Storage>,
-=======
-        _block_number: Option<String>,
-        _details: Option<bool>,
-        _working_set: &mut WorkingSet<C>,
->>>>>>> ed92c811
     ) -> RpcResult<Option<reth_rpc_types::RichBlock>> {
         info!("evm module: eth_getBlockByNumber");
 
