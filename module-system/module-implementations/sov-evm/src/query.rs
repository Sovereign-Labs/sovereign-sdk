use ethereum_types::U64;
use jsonrpsee::core::RpcResult;
use reth_primitives::contract::create_address;
use reth_primitives::TransactionKind::{Call, Create};
use reth_primitives::{TransactionSignedEcRecovered, U128, U256};
use sov_modules_api::macros::rpc_gen;
use sov_state::WorkingSet;
use tracing::info;

use crate::call::get_cfg_env;
use crate::evm::db::EvmDb;
<<<<<<< HEAD
use crate::evm::transaction::{Block, Receipt, TransactionSignedAndRecovered};
=======
use crate::evm::primitive_types::{Receipt, SealedBlock, TransactionSignedAndRecovered};
>>>>>>> 118f196e
use crate::evm::{executor, prepare_call_env};
use crate::Evm;

#[rpc_gen(client, server, namespace = "eth")]
impl<C: sov_modules_api::Context> Evm<C> {
    // TODO https://github.com/Sovereign-Labs/sovereign-sdk/issues/502
    #[rpc_method(name = "chainId")]
    pub fn chain_id(
        &self,
        _working_set: &mut WorkingSet<C::Storage>,
    ) -> RpcResult<Option<reth_primitives::U64>> {
        info!("evm module: eth_chainId");
        Ok(Some(reth_primitives::U64::from(1u64)))
    }

    // TODO https://github.com/Sovereign-Labs/sovereign-sdk/issues/502
    #[rpc_method(name = "getBlockByNumber")]
    pub fn get_block_by_number(
        &self,
        _block_number: Option<String>,
        _details: Option<bool>,
        _working_set: &mut WorkingSet<C::Storage>,
    ) -> RpcResult<Option<reth_rpc_types::RichBlock>> {
        info!("evm module: eth_getBlockByNumber");

        let header = reth_rpc_types::Header {
            hash: Default::default(),
            parent_hash: Default::default(),
            uncles_hash: Default::default(),
            miner: Default::default(),
            state_root: Default::default(),
            transactions_root: Default::default(),
            receipts_root: Default::default(),
            logs_bloom: Default::default(),
            difficulty: Default::default(),
            number: Default::default(),
            gas_limit: Default::default(),
            gas_used: Default::default(),
            timestamp: Default::default(),
            extra_data: Default::default(),
            mix_hash: Default::default(),
            nonce: Default::default(),
            base_fee_per_gas: Some(reth_primitives::U256::from(100)),
            withdrawals_root: Default::default(),
        };

        let block = reth_rpc_types::Block {
            header,
            total_difficulty: Default::default(),
            uncles: Default::default(),
            transactions: reth_rpc_types::BlockTransactions::Hashes(Default::default()),
            size: Default::default(),
            withdrawals: Default::default(),
        };

        Ok(Some(block.into()))
    }

    // TODO https://github.com/Sovereign-Labs/sovereign-sdk/issues/502
    #[rpc_method(name = "feeHistory")]
    pub fn fee_history(
        &self,
        _working_set: &mut WorkingSet<C::Storage>,
    ) -> RpcResult<reth_rpc_types::FeeHistory> {
        info!("evm module: eth_feeHistory");
        Ok(reth_rpc_types::FeeHistory {
            base_fee_per_gas: Default::default(),
            gas_used_ratio: Default::default(),
            oldest_block: Default::default(),
            reward: Default::default(),
        })
    }

    // TODO https://github.com/Sovereign-Labs/sovereign-sdk/issues/502
    #[rpc_method(name = "getTransactionByHash")]
    pub fn get_transaction_by_hash(
        &self,
        hash: reth_primitives::H256,
        working_set: &mut WorkingSet<C::Storage>,
    ) -> RpcResult<Option<reth_rpc_types::Transaction>> {
        info!("evm module: eth_getTransactionByHash");
        let mut accessory_state = working_set.accessory_state();

        let tx_number = self.transaction_hashes.get(&hash, &mut accessory_state);

        let transaction = tx_number.map(|number| {
            let tx = self
                .transactions
                .get(number as usize, &mut accessory_state)
<<<<<<< HEAD
                .expect("Transaction with known hash must be set");
=======
                .unwrap_or_else(|| panic!("Transaction with known hash {} and number {} must be set in all {} transaction",                
                hash,
                number,
                self.transactions.len(&mut accessory_state)));
>>>>>>> 118f196e

            let block = self
                .blocks
                .get(tx.block_number as usize, &mut accessory_state)
<<<<<<< HEAD
                .expect("Block number for known transaction must be set");
=======
                .unwrap_or_else(|| panic!("Block with number {} for known transaction {} must be set",
                    tx.block_number,
                    tx.signed_transaction.hash));
>>>>>>> 118f196e

            reth_rpc_types::Transaction::from_recovered_with_block_context(
                tx.into(),
                block.header.hash,
                block.header.number,
                block.header.base_fee_per_gas,
                U256::from(tx_number.unwrap() - block.transactions.start),
            )
        });

        Ok(transaction)
    }

    // TODO https://github.com/Sovereign-Labs/sovereign-sdk/issues/502
    #[rpc_method(name = "getTransactionReceipt")]
    pub fn get_transaction_receipt(
        &self,
        hash: reth_primitives::H256,
        working_set: &mut WorkingSet<C::Storage>,
    ) -> RpcResult<Option<reth_rpc_types::TransactionReceipt>> {
        info!("evm module: eth_getTransactionReceipt");

        let mut accessory_state = working_set.accessory_state();

        let tx_number = self.transaction_hashes.get(&hash, &mut accessory_state);

        let receipt = tx_number.map(|number| {
            let tx = self
                .transactions
                .get(number as usize, &mut accessory_state)
                .expect("Transaction with known hash must be set");
            let block = self
                .blocks
                .get(tx.block_number as usize, &mut accessory_state)
                .expect("Block number for known transaction must be set");

            let receipt = self
                .receipts
                .get(tx_number.unwrap() as usize, &mut accessory_state)
                .expect("Receipt for known transaction must be set");

            build_rpc_receipt(block, tx, tx_number.unwrap(), receipt)
        });

        Ok(receipt)
    }

    //https://github.com/paradigmxyz/reth/blob/f577e147807a783438a3f16aad968b4396274483/crates/rpc/rpc/src/eth/api/transactions.rs#L502
    //https://github.com/paradigmxyz/reth/blob/main/crates/rpc/rpc-types/src/eth/call.rs#L7

    /// Template env for eth_call
    const CALL_CFG_ENV_TEMPLATE: revm::primitives::CfgEnv = revm::primitives::CfgEnv {
        // Reth sets this to true and uses only timeout, but other clients use this as a part of DOS attacks protection, with 100mln gas limit
        // https://github.com/paradigmxyz/reth/blob/62f39a5a151c5f4ddc9bf0851725923989df0412/crates/rpc/rpc/src/eth/revm_utils.rs#L215
        disable_block_gas_limit: false,
        disable_eip3607: true,
        disable_base_fee: true,
        chain_id: revm::primitives::U256::ZERO,
        spec_id: revm::primitives::SpecId::LATEST,
        perf_all_precompiles_have_balance: false,
        perf_analyse_created_bytecodes: revm::primitives::AnalysisKind::Analyse,
        limit_contract_code_size: None,
    };

    // TODO https://github.com/Sovereign-Labs/sovereign-sdk/issues/502
    #[rpc_method(name = "call")]
    pub fn get_call(
        &self,
        request: reth_rpc_types::CallRequest,
        _block_number: Option<reth_primitives::BlockId>,
        _state_overrides: Option<reth_rpc_types::state::StateOverride>,
        _block_overrides: Option<Box<reth_rpc_types::BlockOverrides>>,
        working_set: &mut WorkingSet<C::Storage>,
    ) -> RpcResult<reth_primitives::Bytes> {
        info!("evm module: eth_call");
        let tx_env = prepare_call_env(request);

        let block_env = self.pending_block.get(working_set).unwrap_or_default();
        let cfg = self.cfg.get(working_set).unwrap_or_default();
        let cfg_env = get_cfg_env(&block_env, cfg, Some(Self::CALL_CFG_ENV_TEMPLATE));

        let evm_db: EvmDb<'_, C> = self.get_db(working_set);

        // TODO https://github.com/Sovereign-Labs/sovereign-sdk/issues/505
        let result = executor::inspect(evm_db, &block_env, tx_env, cfg_env).unwrap();
        let output = match result.result {
            revm::primitives::ExecutionResult::Success { output, .. } => output,
            _ => todo!(),
        };
        Ok(output.into_data().into())
    }

    // TODO https://github.com/Sovereign-Labs/sovereign-sdk/issues/502
    #[rpc_method(name = "blockNumber")]
    pub fn block_number(
        &self,
        _working_set: &mut WorkingSet<C::Storage>,
    ) -> RpcResult<reth_primitives::U256> {
        unimplemented!("eth_blockNumber not implemented")
    }

    // TODO https://github.com/Sovereign-Labs/sovereign-sdk/issues/502
    #[rpc_method(name = "estimateGas")]
    pub fn eth_estimate_gas(
        &self,
        _data: reth_rpc_types::CallRequest,
        _block_number: Option<reth_primitives::BlockId>,
        _working_set: &mut WorkingSet<C::Storage>,
    ) -> RpcResult<reth_primitives::U256> {
        unimplemented!("eth_sendTransaction not implemented")
    }

    // TODO https://github.com/Sovereign-Labs/sovereign-sdk/issues/502
    #[rpc_method(name = "gasPrice")]
    pub fn gas_price(&self) -> RpcResult<reth_primitives::U256> {
        unimplemented!("eth_sendTransaction not implemented")
    }
}

// modified from: https://github.com/paradigmxyz/reth/blob/cc576bc8690a3e16e6e5bf1cbbbfdd029e85e3d4/crates/rpc/rpc/src/eth/api/transactions.rs#L849
pub(crate) fn build_rpc_receipt(
    block: SealedBlock,
    tx: TransactionSignedAndRecovered,
    tx_number: u64,
    receipt: Receipt,
) -> reth_rpc_types::TransactionReceipt {
    let transaction: TransactionSignedEcRecovered = tx.into();
    let transaction_kind = transaction.kind();

    let transaction_hash = Some(transaction.hash);
    let transaction_index = Some(U256::from(tx_number - block.transactions.start));
    let block_hash = Some(block.header.hash);
    let block_number = Some(U256::from(block.header.number));

    reth_rpc_types::TransactionReceipt {
        transaction_hash,
        transaction_index,
        block_hash,
        block_number,
        from: transaction.signer(),
        to: match transaction_kind {
            Create => None,
            Call(addr) => Some(*addr),
        },
        cumulative_gas_used: U256::from(receipt.receipt.cumulative_gas_used),
        gas_used: Some(U256::from(receipt.gas_used)),
        contract_address: match transaction_kind {
            Create => Some(create_address(transaction.signer(), transaction.nonce())),
            Call(_) => None,
        },
        effective_gas_price: U128::from(
            transaction.effective_gas_price(block.header.base_fee_per_gas),
        ),
        transaction_type: transaction.tx_type().into(),
        logs_bloom: receipt.receipt.bloom_slow(),
        status_code: if receipt.receipt.success {
            Some(U64::from(1))
        } else {
            Some(U64::from(0))
        },
        state_root: None, // Pre https://eips.ethereum.org/EIPS/eip-658 (pre-byzantium) and won't be used
        logs: receipt
            .receipt
            .logs
            .into_iter()
            .enumerate()
            .map(|(idx, log)| reth_rpc_types::Log {
                address: log.address,
                topics: log.topics,
                data: log.data,
                block_hash,
                block_number,
                transaction_hash,
                transaction_index,
                log_index: Some(U256::from(receipt.log_index_start + idx as u64)),
                removed: false,
            })
            .collect(),
    }
}

// modified from: https://github.com/paradigmxyz/reth/blob/cc576bc8690a3e16e6e5bf1cbbbfdd029e85e3d4/crates/rpc/rpc/src/eth/api/transactions.rs#L849
pub(crate) fn build_rpc_receipt(
    block: Block,
    tx: TransactionSignedAndRecovered,
    tx_number: u64,
    receipt: Receipt,
) -> reth_rpc_types::TransactionReceipt {
    let transaction: TransactionSignedEcRecovered = tx.into();
    let transaction_kind = transaction.kind();

    let transaction_hash = Some(transaction.hash);
    let transaction_index = Some(U256::from(tx_number - block.transactions.start));
    let block_hash = Some(block.header.hash);
    let block_number = Some(U256::from(block.header.number));

    reth_rpc_types::TransactionReceipt {
        transaction_hash,
        transaction_index,
        block_hash,
        block_number,
        from: transaction.signer(),
        to: match transaction_kind {
            Create => None,
            Call(addr) => Some(*addr),
        },
        cumulative_gas_used: U256::from(receipt.receipt.cumulative_gas_used),
        gas_used: Some(U256::from(receipt.gas_used)),
        contract_address: match transaction_kind {
            Create => Some(create_address(transaction.signer(), transaction.nonce())),
            Call(_) => None,
        },
        effective_gas_price: U128::from(
            transaction.effective_gas_price(block.header.base_fee_per_gas),
        ),
        transaction_type: transaction.tx_type().into(),
        logs_bloom: receipt.receipt.bloom_slow(),
        status_code: if receipt.receipt.success {
            Some(U64::from(1))
        } else {
            Some(U64::from(0))
        },
        state_root: None, // Pre https://eips.ethereum.org/EIPS/eip-658 (pre-byzantium) and won't be used
        logs: receipt
            .receipt
            .logs
            .into_iter()
            .enumerate()
            .map(|(idx, log)| reth_rpc_types::Log {
                address: log.address,
                topics: log.topics,
                data: log.data,
                block_hash,
                block_number,
                transaction_hash,
                transaction_index,
                log_index: Some(U256::from(receipt.log_index_start + idx as u64)),
                removed: false,
            })
            .collect(),
    }
}<|MERGE_RESOLUTION|>--- conflicted
+++ resolved
@@ -9,11 +9,7 @@
 
 use crate::call::get_cfg_env;
 use crate::evm::db::EvmDb;
-<<<<<<< HEAD
-use crate::evm::transaction::{Block, Receipt, TransactionSignedAndRecovered};
-=======
 use crate::evm::primitive_types::{Receipt, SealedBlock, TransactionSignedAndRecovered};
->>>>>>> 118f196e
 use crate::evm::{executor, prepare_call_env};
 use crate::Evm;
 
@@ -103,25 +99,17 @@
             let tx = self
                 .transactions
                 .get(number as usize, &mut accessory_state)
-<<<<<<< HEAD
-                .expect("Transaction with known hash must be set");
-=======
                 .unwrap_or_else(|| panic!("Transaction with known hash {} and number {} must be set in all {} transaction",                
                 hash,
                 number,
                 self.transactions.len(&mut accessory_state)));
->>>>>>> 118f196e
 
             let block = self
                 .blocks
                 .get(tx.block_number as usize, &mut accessory_state)
-<<<<<<< HEAD
-                .expect("Block number for known transaction must be set");
-=======
                 .unwrap_or_else(|| panic!("Block with number {} for known transaction {} must be set",
                     tx.block_number,
                     tx.signed_transaction.hash));
->>>>>>> 118f196e
 
             reth_rpc_types::Transaction::from_recovered_with_block_context(
                 tx.into(),
@@ -301,66 +289,4 @@
             })
             .collect(),
     }
-}
-
-// modified from: https://github.com/paradigmxyz/reth/blob/cc576bc8690a3e16e6e5bf1cbbbfdd029e85e3d4/crates/rpc/rpc/src/eth/api/transactions.rs#L849
-pub(crate) fn build_rpc_receipt(
-    block: Block,
-    tx: TransactionSignedAndRecovered,
-    tx_number: u64,
-    receipt: Receipt,
-) -> reth_rpc_types::TransactionReceipt {
-    let transaction: TransactionSignedEcRecovered = tx.into();
-    let transaction_kind = transaction.kind();
-
-    let transaction_hash = Some(transaction.hash);
-    let transaction_index = Some(U256::from(tx_number - block.transactions.start));
-    let block_hash = Some(block.header.hash);
-    let block_number = Some(U256::from(block.header.number));
-
-    reth_rpc_types::TransactionReceipt {
-        transaction_hash,
-        transaction_index,
-        block_hash,
-        block_number,
-        from: transaction.signer(),
-        to: match transaction_kind {
-            Create => None,
-            Call(addr) => Some(*addr),
-        },
-        cumulative_gas_used: U256::from(receipt.receipt.cumulative_gas_used),
-        gas_used: Some(U256::from(receipt.gas_used)),
-        contract_address: match transaction_kind {
-            Create => Some(create_address(transaction.signer(), transaction.nonce())),
-            Call(_) => None,
-        },
-        effective_gas_price: U128::from(
-            transaction.effective_gas_price(block.header.base_fee_per_gas),
-        ),
-        transaction_type: transaction.tx_type().into(),
-        logs_bloom: receipt.receipt.bloom_slow(),
-        status_code: if receipt.receipt.success {
-            Some(U64::from(1))
-        } else {
-            Some(U64::from(0))
-        },
-        state_root: None, // Pre https://eips.ethereum.org/EIPS/eip-658 (pre-byzantium) and won't be used
-        logs: receipt
-            .receipt
-            .logs
-            .into_iter()
-            .enumerate()
-            .map(|(idx, log)| reth_rpc_types::Log {
-                address: log.address,
-                topics: log.topics,
-                data: log.data,
-                block_hash,
-                block_number,
-                transaction_hash,
-                transaction_index,
-                log_index: Some(U256::from(receipt.log_index_start + idx as u64)),
-                removed: false,
-            })
-            .collect(),
-    }
 }