#[cfg(feature = "experimental")]
pub mod call;
#[cfg(feature = "experimental")]
pub mod evm;
#[cfg(feature = "experimental")]
pub mod genesis;
#[cfg(feature = "experimental")]
pub mod hooks;
#[cfg(feature = "native")]
#[cfg(feature = "experimental")]
mod query;
#[cfg(feature = "native")]
#[cfg(feature = "experimental")]
pub use query::*;
#[cfg(feature = "experimental")]
pub mod signer;
#[cfg(feature = "smart_contracts")]
pub mod smart_contracts;
#[cfg(feature = "experimental")]
#[cfg(test)]
mod tests;
#[cfg(feature = "experimental")]
pub use experimental::{AccountData, Evm, EvmConfig};
#[cfg(feature = "experimental")]
pub use revm::primitives::SpecId;

#[cfg(feature = "experimental")]
mod experimental {
    use std::collections::HashMap;

    use reth_primitives::{Address, H256};
    use revm::primitives::{SpecId, KECCAK_EMPTY, U256};
<<<<<<< HEAD
    use sov_modules_api::{Error, ModuleInfo, WorkingSet};
    use sov_state::codec::{BcsCodec, JsonCodec};
=======
    use sov_modules_api::{Error, ModuleInfo};
    use sov_state::codec::BcsCodec;
    use sov_state::WorkingSet;
>>>>>>> f6624152

    use super::evm::db::EvmDb;
    use super::evm::{DbAccount, EvmChainConfig};
    use crate::evm::primitive_types::{
        Block, BlockEnv, Receipt, SealedBlock, TransactionSignedAndRecovered,
    };
    #[derive(Clone, Debug)]
    pub struct AccountData {
        pub address: Address,
        pub balance: U256,
        pub code_hash: H256,
        pub code: Vec<u8>,
        pub nonce: u64,
    }

    impl AccountData {
        pub fn empty_code() -> H256 {
            KECCAK_EMPTY
        }

        pub fn balance(balance: u64) -> U256 {
            U256::from(balance)
        }
    }

    #[derive(Clone, Debug)]
    pub struct EvmConfig {
        pub data: Vec<AccountData>,
        pub chain_id: u64,
        pub limit_contract_code_size: Option<usize>,
        pub spec: HashMap<u64, SpecId>,
        pub coinbase: Address,
        pub starting_base_fee: u64,
        pub block_gas_limit: u64,
        pub genesis_timestamp: u64,
        pub block_timestamp_delta: u64,
    }

    #[derive(Clone, Debug, serde::Serialize, serde::Deserialize)]
    pub(crate) struct PendingTransaction {
        pub(crate) transaction: TransactionSignedAndRecovered,
        pub(crate) receipt: Receipt,
    }

    impl Default for EvmConfig {
        fn default() -> Self {
            Self {
                data: vec![],
                chain_id: 1,
                limit_contract_code_size: None,
                spec: vec![(0, SpecId::LATEST)].into_iter().collect(),
                coinbase: Address::zero(),
                starting_base_fee: reth_primitives::constants::MIN_PROTOCOL_BASE_FEE,
                block_gas_limit: reth_primitives::constants::ETHEREUM_BLOCK_GAS_LIMIT,
                block_timestamp_delta: reth_primitives::constants::SLOT_DURATION.as_secs(),
                genesis_timestamp: 0,
            }
        }
    }

    #[allow(dead_code)]
    // #[cfg_attr(feature = "native", derive(sov_modules_api::ModuleCallJsonSchema))]
    #[derive(ModuleInfo, Clone)]
    pub struct Evm<C: sov_modules_api::Context> {
        #[address]
        pub(crate) address: C::Address,

        #[state]
        pub(crate) accounts: sov_modules_api::StateMap<Address, DbAccount, BcsCodec>,

        #[state]
        pub(crate) cfg: sov_modules_api::StateValue<EvmChainConfig, BcsCodec>,

        #[state]
        pub(crate) pending_block: sov_modules_api::StateValue<BlockEnv, BcsCodec>,

        #[state]
<<<<<<< HEAD
        pub(crate) head_number: sov_modules_api::StateValue<u64>,
=======
        pub(crate) pending_transactions: sov_state::StateVec<PendingTransaction, BcsCodec>,

        #[state]
        pub(crate) head: sov_state::StateValue<Block, BcsCodec>,

        #[state]
        pub(crate) pending_head: sov_state::AccessoryStateValue<Block, BcsCodec>,
>>>>>>> f6624152

        #[state]
<<<<<<< HEAD
        pub(crate) blocks:
            sov_modules_api::AccessoryStateMap<u64, reth_rpc_types::Block, JsonCodec>,

        #[state]
        pub(crate) block_hashes:
            sov_modules_api::AccessoryStateMap<reth_primitives::H256, u64, JsonCodec>,

        #[state]
        pub(crate) pending_transactions:
            sov_modules_api::AccessoryStateVec<reth_rpc_types::Transaction, JsonCodec>,

        #[state]
        pub(crate) transactions: sov_modules_api::AccessoryStateMap<
            reth_primitives::H256,
            reth_rpc_types::Transaction,
            JsonCodec,
        >,

        #[state]
        pub(crate) receipts: sov_modules_api::AccessoryStateMap<
            reth_primitives::U256,
            reth_rpc_types::TransactionReceipt,
            JsonCodec,
        >,
=======
        pub(crate) blocks: sov_state::AccessoryStateVec<SealedBlock, BcsCodec>,

        #[state]
        pub(crate) block_hashes: sov_state::AccessoryStateMap<reth_primitives::H256, u64, BcsCodec>,

        #[state]
        pub(crate) transactions:
            sov_state::AccessoryStateVec<TransactionSignedAndRecovered, BcsCodec>,

        #[state]
        pub(crate) transaction_hashes:
            sov_state::AccessoryStateMap<reth_primitives::H256, u64, BcsCodec>,

        #[state]
        pub(crate) receipts: sov_state::AccessoryStateVec<Receipt, BcsCodec>,
>>>>>>> f6624152

        #[state]
        pub(crate) code: sov_modules_api::AccessoryStateMap<
            reth_primitives::H256,
            reth_primitives::Bytes,
            BcsCodec,
        >,
    }

    impl<C: sov_modules_api::Context> sov_modules_api::Module for Evm<C> {
        type Context = C;

        type Config = EvmConfig;

        type CallMessage = super::call::CallMessage;

        fn genesis(
            &self,
            config: &Self::Config,
            working_set: &mut WorkingSet<C::Storage>,
        ) -> Result<(), Error> {
            Ok(self.init_module(config, working_set)?)
        }

        fn call(
            &self,
            msg: Self::CallMessage,
            context: &Self::Context,
            working_set: &mut WorkingSet<C::Storage>,
        ) -> Result<sov_modules_api::CallResponse, Error> {
            Ok(self.execute_call(msg.tx, context, working_set)?)
        }
    }

    impl<C: sov_modules_api::Context> Evm<C> {
        pub(crate) fn get_db<'a>(
            &self,
            working_set: &'a mut WorkingSet<C::Storage>,
        ) -> EvmDb<'a, C> {
            EvmDb::new(self.accounts.clone(), working_set)
        }
    }
}<|MERGE_RESOLUTION|>--- conflicted
+++ resolved
@@ -30,14 +30,8 @@
 
     use reth_primitives::{Address, H256};
     use revm::primitives::{SpecId, KECCAK_EMPTY, U256};
-<<<<<<< HEAD
     use sov_modules_api::{Error, ModuleInfo, WorkingSet};
-    use sov_state::codec::{BcsCodec, JsonCodec};
-=======
-    use sov_modules_api::{Error, ModuleInfo};
     use sov_state::codec::BcsCodec;
-    use sov_state::WorkingSet;
->>>>>>> f6624152
 
     use super::evm::db::EvmDb;
     use super::evm::{DbAccount, EvmChainConfig};
@@ -115,61 +109,31 @@
         pub(crate) pending_block: sov_modules_api::StateValue<BlockEnv, BcsCodec>,
 
         #[state]
-<<<<<<< HEAD
-        pub(crate) head_number: sov_modules_api::StateValue<u64>,
-=======
-        pub(crate) pending_transactions: sov_state::StateVec<PendingTransaction, BcsCodec>,
+        pub(crate) pending_transactions: sov_modules_api::StateVec<PendingTransaction, BcsCodec>,
 
         #[state]
-        pub(crate) head: sov_state::StateValue<Block, BcsCodec>,
+        pub(crate) head: sov_modules_api::StateValue<Block, BcsCodec>,
 
         #[state]
-        pub(crate) pending_head: sov_state::AccessoryStateValue<Block, BcsCodec>,
->>>>>>> f6624152
+        pub(crate) pending_head: sov_modules_api::AccessoryStateValue<Block, BcsCodec>,
 
         #[state]
-<<<<<<< HEAD
-        pub(crate) blocks:
-            sov_modules_api::AccessoryStateMap<u64, reth_rpc_types::Block, JsonCodec>,
+        pub(crate) blocks: sov_modules_api::AccessoryStateVec<SealedBlock, BcsCodec>,
 
         #[state]
         pub(crate) block_hashes:
-            sov_modules_api::AccessoryStateMap<reth_primitives::H256, u64, JsonCodec>,
-
-        #[state]
-        pub(crate) pending_transactions:
-            sov_modules_api::AccessoryStateVec<reth_rpc_types::Transaction, JsonCodec>,
-
-        #[state]
-        pub(crate) transactions: sov_modules_api::AccessoryStateMap<
-            reth_primitives::H256,
-            reth_rpc_types::Transaction,
-            JsonCodec,
-        >,
-
-        #[state]
-        pub(crate) receipts: sov_modules_api::AccessoryStateMap<
-            reth_primitives::U256,
-            reth_rpc_types::TransactionReceipt,
-            JsonCodec,
-        >,
-=======
-        pub(crate) blocks: sov_state::AccessoryStateVec<SealedBlock, BcsCodec>,
-
-        #[state]
-        pub(crate) block_hashes: sov_state::AccessoryStateMap<reth_primitives::H256, u64, BcsCodec>,
+            sov_modules_api::AccessoryStateMap<reth_primitives::H256, u64, BcsCodec>,
 
         #[state]
         pub(crate) transactions:
-            sov_state::AccessoryStateVec<TransactionSignedAndRecovered, BcsCodec>,
+            sov_modules_api::AccessoryStateVec<TransactionSignedAndRecovered, BcsCodec>,
 
         #[state]
         pub(crate) transaction_hashes:
-            sov_state::AccessoryStateMap<reth_primitives::H256, u64, BcsCodec>,
+            sov_modules_api::AccessoryStateMap<reth_primitives::H256, u64, BcsCodec>,
 
         #[state]
-        pub(crate) receipts: sov_state::AccessoryStateVec<Receipt, BcsCodec>,
->>>>>>> f6624152
+        pub(crate) receipts: sov_modules_api::AccessoryStateVec<Receipt, BcsCodec>,
 
         #[state]
         pub(crate) code: sov_modules_api::AccessoryStateMap<
