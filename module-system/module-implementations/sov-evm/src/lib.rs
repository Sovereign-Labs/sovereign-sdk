--- conflicted
+++ resolved
@@ -36,13 +36,9 @@
 
     use super::evm::db::EvmDb;
     use super::evm::{DbAccount, EvmChainConfig};
-<<<<<<< HEAD
-    use crate::evm::transaction::{Block, Receipt, TransactionSignedAndRecovered};
-=======
     use crate::evm::primitive_types::{
         Block, BlockEnv, Receipt, SealedBlock, TransactionSignedAndRecovered,
     };
->>>>>>> 118f196e
     #[derive(Clone, Debug)]
     pub struct AccountData {
         pub address: Address,
@@ -119,25 +115,6 @@
 
         #[state]
         pub(crate) pending_transactions: sov_state::StateVec<PendingTransaction, BcsCodec>,
-<<<<<<< HEAD
-
-        #[state]
-        pub(crate) head: sov_state::StateValue<Block, BcsCodec>,
-
-        #[state]
-        pub(crate) blocks: sov_state::AccessoryStateVec<Block, BcsCodec>,
-
-        #[state]
-        pub(crate) block_hashes: sov_state::AccessoryStateMap<reth_primitives::H256, u64, BcsCodec>,
-
-        #[state]
-        pub(crate) transactions:
-            sov_state::AccessoryStateVec<TransactionSignedAndRecovered, BcsCodec>,
-
-        #[state]
-        pub(crate) transaction_hashes:
-            sov_state::AccessoryStateMap<reth_primitives::H256, u64, BcsCodec>,
-=======
 
         #[state]
         pub(crate) head: sov_state::StateValue<Block, BcsCodec>,
@@ -161,7 +138,6 @@
 
         #[state]
         pub(crate) receipts: sov_state::AccessoryStateVec<Receipt, BcsCodec>,
->>>>>>> 118f196e
 
         #[state]
         pub(crate) receipts: sov_state::AccessoryStateVec<Receipt, BcsCodec>,
