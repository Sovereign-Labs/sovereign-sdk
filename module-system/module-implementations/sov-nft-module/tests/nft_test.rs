use sov_modules_api::default_context::DefaultContext;
use sov_modules_api::default_signature::private_key::DefaultPrivateKey;
use sov_modules_api::{Context, Module, WorkingSet};
use sov_nft_module::utils::get_collection_address;
use sov_nft_module::{CallMessage, NonFungibleToken, OwnerAddress, UserAddress};
use sov_state::{DefaultStorageSpec, ProverStorage};

const PK1: [u8; 32] = [
    199, 23, 116, 41, 227, 173, 69, 178, 7, 24, 164, 151, 88, 149, 52, 187, 102, 167, 163, 248, 38,
    86, 207, 66, 87, 81, 56, 66, 211, 150, 208, 155,
];
const PK2: [u8; 32] = [
    92, 136, 187, 3, 235, 27, 9, 215, 232, 93, 24, 78, 85, 255, 234, 60, 152, 21, 139, 246, 151,
    129, 152, 227, 231, 204, 38, 84, 159, 129, 71, 143,
];
const PK3: [u8; 32] = [
    233, 139, 68, 72, 169, 252, 229, 117, 72, 144, 47, 191, 13, 42, 32, 107, 190, 52, 102, 210,
    161, 208, 245, 116, 93, 84, 37, 87, 171, 44, 30, 239,
];
const PK4: [u8; 32] = [
    233, 139, 68, 72, 169, 252, 229, 117, 72, 149, 47, 191, 13, 42, 32, 107, 190, 52, 102, 210,
    161, 208, 245, 116, 93, 84, 37, 87, 171, 44, 30, 239,
];

#[test]
fn mints_and_transfers() {
    let creator_pk = DefaultPrivateKey::try_from(&PK1[..]).unwrap();
    let private_key_1 = DefaultPrivateKey::try_from(&PK2[..]).unwrap();
    let private_key_2 = DefaultPrivateKey::try_from(&PK3[..]).unwrap();
    let sequencer_pk = DefaultPrivateKey::try_from(&PK4[..]).unwrap();

    let creator_address = creator_pk.default_address();
    let sequencer_address = sequencer_pk.default_address();
    let collection_name = "Test Collection";
    let collection_uri = "http://foo.bar/test_collection";
    let collection_address =
        get_collection_address::<DefaultContext>(collection_name, creator_address.as_ref());

    let tmpdir = tempfile::tempdir().unwrap();
    let mut working_set =
        WorkingSet::new(ProverStorage::<DefaultStorageSpec>::with_path(tmpdir.path()).unwrap());
    let nft = NonFungibleToken::default();

    let create_collection_message = CallMessage::CreateCollection {
        name: collection_name.to_string(),
        collection_uri: collection_uri.to_string(),
    };

<<<<<<< HEAD
    let creator_context = DefaultContext::new(creator_address, 1);
=======
    let creator_context = DefaultContext::new(creator_address, sequencer_address, 1);
>>>>>>> d2b13ca4

    // Create Collection
    nft.call(
        create_collection_message,
        &creator_context,
        &mut working_set,
    )
    .expect("Creating Collection failed");

    let actual_collection = nft
        .get_collection(collection_address.clone(), &mut working_set)
        .unwrap();

    assert_eq!(actual_collection.name, collection_name);
    assert_eq!(actual_collection.supply, 0);
    assert_eq!(
        actual_collection.creator.get_address().clone(),
        creator_address
    );
    assert!(!actual_collection.frozen);

    let token_id = 42;
    let token_uri = "http://foo.bar/test_collection/42";
    let owner = UserAddress::new(&private_key_1.default_address());

    let mint_nft_message = CallMessage::MintNft {
        collection_name: collection_name.to_string(),
        token_uri: token_uri.to_string(),
        token_id,
        owner: owner.clone(),
        frozen: false,
    };

    // Mint NFT to created collection
    nft.call(mint_nft_message, &creator_context, &mut working_set)
        .expect("Minting NFT failed");

    let actual_collection = nft
        .get_collection(collection_address.clone(), &mut working_set)
        .unwrap();
    assert_eq!(actual_collection.supply, 1);
    let actual_nft = nft
        .get_nft(collection_address.clone(), token_id, &mut working_set)
        .unwrap();
    assert_eq!(actual_nft.token_id, token_id);
    assert_eq!(actual_nft.collection_address, collection_address);
    assert_eq!(actual_nft.token_uri, token_uri.to_string());
    assert_eq!(actual_nft.owner, OwnerAddress::new(owner.get_address()));

    // Mint NFT to non-existent collection
    let ne_collection_name = "NON_EXISTENT_COLLECTION";
    let mint_nft_message = CallMessage::MintNft {
        collection_name: ne_collection_name.to_string(),
        token_uri: token_uri.to_string(),
        token_id,
        owner,
        frozen: false,
    };
    let mint_response = nft.call(mint_nft_message, &creator_context, &mut working_set);
    if let Err(err) = mint_response {
        match err {
            sov_modules_api::Error::ModuleError(anyhow_err) => {
                let err_message = anyhow_err.to_string();
                let expected_message = format!(
                    "Collection with name: {} does not exist for creator {}",
                    ne_collection_name, creator_address
                );
                assert_eq!(err_message, expected_message);
            }
        }
    } else {
        panic!("Expected an error, got Ok");
    }

    // Update a collection
    let new_collection_uri = "http://new/uri";
    let create_collection_message = CallMessage::UpdateCollection {
        name: collection_name.to_string(),
        collection_uri: new_collection_uri.to_string(),
    };

<<<<<<< HEAD
    let creator_context = DefaultContext::new(creator_address, 1);
=======
    let creator_context = DefaultContext::new(creator_address, sequencer_address, 1);
>>>>>>> d2b13ca4

    nft.call(
        create_collection_message,
        &creator_context,
        &mut working_set,
    )
    .expect("Updating Collection failed");

    let actual_collection = nft
        .get_collection(collection_address.clone(), &mut working_set)
        .unwrap();
    assert_eq!(
        actual_collection.collection_uri,
        new_collection_uri.to_string()
    );
    assert!(!actual_collection.frozen);

    // Freeze a non existent collection
    let freeze_collection_message = CallMessage::FreezeCollection {
        collection_name: ne_collection_name.to_string(),
    };

<<<<<<< HEAD
    let creator_context = DefaultContext::new(creator_address, 1);
=======
    let creator_context = DefaultContext::new(creator_address, sequencer_address, 1);
>>>>>>> d2b13ca4

    let freeze_response = nft.call(
        freeze_collection_message,
        &creator_context,
        &mut working_set,
    );
    if let Err(err) = freeze_response {
        match err {
            sov_modules_api::Error::ModuleError(anyhow_err) => {
                let err_message = anyhow_err.to_string();
                let expected_message = format!(
                    "Collection with name: {} does not exist for creator {}",
                    ne_collection_name, creator_address
                );
                assert_eq!(err_message, expected_message);
            }
        }
    } else {
        panic!("Expected an error, got Ok");
    }

    // Freeze collection
    let freeze_collection_message = CallMessage::FreezeCollection {
        collection_name: collection_name.to_string(),
    };

<<<<<<< HEAD
    let creator_context = DefaultContext::new(creator_address, 1);
=======
    let creator_context = DefaultContext::new(creator_address, sequencer_address, 1);
>>>>>>> d2b13ca4
    nft.call(
        freeze_collection_message,
        &creator_context,
        &mut working_set,
    )
    .expect("Freeze collection call should succeed");

    let actual_collection = nft
        .get_collection(collection_address.clone(), &mut working_set)
        .unwrap();
    assert!(actual_collection.frozen);

    // Update collection uri for frozen collection
    // Update a collection
    let un_updated_collection_uri = "http://new/uri2";
    let create_collection_message = CallMessage::UpdateCollection {
        name: collection_name.to_string(),
        collection_uri: un_updated_collection_uri.to_string(),
    };

<<<<<<< HEAD
    let creator_context = DefaultContext::new(creator_address, 1);
=======
    let creator_context = DefaultContext::new(creator_address, sequencer_address, 1);
>>>>>>> d2b13ca4

    let update_response = nft.call(
        create_collection_message,
        &creator_context,
        &mut working_set,
    );
    if let Err(err) = update_response {
        match err {
            sov_modules_api::Error::ModuleError(anyhow_err) => {
                let err_message = anyhow_err.to_string();
                let expected_message = format!(
                    "Collection with name: {} , creator: {} is frozen",
                    collection_name, creator_address
                );
                assert_eq!(err_message, expected_message);
            }
        }
    } else {
        panic!("Expected an error, got Ok");
    }

    let actual_collection = nft
        .get_collection(collection_address.clone(), &mut working_set)
        .unwrap();
    assert!(actual_collection.frozen);
    // assert that the collection uri hasn't been changed
    assert_eq!(actual_collection.collection_uri, new_collection_uri);
    // assert that supply hasn't been modified
    assert_eq!(actual_collection.supply, 1);

    // mint nft to frozen collection
    let new_token_id = 23;
    let new_token_uri = "http://foo.bar/test_collection/23";
    let owner: OwnerAddress<DefaultContext> = OwnerAddress::new(&private_key_1.default_address());

    let mint_nft_message = CallMessage::MintNft {
        collection_name: collection_name.to_string(),
        token_uri: new_token_uri.to_string(),
        token_id: new_token_id,
        owner: UserAddress::new(owner.get_address()),
        frozen: false,
    };

    let mint_response = nft.call(mint_nft_message, &creator_context, &mut working_set);
    if let Err(err) = mint_response {
        match err {
            sov_modules_api::Error::ModuleError(anyhow_err) => {
                let err_message = anyhow_err.to_string();
                let expected_message = format!(
                    "Collection with name: {} , creator: {} is frozen",
                    collection_name, creator_address
                );
                assert_eq!(err_message, expected_message);
            }
        }
    } else {
        panic!("Expected an error, got Ok");
    }

    let actual_collection = nft
        .get_collection(collection_address.clone(), &mut working_set)
        .unwrap();
    // ensure supply hasn't changed
    assert_eq!(actual_collection.supply, 1);

    // transfer NFT with non-owner
    let target_address = private_key_2.default_address();
    let transfer_nft_message = CallMessage::TransferNft {
        collection_address: collection_address.clone(),
        token_id,
        to: UserAddress::new(&target_address),
    };

    // calling with the old context first (which is the creator)
    // but the creator is not the owner, so it should fail
    let transfer_response = nft.call(transfer_nft_message, &creator_context, &mut working_set);
    if let Err(err) = transfer_response {
        match err {
            sov_modules_api::Error::ModuleError(anyhow_err) => {
                let err_message = anyhow_err.to_string();
                let expected_message = format!(
                    "user: {} does not own nft: {} from collection address: {} , owner is: {}",
                    creator_address, token_id, collection_address, owner
                );
                assert_eq!(err_message, expected_message);
            }
        }
    } else {
        panic!("Expected an error, got Ok");
    }

    // transfer NFT with non-existent token id
    let target_address = private_key_2.default_address();
<<<<<<< HEAD
    let owner_context = DefaultContext::new(*owner.get_address(), 1);
=======
    let owner_context = DefaultContext::new(*owner.get_address(), sequencer_address, 1);
>>>>>>> d2b13ca4
    let transfer_nft_message = CallMessage::TransferNft {
        collection_address: collection_address.clone(),
        token_id: 1000,
        to: UserAddress::new(&target_address),
    };

    let transfer_response = nft.call(transfer_nft_message, &owner_context, &mut working_set);
    if let Err(err) = transfer_response {
        match err {
            sov_modules_api::Error::ModuleError(anyhow_err) => {
                let err_message = anyhow_err.to_string();
                let expected_message = format!(
                    "Nft with token_id: {} in collection_address: {} does not exist",
                    1000, collection_address
                );
                assert_eq!(err_message, expected_message);
            }
        }
    } else {
        panic!("Expected an error, got Ok");
    }

    // transfer NFT by owner
    let target_address = private_key_2.default_address();
<<<<<<< HEAD
    let owner_context = DefaultContext::new(*owner.get_address(), 1);
=======
    let owner_context = DefaultContext::new(*owner.get_address(), sequencer_address, 1);
>>>>>>> d2b13ca4
    let transfer_nft_message = CallMessage::TransferNft {
        collection_address: collection_address.clone(),
        token_id,
        to: UserAddress::new(&target_address),
    };
    let transfer_response = nft.call(transfer_nft_message, &owner_context, &mut working_set);
    assert!(transfer_response.is_ok());

    let actual_nft = nft
        .get_nft(collection_address.clone(), token_id, &mut working_set)
        .unwrap();
    // ensure token_id didn't change
    assert_eq!(actual_nft.token_id, token_id);
    assert_eq!(actual_nft.collection_address, collection_address);
    assert_eq!(actual_nft.token_uri, token_uri.to_string());
    // ensure that the owner is the new owner
    assert_eq!(actual_nft.owner, OwnerAddress::new(&target_address));

    let actual_collection = nft
        .get_collection(collection_address.clone(), &mut working_set)
        .unwrap();
    // ensure supply hasn't changed with a transfer
    assert_eq!(actual_collection.supply, 1);

    // Update NFT token_uri
    let token_id = 42;
    let new_token_uri = "http://foo.bar/test_collection/new_url/42";
    let update_nft_message = CallMessage::UpdateNft {
        collection_name: collection_name.to_string(),
        token_id,
        token_uri: Some(new_token_uri.to_string()),
        frozen: None,
    };
    let update_response = nft.call(update_nft_message, &creator_context, &mut working_set);
    assert!(update_response.is_ok());

    let actual_nft = nft
        .get_nft(collection_address.clone(), token_id, &mut working_set)
        .unwrap();
    // ensure token_id didn't change
    assert_eq!(actual_nft.token_id, token_id);
    assert_eq!(actual_nft.collection_address, collection_address);
    // token uri should be updated
    assert_eq!(actual_nft.token_uri, new_token_uri.to_string());
    // ensure owner is unchanged (new based on previous test)
    assert_eq!(actual_nft.owner, OwnerAddress::new(&target_address));
    // ensure still unfrozen
    assert!(!actual_nft.frozen);

    // Freeze NFT
    let token_id = 42;
    let update_nft_message = CallMessage::UpdateNft {
        collection_name: collection_name.to_string(),
        token_id,
        token_uri: None,
        frozen: Some(true),
    };
    let update_response = nft.call(update_nft_message, &creator_context, &mut working_set);
    assert!(update_response.is_ok());

    let actual_nft = nft
        .get_nft(collection_address.clone(), token_id, &mut working_set)
        .unwrap();
    // ensure token_id didn't change
    assert_eq!(actual_nft.token_id, token_id);
    assert_eq!(actual_nft.collection_address, collection_address);
    // token uri should be updated
    assert_eq!(actual_nft.token_uri, new_token_uri.to_string());
    // ensure owner is unchanged (new based on previous test)
    assert_eq!(actual_nft.owner, OwnerAddress::new(&target_address));
    // ensure frozen is true
    assert!(actual_nft.frozen);

    // Update NFT token uri for frozen NFT
    let token_id = 42;
    let new_token_uri_fail = "http://foo.bar/test_collection/new_url_fail/42";
    let update_nft_message = CallMessage::UpdateNft {
        collection_name: collection_name.to_string(),
        token_id,
        token_uri: Some(new_token_uri_fail.to_string()),
        frozen: None,
    };
    let update_response = nft.call(update_nft_message, &creator_context, &mut working_set);
    if let Err(err) = update_response {
        match err {
            sov_modules_api::Error::ModuleError(anyhow_err) => {
                let err_message = anyhow_err.to_string();
                let expected_message = format!(
                    "NFT with token id {} in collection address {} is frozen",
                    token_id, collection_address
                );
                assert_eq!(err_message, expected_message);
            }
        }
    } else {
        panic!("Expected an error, got Ok");
    }

    // ensure that token uri is unchanged
    let actual_nft = nft
        .get_nft(collection_address.clone(), token_id, &mut working_set)
        .unwrap();
    // token uri should be unchanged. it should be new_token_uri, not new_token_uri_fail
    assert_eq!(actual_nft.token_uri, new_token_uri.to_string());

    // Transfer on a frozen NFT should still work
    // transfer NFT by owner
    let target_address = private_key_1.default_address();
    let owner = private_key_2.default_address();
<<<<<<< HEAD
    let owner_context = DefaultContext::new(owner, 1);
=======
    let owner_context = DefaultContext::new(owner, sequencer_address, 1);
>>>>>>> d2b13ca4
    let transfer_nft_message = CallMessage::TransferNft {
        collection_address: collection_address.clone(),
        token_id,
        to: UserAddress::new(&target_address),
    };
    let transfer_response = nft.call(transfer_nft_message, &owner_context, &mut working_set);
    assert!(transfer_response.is_ok());

    let actual_nft = nft
        .get_nft(collection_address.clone(), token_id, &mut working_set)
        .unwrap();
    // ensure token_id didn't change
    assert_eq!(actual_nft.token_id, token_id);
    assert_eq!(actual_nft.collection_address, collection_address);
    // token uri should be new_token_uri
    assert_eq!(actual_nft.token_uri, new_token_uri.to_string());
    // ensure that the owner is the new owner
    assert_eq!(actual_nft.owner, OwnerAddress::new(&target_address));

    let actual_collection = nft
        .get_collection(collection_address, &mut working_set)
        .unwrap();
    // ensure supply hasn't changed with a transfer
    assert_eq!(actual_collection.supply, 1);
}<|MERGE_RESOLUTION|>--- conflicted
+++ resolved
@@ -46,11 +46,7 @@
         collection_uri: collection_uri.to_string(),
     };
 
-<<<<<<< HEAD
-    let creator_context = DefaultContext::new(creator_address, 1);
-=======
     let creator_context = DefaultContext::new(creator_address, sequencer_address, 1);
->>>>>>> d2b13ca4
 
     // Create Collection
     nft.call(
@@ -132,11 +128,7 @@
         collection_uri: new_collection_uri.to_string(),
     };
 
-<<<<<<< HEAD
-    let creator_context = DefaultContext::new(creator_address, 1);
-=======
     let creator_context = DefaultContext::new(creator_address, sequencer_address, 1);
->>>>>>> d2b13ca4
 
     nft.call(
         create_collection_message,
@@ -159,11 +151,7 @@
         collection_name: ne_collection_name.to_string(),
     };
 
-<<<<<<< HEAD
-    let creator_context = DefaultContext::new(creator_address, 1);
-=======
     let creator_context = DefaultContext::new(creator_address, sequencer_address, 1);
->>>>>>> d2b13ca4
 
     let freeze_response = nft.call(
         freeze_collection_message,
@@ -190,11 +178,7 @@
         collection_name: collection_name.to_string(),
     };
 
-<<<<<<< HEAD
-    let creator_context = DefaultContext::new(creator_address, 1);
-=======
     let creator_context = DefaultContext::new(creator_address, sequencer_address, 1);
->>>>>>> d2b13ca4
     nft.call(
         freeze_collection_message,
         &creator_context,
@@ -215,11 +199,7 @@
         collection_uri: un_updated_collection_uri.to_string(),
     };
 
-<<<<<<< HEAD
-    let creator_context = DefaultContext::new(creator_address, 1);
-=======
     let creator_context = DefaultContext::new(creator_address, sequencer_address, 1);
->>>>>>> d2b13ca4
 
     let update_response = nft.call(
         create_collection_message,
@@ -313,11 +293,7 @@
 
     // transfer NFT with non-existent token id
     let target_address = private_key_2.default_address();
-<<<<<<< HEAD
-    let owner_context = DefaultContext::new(*owner.get_address(), 1);
-=======
     let owner_context = DefaultContext::new(*owner.get_address(), sequencer_address, 1);
->>>>>>> d2b13ca4
     let transfer_nft_message = CallMessage::TransferNft {
         collection_address: collection_address.clone(),
         token_id: 1000,
@@ -342,11 +318,7 @@
 
     // transfer NFT by owner
     let target_address = private_key_2.default_address();
-<<<<<<< HEAD
-    let owner_context = DefaultContext::new(*owner.get_address(), 1);
-=======
     let owner_context = DefaultContext::new(*owner.get_address(), sequencer_address, 1);
->>>>>>> d2b13ca4
     let transfer_nft_message = CallMessage::TransferNft {
         collection_address: collection_address.clone(),
         token_id,
@@ -456,11 +428,7 @@
     // transfer NFT by owner
     let target_address = private_key_1.default_address();
     let owner = private_key_2.default_address();
-<<<<<<< HEAD
-    let owner_context = DefaultContext::new(owner, 1);
-=======
     let owner_context = DefaultContext::new(owner, sequencer_address, 1);
->>>>>>> d2b13ca4
     let transfer_nft_message = CallMessage::TransferNft {
         collection_address: collection_address.clone(),
         token_id,
