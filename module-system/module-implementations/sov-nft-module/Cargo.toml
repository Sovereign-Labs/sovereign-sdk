--- conflicted
+++ resolved
@@ -34,9 +34,6 @@
 
 [features]
 default = []
-<<<<<<< HEAD
-=======
 offchain = ["postgres","tokio","tracing"]
->>>>>>> 86d1f000
 native = ["serde_json", "jsonrpsee", "schemars", "sov-state/native", "sov-modules-api/native", ]
 test = ["native"]