--- conflicted
+++ resolved
@@ -34,11 +34,7 @@
     let (exec_vars, mut working_set) =
         execution_simulation(20, &module, &storage, attester_address, working_set);
 
-<<<<<<< HEAD
-    let context = DefaultContext::new(attester_address, INIT_HEIGHT + 2);
-=======
     let context = DefaultContext::new(attester_address, sequencer, INIT_HEIGHT + 2);
->>>>>>> d2b13ca4
 
     const NEW_LIGHT_CLIENT_FINALIZED_HEIGHT: u64 = DEFAULT_ROLLUP_FINALITY + INIT_HEIGHT + 1;
 
