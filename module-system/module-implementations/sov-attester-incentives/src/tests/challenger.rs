--- conflicted
+++ resolved
@@ -59,11 +59,7 @@
         .bad_transition_pool
         .set(&(INIT_HEIGHT + 1), &BOND_AMOUNT, &mut working_set);
 
-<<<<<<< HEAD
-    let context = DefaultContext::new(challenger_address, INIT_HEIGHT + 2);
-=======
     let context = DefaultContext::new(challenger_address, sequencer, INIT_HEIGHT + 2);
->>>>>>> d2b13ca4
 
     {
         let transition = StateTransition::<MockDaSpec, _, _> {
@@ -194,11 +190,7 @@
         .bad_transition_pool
         .set(&(INIT_HEIGHT + 1), &BOND_AMOUNT, &mut working_set);
 
-<<<<<<< HEAD
-    let context = DefaultContext::new(challenger_address, INIT_HEIGHT + 2);
-=======
     let context = DefaultContext::new(challenger_address, sequencer, INIT_HEIGHT + 2);
->>>>>>> d2b13ca4
     let transition: StateTransition<MockDaSpec, _, _> = StateTransition {
         initial_state_root: initial_transition.state_root,
         slot_hash: [1; 32].into(),
