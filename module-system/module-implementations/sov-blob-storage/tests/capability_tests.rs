use sov_bank::TokenConfig;
use sov_blob_storage::{BlobStorage, DEFERRED_SLOTS_COUNT};
use sov_chain_state::ChainStateConfig;
use sov_modules_api::capabilities::{BlobRefOrOwned, BlobSelector};
use sov_modules_api::default_context::DefaultContext;
use sov_modules_api::hooks::SlotHooks;
use sov_modules_api::macros::DefaultRuntime;
use sov_modules_api::{
    Address, BlobReaderTrait, Context, DaSpec, DispatchCall, MessageCodec, Module, Spec, WorkingSet,
};
use sov_rollup_interface::mocks::{MockAddress, MockBlob, MockBlock, MockBlockHeader, MockDaSpec};
use sov_sequencer_registry::SequencerConfig;
use sov_state::{DefaultStorageSpec, ProverStorage, Storage};

type C = DefaultContext;
type B = MockBlob;
type Da = MockDaSpec;

const LOCKED_AMOUNT: u64 = 200;
const PREFERRED_SEQUENCER_DA: MockAddress = MockAddress::new([10u8; 32]);
const PREFERRED_SEQUENCER_ROLLUP: Address = Address::new(*b"preferred_______________________");
const REGULAR_SEQUENCER_DA: MockAddress = MockAddress::new([30u8; 32]);
const REGULAR_SEQUENCER_ROLLUP: Address = Address::new(*b"regular_________________________");

fn get_bank_config(
    preferred_sequencer: <C as Spec>::Address,
    regular_sequencer: <C as Spec>::Address,
) -> sov_bank::BankConfig<C> {
    let token_config: TokenConfig<C> = TokenConfig {
        token_name: "InitialToken".to_owned(),
        address_and_balances: vec![
            (preferred_sequencer, LOCKED_AMOUNT * 3),
            (regular_sequencer, LOCKED_AMOUNT * 3),
        ],
        authorized_minters: vec![],
        salt: 9,
    };

    sov_bank::BankConfig {
        tokens: vec![token_config],
    }
}

fn make_blobs(
    blob_num: &mut u8,
    slot: u64,
    senders_are_preferred: impl Iterator<Item = bool>,
) -> Vec<BlobWithAppearance<MockBlob>> {
    let blobs: Vec<_> = senders_are_preferred
        .enumerate()
        .map(|(offset, is_preferred)| {
            let sender = if is_preferred {
                PREFERRED_SEQUENCER_DA
            } else {
                REGULAR_SEQUENCER_DA
            };

            BlobWithAppearance {
                blob: B::new(vec![], sender, [*blob_num + offset as u8; 32]),
                appeared_in_slot: slot,
                is_from_preferred: is_preferred,
            }
        })
        .collect();
    *blob_num += blobs.len() as u8;
    blobs
}
<<<<<<< HEAD

fn make_blobs_by_slot(
    is_from_preferred_by_slot: &[Vec<bool>],
) -> Vec<Vec<BlobWithAppearance<MockBlob>>> {
    let mut blob_num = 0;
    is_from_preferred_by_slot
        .iter()
        .enumerate()
        .map(|(slot, senders)| make_blobs(&mut blob_num, slot as u64, senders.iter().cloned()))
        .collect()
}

#[test]
fn priority_sequencer_flow_general() {
    let is_from_preferred_by_slot = [
        vec![false, false, true],
        vec![false, true, false],
        vec![false, false],
    ];
    let blobs_by_slot: Vec<_> = make_blobs_by_slot(&is_from_preferred_by_slot);
    do_deferred_blob_test(blobs_by_slot, vec![])
}

pub struct SlotTestInfo {
    pub slot_number: u64,
    /// Any "requests for early processing" to be sent during this slot
    pub early_processing_request_with_sender: Option<(sov_blob_storage::CallMessage, Address)>,
    /// The expected number of blobs to process, if known
    pub expected_blobs_to_process: Option<usize>,
}

// Tests of the "blob deferral" logic tend to have the same structure, which is encoded in this helper:
// 1. Initialize the rollup
// 2. Calculate the expected order of blobs to be processed
// 3. In a loop...
//   (Optionally) Assert that the correct number of blobs has been processed that slot
//   (Optionally) Request early processing of some blobs in the next slot
//   Assert that blobs are pulled out of the queue in the expected order
// 4. Assert that all blobs have been processed
fn do_deferred_blob_test(
    blobs_by_slot: Vec<Vec<BlobWithAppearance<MockBlob>>>,
    test_info: Vec<SlotTestInfo>,
) {
    let num_slots = blobs_by_slot.len();
    // Initialize the rollup
    let (current_storage, runtime, genesis_root) = TestRuntime::pre_initialized(true);
    let mut working_set = WorkingSet::new(current_storage.clone());

    // Compute the *expected* order of blob processing.
    let mut expected_blobs = blobs_by_slot.iter().flatten().cloned().collect::<Vec<_>>();
    expected_blobs.sort_by_key(|b| b.must_be_processed_by());
=======

fn make_blobs_by_slot(
    is_from_preferred_by_slot: &[Vec<bool>],
) -> Vec<Vec<BlobWithAppearance<MockBlob>>> {
    let mut blob_num = 0;
    is_from_preferred_by_slot
        .iter()
        .enumerate()
        .map(|(slot, senders)| make_blobs(&mut blob_num, slot as u64, senders.iter().cloned()))
        .collect()
}

#[test]
fn priority_sequencer_flow_general() {
    let (current_storage, runtime, genesis_root) = TestRuntime::pre_initialized(true);
    let mut working_set = WorkingSet::new(current_storage.clone());

    let is_from_preferred_by_slot = [
        vec![false, false, true],
        vec![false, true, false],
        vec![false, false],
    ];
    let blobs_by_slot: Vec<_> = make_blobs_by_slot(&is_from_preferred_by_slot);
    let mut expected_blobs = blobs_by_slot.iter().flatten().cloned().collect::<Vec<_>>();
    expected_blobs.sort_by_key(|b| b.should_get_processed_in());
>>>>>>> 620b50d6
    let mut expected_blobs = expected_blobs.into_iter();
    let mut slots_iterator = blobs_by_slot
        .into_iter()
        .map(|blobs| blobs.into_iter().map(|b| b.blob).collect())
        .chain(std::iter::repeat(Vec::new()));

<<<<<<< HEAD
    let mut test_info = test_info.into_iter().peekable();
    let mut has_processed_blobs_early = false;

    // Loop  enough times that all provided slots are processed and all deferred blobs expire
    for slot_number in 0..num_slots as u64 + DEFERRED_SLOTS_COUNT {
        // Run the blob selector module
=======
    for slot_number in 0..DEFERRED_SLOTS_COUNT + 3 {
>>>>>>> 620b50d6
        let slot_number_u8 = slot_number as u8;
        let mut slot_data = MockBlock {
            header: MockBlockHeader {
                prev_hash: [slot_number_u8; 32].into(),
                hash: [slot_number_u8 + 1; 32].into(),
                height: slot_number,
            },
            validity_cond: Default::default(),
            blobs: slots_iterator.next().unwrap(),
        };
        runtime.chain_state.begin_slot_hook(
            &slot_data.header,
            &slot_data.validity_cond,
            &genesis_root, // For this test, we don't actually execute blocks - so keep reusing the genesis root hash as a placeholder
            &mut working_set,
        );
        let blobs_to_execute = <BlobStorage<C, Da> as BlobSelector<Da>>::get_blobs_for_this_slot(
            &runtime.blob_storage,
            &mut slot_data.blobs,
            &mut working_set,
        )
        .unwrap();

<<<<<<< HEAD
        // Run any extra logic provided by the test for this slot
        if let Some(next_slot_info) = test_info.peek() {
            if next_slot_info.slot_number == slot_number {
                let next_slot_info = test_info.next().unwrap();
                // If applicable, assert that the expected number of blobs was processed
                next_slot_info
                    .expected_blobs_to_process
                    .map(|expected| assert_eq!(expected, blobs_to_execute.len()));

                // If applicable, send the requested callmessage to the blob_storage module
                next_slot_info
                    .early_processing_request_with_sender
                    .map(|(msg, sender)| {
                        runtime
                            .blob_storage
                            .call(msg, &DefaultContext::new(sender), &mut working_set)
                            .unwrap();
                        has_processed_blobs_early = true;
                    });
            }
        }

        // Check that the computed list of blobs is the one we expected
        for blob in blobs_to_execute {
            let expected: BlobWithAppearance<MockBlob> = expected_blobs.next().unwrap();
            if !has_processed_blobs_early {
                assert_eq!(expected.must_be_processed_by(), slot_number);
            }
=======
        for blob in blobs_to_execute {
            let expected = expected_blobs.next().unwrap();
            assert!(expected.should_get_processed_in() == slot_number);
>>>>>>> 620b50d6
            assert_blobs_are_equal(expected.blob, blob, &format!("slot {:?}", slot_number));
        }
    }
    // Ensure that all blobs have been processed
    assert!(expected_blobs.next().is_none());
<<<<<<< HEAD
}

#[test]
fn bonus_blobs_are_delivered_on_request() {
    // If blobs are deferred for less than two slots, "early processing" is not possible
    if DEFERRED_SLOTS_COUNT < 2 {
        return;
    }

    let is_from_preferred_by_slot = [
        vec![false, false, true, false, false],
        vec![false, true, false],
        vec![false, false],
    ];
    let blobs_by_slot: Vec<_> = make_blobs_by_slot(&is_from_preferred_by_slot);
    let test_info = vec![
        SlotTestInfo {
            slot_number: 0,
            expected_blobs_to_process: Some(1), // The first slot will process the one blob from the preferred sequencer
            early_processing_request_with_sender: Some((
                sov_blob_storage::CallMessage::ProcessDeferredBlobsEarly { number: 4 },
                PREFERRED_SEQUENCER_ROLLUP,
            )),
        },
        SlotTestInfo {
            slot_number: 1,
            expected_blobs_to_process: Some(5), // The second slot will process four bonus blobs plus the one from the preferred sequencer
            early_processing_request_with_sender: None,
        },
        SlotTestInfo {
            slot_number: 2,
            expected_blobs_to_process: Some(0), // The third slot won't process any blobs
            early_processing_request_with_sender: None,
        },
    ];

    do_deferred_blob_test(blobs_by_slot, test_info)
=======
>>>>>>> 620b50d6
}

// cases to handle:
// 1. Happy flow (with some bonus blobs)
// 2. Preferred sequencer exits
// 3. Too many bonus blobs requested
// 4. Bonus blobs requested just once
// 5. Bonus blob requests ignored if not preferred seq
#[test]
<<<<<<< HEAD
fn sequencer_requests_more_bonus_blobs_than_possible() {
    // If blobs are deferred for less than two slots, "early processing" is not possible
    if DEFERRED_SLOTS_COUNT < 2 {
        return;
    }

    let is_from_preferred_by_slot = [
        vec![false, false, true, false, false],
        vec![false, true, false],
        vec![false, false],
    ];
    let blobs_by_slot: Vec<_> = make_blobs_by_slot(&is_from_preferred_by_slot);
    let test_info = vec![
        SlotTestInfo {
            slot_number: 0,
            expected_blobs_to_process: Some(1), // The first slot will process the one blob from the preferred sequencer
            early_processing_request_with_sender: Some((
                sov_blob_storage::CallMessage::ProcessDeferredBlobsEarly { number: 1000 }, // Request a huge number of blobs
                PREFERRED_SEQUENCER_ROLLUP,
            )),
        },
        SlotTestInfo {
            slot_number: 1,
            expected_blobs_to_process: Some(7), // The second slot will process all 7 available blobs and then halt
            early_processing_request_with_sender: None,
        },
        SlotTestInfo {
            slot_number: 2,
            expected_blobs_to_process: Some(0), // The third slot won't process any blobs, since none are from the preferred sequencer
            early_processing_request_with_sender: None,
        },
    ];

    do_deferred_blob_test(blobs_by_slot, test_info)
}

// This test ensure that blob storage behaves as expected when it only needs to process a subset of the
// deferred blobs from a slot.
#[test]
fn some_blobs_from_slot_processed_early() {
    // If blobs are deferred for less than two slots, "early processing" is not possible
    if DEFERRED_SLOTS_COUNT < 2 {
        return;
    }

    let is_from_preferred_by_slot = [
        vec![false, false, true, false, false],
        vec![false, true, false],
        vec![false, false],
    ];
    let blobs_by_slot: Vec<_> = make_blobs_by_slot(&is_from_preferred_by_slot);
    let test_info = vec![
        SlotTestInfo {
            slot_number: 0,
            // The first slot will process the one blob from the preferred sequencer
            expected_blobs_to_process: Some(1),
            early_processing_request_with_sender: Some((
                sov_blob_storage::CallMessage::ProcessDeferredBlobsEarly { number: 5 }, // Request 5 bonus blobs
                PREFERRED_SEQUENCER_ROLLUP,
            )),
        },
        SlotTestInfo {
            slot_number: 1,
            expected_blobs_to_process: Some(6), // The second slot will process 5 bonus blobs plus the one from the preferred sequencer. One blob from slot two will be deferred again
            early_processing_request_with_sender: None,
        },
        SlotTestInfo {
            slot_number: 2,
            expected_blobs_to_process: Some(0), // The third slot won't process any blobs
            early_processing_request_with_sender: None,
        },
        SlotTestInfo {
            slot_number: DEFERRED_SLOTS_COUNT + 1,
            expected_blobs_to_process: Some(1), // We process that one re-deferred bob in slot `DEFERRED_SLOTS_COUNT + 1`
            early_processing_request_with_sender: None,
        },
    ];

    do_deferred_blob_test(blobs_by_slot, test_info)
}

#[test]
fn request_one_blob_early() {
    // If blobs are deferred for less than two slots, "early processing" is not possible
    if DEFERRED_SLOTS_COUNT < 2 {
        return;
    }

    let is_from_preferred_by_slot = [
        vec![false, false, true, false, false],
        vec![false, true, false],
    ];
    let blobs_by_slot: Vec<_> = make_blobs_by_slot(&is_from_preferred_by_slot);
    let test_info = vec![
        SlotTestInfo {
            slot_number: 0,
            // The first slot will process the one blob from the preferred sequencer
            expected_blobs_to_process: Some(1),
            early_processing_request_with_sender: Some((
                sov_blob_storage::CallMessage::ProcessDeferredBlobsEarly { number: 1 }, // Request 1 bonus blob
                PREFERRED_SEQUENCER_ROLLUP,
            )),
        },
        SlotTestInfo {
            slot_number: 1,
            expected_blobs_to_process: Some(2), // The second slot will process 1 bonus blob plus the one from the preferred sequencer. Three blobs from slot one will be deferred again
            early_processing_request_with_sender: None,
        },
        SlotTestInfo {
            slot_number: DEFERRED_SLOTS_COUNT,
            expected_blobs_to_process: Some(3), // We process the 3 re-deferred blobs from slot 0 in slot `DEFERRED_SLOTS_COUNT`
            early_processing_request_with_sender: None,
        },
        SlotTestInfo {
            slot_number: DEFERRED_SLOTS_COUNT + 1,
            expected_blobs_to_process: Some(2), // We process that two deferred blobs from slot 1 in slot `DEFERRED_SLOTS_COUNT + 1`
            early_processing_request_with_sender: None,
        },
    ];
    do_deferred_blob_test(blobs_by_slot, test_info)
}

#[test]
fn bonus_blobs_request_ignored_if_not_from_preferred_seq() {
    // If blobs are deferred for less than two slots, "early processing" is not possible
    if DEFERRED_SLOTS_COUNT < 2 {
        return;
    }
    let is_from_preferred_by_slot = [
        vec![false, false, true, false, false],
        vec![false, true, false],
        vec![false, false],
    ];
    let blobs_by_slot: Vec<_> = make_blobs_by_slot(&is_from_preferred_by_slot);
    let test_info = vec![
        SlotTestInfo {
            slot_number: 0,
            // The first slot will process the one blob from the preferred sequencer
            expected_blobs_to_process: Some(1),
            early_processing_request_with_sender: Some((
                sov_blob_storage::CallMessage::ProcessDeferredBlobsEarly { number: 1 }, // Request 1 bonus blob, but send the request from the *WRONG* address
                REGULAR_SEQUENCER_ROLLUP,
            )),
        },
        SlotTestInfo {
            slot_number: 1,
            expected_blobs_to_process: Some(1), // The second slot will one blob from the preferred sequencer but no bonus blobs
            early_processing_request_with_sender: None,
        },
        SlotTestInfo {
            slot_number: DEFERRED_SLOTS_COUNT,
            expected_blobs_to_process: Some(4), // We process the 4 deferred blobs from slot 0 in slot `DEFERRED_SLOTS_COUNT`
            early_processing_request_with_sender: None,
        },
        SlotTestInfo {
            slot_number: DEFERRED_SLOTS_COUNT + 1,
            expected_blobs_to_process: Some(2), // We process that two deferred blobs from slot 1 in slot `DEFERRED_SLOTS_COUNT + 1`
            early_processing_request_with_sender: None,
        },
        SlotTestInfo {
            slot_number: DEFERRED_SLOTS_COUNT + 2,
            expected_blobs_to_process: Some(2), // We process that two deferred blobs from slot 2 in slot `DEFERRED_SLOTS_COUNT + 2`
            early_processing_request_with_sender: None,
        },
    ];
    do_deferred_blob_test(blobs_by_slot, test_info);
}

#[test]
fn test_blobs_from_non_registered_sequencers_are_not_saved() {
    let (current_storage, runtime, genesis_root) = TestRuntime::pre_initialized(true);
    let mut working_set = WorkingSet::new(current_storage.clone());

    let unregistered_sequencer = MockAddress::from([7; 32]);
    let blob_1 = B::new(vec![1], REGULAR_SEQUENCER_DA, [1u8; 32]);
    let blob_2 = B::new(vec![2, 2], unregistered_sequencer, [2u8; 32]);
    let blob_3 = B::new(vec![3, 3, 3], PREFERRED_SEQUENCER_DA, [3u8; 32]);

    let slot_1_blobs = vec![blob_1.clone(), blob_2, blob_3.clone()];
    let mut blobs_processed = 0;

    for slot_number in 0..DEFERRED_SLOTS_COUNT + 1 {
        let slot_number_u8 = slot_number as u8;
        let mut slot_data = MockBlock {
            header: MockBlockHeader {
                prev_hash: [slot_number_u8; 32].into(),
                hash: [slot_number_u8 + 1; 32].into(),
                height: slot_number,
            },
            validity_cond: Default::default(),
            blobs: if slot_number == 0 {
                slot_1_blobs.clone()
            } else {
                vec![]
            },
        };
        runtime.chain_state.begin_slot_hook(
            &slot_data.header,
            &slot_data.validity_cond,
            &genesis_root, // For this test, we don't actually execute blocks - so keep reusing the genesis root hash as a placeholder
            &mut working_set,
        );
        let blobs_to_execute = <BlobStorage<C, Da> as BlobSelector<Da>>::get_blobs_for_this_slot(
            &runtime.blob_storage,
            &mut slot_data.blobs,
            &mut working_set,
        )
        .unwrap();

        for blob in blobs_to_execute {
            blobs_processed += 1;
            let sender = match blob {
                BlobRefOrOwned::Ref(b) => b.sender(),
                BlobRefOrOwned::Owned(b) => b.sender(),
            };
            assert_ne!(sender, unregistered_sequencer)
        }
    }
    assert_eq!(blobs_processed, 2)
}

#[test]
fn test_blobs_not_deferred_without_preferred_sequencer() {
    let (current_storage, runtime, genesis_root) = TestRuntime::pre_initialized(false);
    let mut working_set = WorkingSet::new(current_storage.clone());

=======
fn test_blobs_from_non_registered_sequencers_are_not_saved() {
    let (current_storage, runtime, genesis_root) = TestRuntime::pre_initialized(true);
    let mut working_set = WorkingSet::new(current_storage.clone());

    let unregistered_sequencer = MockAddress::from([7; 32]);
    let blob_1 = B::new(vec![1], REGULAR_SEQUENCER_DA, [1u8; 32]);
    let blob_2 = B::new(vec![2, 2], unregistered_sequencer, [2u8; 32]);
    let blob_3 = B::new(vec![3, 3, 3], PREFERRED_SEQUENCER_DA, [3u8; 32]);

    let slot_1_blobs = vec![blob_1.clone(), blob_2, blob_3.clone()];
    let mut blobs_processed = 0;

    for slot_number in 0..DEFERRED_SLOTS_COUNT + 1 {
        let slot_number_u8 = slot_number as u8;
        let mut slot_data = MockBlock {
            header: MockBlockHeader {
                prev_hash: [slot_number_u8; 32].into(),
                hash: [slot_number_u8 + 1; 32].into(),
                height: slot_number,
            },
            validity_cond: Default::default(),
            blobs: if slot_number == 0 {
                slot_1_blobs.clone()
            } else {
                vec![]
            },
        };
        runtime.chain_state.begin_slot_hook(
            &slot_data.header,
            &slot_data.validity_cond,
            &genesis_root, // For this test, we don't actually execute blocks - so keep reusing the genesis root hash as a placeholder
            &mut working_set,
        );
        let blobs_to_execute = <BlobStorage<C, Da> as BlobSelector<Da>>::get_blobs_for_this_slot(
            &runtime.blob_storage,
            &mut slot_data.blobs,
            &mut working_set,
        )
        .unwrap();

        for blob in blobs_to_execute {
            blobs_processed += 1;
            let sender = match blob {
                BlobRefOrOwned::Ref(b) => b.sender(),
                BlobRefOrOwned::Owned(b) => b.sender(),
            };
            assert_ne!(sender, unregistered_sequencer)
        }
    }
    assert_eq!(blobs_processed, 2)
}

#[test]
fn test_blobs_not_deferred_without_preferred_sequencer() {
    let (current_storage, runtime, genesis_root) = TestRuntime::pre_initialized(false);
    let mut working_set = WorkingSet::new(current_storage.clone());

>>>>>>> 620b50d6
    let blob_1 = B::new(vec![1], REGULAR_SEQUENCER_DA, [1u8; 32]);
    let blob_2 = B::new(vec![2, 2], REGULAR_SEQUENCER_DA, [2u8; 32]);
    let blob_3 = B::new(vec![3, 3, 3], PREFERRED_SEQUENCER_DA, [3u8; 32]);

    let slot_1_blobs = vec![blob_1.clone(), blob_2.clone(), blob_3.clone()];

    let mut slot_1_data = MockBlock {
        header: MockBlockHeader {
            prev_hash: [0; 32].into(),
            hash: [1; 32].into(),
            height: 1,
        },
        validity_cond: Default::default(),
        blobs: slot_1_blobs,
    };
    runtime.chain_state.begin_slot_hook(
        &slot_1_data.header,
        &slot_1_data.validity_cond,
        &genesis_root, // For this test, we don't actually execute blocks - so keep reusing the genesis root hash as a placeholder
        &mut working_set,
    );
    let mut execute_in_slot_1 = <BlobStorage<C, Da> as BlobSelector<Da>>::get_blobs_for_this_slot(
        &runtime.blob_storage,
        &mut slot_1_data.blobs,
        &mut working_set,
    )
    .unwrap();
    assert_eq!(3, execute_in_slot_1.len());
    assert_blobs_are_equal(blob_1, execute_in_slot_1.remove(0), "slot 1");
    assert_blobs_are_equal(blob_2, execute_in_slot_1.remove(0), "slot 1");
    assert_blobs_are_equal(blob_3, execute_in_slot_1.remove(0), "slot 1");

    let mut slot_2_data = MockBlock {
        header: MockBlockHeader {
            prev_hash: slot_1_data.header.hash,
            hash: [2; 32].into(),
            height: 2,
        },
        validity_cond: Default::default(),
        blobs: Vec::new(),
    };
    runtime.chain_state.begin_slot_hook(
        &slot_2_data.header,
        &slot_2_data.validity_cond,
        &genesis_root, // For this test, we don't actually execute blocks - so keep reusing the genesis root hash as a placeholder
        &mut working_set,
    );
    let execute_in_slot_2: Vec<BlobRefOrOwned<'_, B>> =
        <BlobStorage<C, Da> as BlobSelector<Da>>::get_blobs_for_this_slot(
            &runtime.blob_storage,
            &mut slot_2_data.blobs,
            &mut working_set,
        )
        .unwrap();
    assert!(execute_in_slot_2.is_empty());
}

/// Check hashes and data of two blobs.
fn assert_blobs_are_equal<B: BlobReaderTrait>(
    mut expected: B,
    mut actual: BlobRefOrOwned<B>,
    slot_hint: &str,
) {
    let actual_inner = actual.as_mut_ref();
    assert_eq!(
        expected.hash(),
        actual_inner.hash(),
        "incorrect hashes in {}",
        slot_hint
    );

    assert_eq!(
        actual_inner.full_data(),
        expected.full_data(),
        "incorrect data read in {}",
        slot_hint
    );
}

/// A utility struct to allow easy expected ordering of blobs
#[derive(PartialEq, Clone)]
struct BlobWithAppearance<B> {
    pub blob: B,
    appeared_in_slot: u64,
    is_from_preferred: bool,
}

impl<B> BlobWithAppearance<B> {
<<<<<<< HEAD
    pub fn must_be_processed_by(&self) -> u64 {
=======
    pub fn should_get_processed_in(&self) -> u64 {
>>>>>>> 620b50d6
        if self.is_from_preferred {
            self.appeared_in_slot
        } else {
            self.appeared_in_slot + DEFERRED_SLOTS_COUNT
        }
    }
}

#[test]
fn test_blob_priority_sorting() {
    let blob1 = BlobWithAppearance {
        blob: [0u8],
        appeared_in_slot: 1,
        is_from_preferred: true,
    };

    let blob2 = BlobWithAppearance {
        blob: [0u8],
        appeared_in_slot: 1,
        is_from_preferred: false,
    };

    let mut blobs = vec![blob2, blob1];
    assert!(!blobs[0].is_from_preferred);
<<<<<<< HEAD
    blobs.sort_by_key(|b| b.must_be_processed_by());
=======
    blobs.sort_by_key(|b| b.should_get_processed_in());
>>>>>>> 620b50d6
    if DEFERRED_SLOTS_COUNT == 0 {
        assert!(blobs[1].is_from_preferred);
    } else {
        assert!(blobs[0].is_from_preferred);
    }
}

#[derive(sov_modules_api::Genesis, DispatchCall, MessageCodec, DefaultRuntime)]
#[serialization(borsh::BorshDeserialize, borsh::BorshSerialize)]
struct TestRuntime<C: Context, Da: DaSpec> {
    pub bank: sov_bank::Bank<C>,
    pub sequencer_registry: sov_sequencer_registry::SequencerRegistry<C, Da>,
    pub chain_state: sov_chain_state::ChainState<C, Da>,
    pub blob_storage: sov_blob_storage::BlobStorage<C, Da>,
}

impl TestRuntime<DefaultContext, MockDaSpec> {
    pub fn pre_initialized(
        with_preferred_sequencer: bool,
    ) -> (ProverStorage<DefaultStorageSpec>, Self, jmt::RootHash) {
        use sov_modules_api::Genesis;
        let tmpdir = tempfile::tempdir().unwrap();
        let storage = ProverStorage::with_path(tmpdir.path()).unwrap();

        let genesis_config = Self::build_genesis_config(with_preferred_sequencer);
        let runtime: Self = Default::default();

        let mut working_set = WorkingSet::new(storage.clone());
        runtime.genesis(&genesis_config, &mut working_set).unwrap();

        // In addition to "genesis", register one non-preferred sequencer
        let register_message = sov_sequencer_registry::CallMessage::Register {
            da_address: REGULAR_SEQUENCER_DA.as_ref().to_vec(),
        };
        runtime
            .sequencer_registry
            .call(
                register_message,
                &C::new(REGULAR_SEQUENCER_ROLLUP),
                &mut working_set,
            )
            .unwrap();

        let (reads_writes, witness) = working_set.checkpoint().freeze();
        let genesis_root = storage.validate_and_commit(reads_writes, &witness).unwrap();

        // let root = storage.validate_and_commit()
        (storage, runtime, genesis_root)
    }

    fn build_genesis_config(
        with_preferred_sequencer: bool,
    ) -> GenesisConfig<DefaultContext, MockDaSpec> {
        let bank_config = get_bank_config(PREFERRED_SEQUENCER_ROLLUP, REGULAR_SEQUENCER_ROLLUP);

        let token_address = sov_bank::get_genesis_token_address::<C>(
            &bank_config.tokens[0].token_name,
            bank_config.tokens[0].salt,
        );

        let sequencer_registry_config = SequencerConfig {
            seq_rollup_address: PREFERRED_SEQUENCER_ROLLUP,
            seq_da_address: PREFERRED_SEQUENCER_DA,
            coins_to_lock: sov_bank::Coins {
                amount: LOCKED_AMOUNT,
                token_address,
            },
            is_preferred_sequencer: with_preferred_sequencer,
        };

        let initial_slot_height = 0;
        let chain_state_config = ChainStateConfig {
            initial_slot_height,
            current_time: Default::default(),
        };

        GenesisConfig {
            bank: bank_config,
            sequencer_registry: sequencer_registry_config,
            chain_state: chain_state_config,
            blob_storage: (),
        }
    }
}<|MERGE_RESOLUTION|>--- conflicted
+++ resolved
@@ -65,7 +65,6 @@
     *blob_num += blobs.len() as u8;
     blobs
 }
-<<<<<<< HEAD
 
 fn make_blobs_by_slot(
     is_from_preferred_by_slot: &[Vec<bool>],
@@ -117,49 +116,18 @@
     // Compute the *expected* order of blob processing.
     let mut expected_blobs = blobs_by_slot.iter().flatten().cloned().collect::<Vec<_>>();
     expected_blobs.sort_by_key(|b| b.must_be_processed_by());
-=======
-
-fn make_blobs_by_slot(
-    is_from_preferred_by_slot: &[Vec<bool>],
-) -> Vec<Vec<BlobWithAppearance<MockBlob>>> {
-    let mut blob_num = 0;
-    is_from_preferred_by_slot
-        .iter()
-        .enumerate()
-        .map(|(slot, senders)| make_blobs(&mut blob_num, slot as u64, senders.iter().cloned()))
-        .collect()
-}
-
-#[test]
-fn priority_sequencer_flow_general() {
-    let (current_storage, runtime, genesis_root) = TestRuntime::pre_initialized(true);
-    let mut working_set = WorkingSet::new(current_storage.clone());
-
-    let is_from_preferred_by_slot = [
-        vec![false, false, true],
-        vec![false, true, false],
-        vec![false, false],
-    ];
-    let blobs_by_slot: Vec<_> = make_blobs_by_slot(&is_from_preferred_by_slot);
-    let mut expected_blobs = blobs_by_slot.iter().flatten().cloned().collect::<Vec<_>>();
-    expected_blobs.sort_by_key(|b| b.should_get_processed_in());
->>>>>>> 620b50d6
     let mut expected_blobs = expected_blobs.into_iter();
     let mut slots_iterator = blobs_by_slot
         .into_iter()
         .map(|blobs| blobs.into_iter().map(|b| b.blob).collect())
         .chain(std::iter::repeat(Vec::new()));
 
-<<<<<<< HEAD
     let mut test_info = test_info.into_iter().peekable();
     let mut has_processed_blobs_early = false;
 
     // Loop  enough times that all provided slots are processed and all deferred blobs expire
     for slot_number in 0..num_slots as u64 + DEFERRED_SLOTS_COUNT {
         // Run the blob selector module
-=======
-    for slot_number in 0..DEFERRED_SLOTS_COUNT + 3 {
->>>>>>> 620b50d6
         let slot_number_u8 = slot_number as u8;
         let mut slot_data = MockBlock {
             header: MockBlockHeader {
@@ -183,7 +151,6 @@
         )
         .unwrap();
 
-<<<<<<< HEAD
         // Run any extra logic provided by the test for this slot
         if let Some(next_slot_info) = test_info.peek() {
             if next_slot_info.slot_number == slot_number {
@@ -212,17 +179,10 @@
             if !has_processed_blobs_early {
                 assert_eq!(expected.must_be_processed_by(), slot_number);
             }
-=======
-        for blob in blobs_to_execute {
-            let expected = expected_blobs.next().unwrap();
-            assert!(expected.should_get_processed_in() == slot_number);
->>>>>>> 620b50d6
-            assert_blobs_are_equal(expected.blob, blob, &format!("slot {:?}", slot_number));
         }
     }
     // Ensure that all blobs have been processed
     assert!(expected_blobs.next().is_none());
-<<<<<<< HEAD
 }
 
 #[test]
@@ -260,8 +220,6 @@
     ];
 
     do_deferred_blob_test(blobs_by_slot, test_info)
-=======
->>>>>>> 620b50d6
 }
 
 // cases to handle:
@@ -271,7 +229,6 @@
 // 4. Bonus blobs requested just once
 // 5. Bonus blob requests ignored if not preferred seq
 #[test]
-<<<<<<< HEAD
 fn sequencer_requests_more_bonus_blobs_than_possible() {
     // If blobs are deferred for less than two slots, "early processing" is not possible
     if DEFERRED_SLOTS_COUNT < 2 {
@@ -498,65 +455,6 @@
     let (current_storage, runtime, genesis_root) = TestRuntime::pre_initialized(false);
     let mut working_set = WorkingSet::new(current_storage.clone());
 
-=======
-fn test_blobs_from_non_registered_sequencers_are_not_saved() {
-    let (current_storage, runtime, genesis_root) = TestRuntime::pre_initialized(true);
-    let mut working_set = WorkingSet::new(current_storage.clone());
-
-    let unregistered_sequencer = MockAddress::from([7; 32]);
-    let blob_1 = B::new(vec![1], REGULAR_SEQUENCER_DA, [1u8; 32]);
-    let blob_2 = B::new(vec![2, 2], unregistered_sequencer, [2u8; 32]);
-    let blob_3 = B::new(vec![3, 3, 3], PREFERRED_SEQUENCER_DA, [3u8; 32]);
-
-    let slot_1_blobs = vec![blob_1.clone(), blob_2, blob_3.clone()];
-    let mut blobs_processed = 0;
-
-    for slot_number in 0..DEFERRED_SLOTS_COUNT + 1 {
-        let slot_number_u8 = slot_number as u8;
-        let mut slot_data = MockBlock {
-            header: MockBlockHeader {
-                prev_hash: [slot_number_u8; 32].into(),
-                hash: [slot_number_u8 + 1; 32].into(),
-                height: slot_number,
-            },
-            validity_cond: Default::default(),
-            blobs: if slot_number == 0 {
-                slot_1_blobs.clone()
-            } else {
-                vec![]
-            },
-        };
-        runtime.chain_state.begin_slot_hook(
-            &slot_data.header,
-            &slot_data.validity_cond,
-            &genesis_root, // For this test, we don't actually execute blocks - so keep reusing the genesis root hash as a placeholder
-            &mut working_set,
-        );
-        let blobs_to_execute = <BlobStorage<C, Da> as BlobSelector<Da>>::get_blobs_for_this_slot(
-            &runtime.blob_storage,
-            &mut slot_data.blobs,
-            &mut working_set,
-        )
-        .unwrap();
-
-        for blob in blobs_to_execute {
-            blobs_processed += 1;
-            let sender = match blob {
-                BlobRefOrOwned::Ref(b) => b.sender(),
-                BlobRefOrOwned::Owned(b) => b.sender(),
-            };
-            assert_ne!(sender, unregistered_sequencer)
-        }
-    }
-    assert_eq!(blobs_processed, 2)
-}
-
-#[test]
-fn test_blobs_not_deferred_without_preferred_sequencer() {
-    let (current_storage, runtime, genesis_root) = TestRuntime::pre_initialized(false);
-    let mut working_set = WorkingSet::new(current_storage.clone());
-
->>>>>>> 620b50d6
     let blob_1 = B::new(vec![1], REGULAR_SEQUENCER_DA, [1u8; 32]);
     let blob_2 = B::new(vec![2, 2], REGULAR_SEQUENCER_DA, [2u8; 32]);
     let blob_3 = B::new(vec![3, 3, 3], PREFERRED_SEQUENCER_DA, [3u8; 32]);
@@ -645,11 +543,7 @@
 }
 
 impl<B> BlobWithAppearance<B> {
-<<<<<<< HEAD
     pub fn must_be_processed_by(&self) -> u64 {
-=======
-    pub fn should_get_processed_in(&self) -> u64 {
->>>>>>> 620b50d6
         if self.is_from_preferred {
             self.appeared_in_slot
         } else {
@@ -674,11 +568,7 @@
 
     let mut blobs = vec![blob2, blob1];
     assert!(!blobs[0].is_from_preferred);
-<<<<<<< HEAD
     blobs.sort_by_key(|b| b.must_be_processed_by());
-=======
-    blobs.sort_by_key(|b| b.should_get_processed_in());
->>>>>>> 620b50d6
     if DEFERRED_SLOTS_COUNT == 0 {
         assert!(blobs[1].is_from_preferred);
     } else {
