[package]
name = "sov-prover-incentives"
description = "A Sovereign SDK module for incentivizing provers"
authors = { workspace = true }
edition = { workspace = true }
homepage = { workspace = true }
license = { workspace = true }
repository = { workspace = true }
rust-version = { workspace = true }
version = { workspace = true }
readme = "README.md"
resolver = "2"

[dev-dependencies]
sov-rollup-interface = { path = "../../../rollup-interface", version = "0.1", features = ["mocks"] }
sov-modules-api = { path = "../../sov-modules-api", version = "0.1", features = ["native"] }
tempfile = { workspace = true }
sov-prover-incentives = { version = "*", features = ["native"], path = "." }

[dependencies]
anyhow = { workspace = true }
<<<<<<< HEAD
sov-bank = { path = "../sov-bank", version = "0.1" }
sov-modules-api = { path = "../../sov-modules-api", version = "0.1" }
sov-state = { path = "../../sov-state", version = "0.1" }
sov-rollup-interface = { path = "../../../rollup-interface", version = "0.1" }
schemars = { workspace = true, optional = true }
serde = { workspace = true, optional = true }
serde_json = { workspace = true, optional = true }
=======
>>>>>>> 996b9c97
borsh = { workspace = true, features = ["rc"] }
bincode = { workspace = true }
schemars = { workspace = true, optional = true }
serde = { workspace = true, optional = true }
serde_json = { workspace = true, optional = true }

sov-bank = { path = "../sov-bank", version = "0.1" }
sov-modules-api = { path = "../../sov-modules-api", version = "0.1" }
sov-state = { path = "../../sov-state", version = "0.1" }


[features]
default = []
native = ["serde", "serde_json", "schemars", "sov-state/native", "sov-modules-api/native"]<|MERGE_RESOLUTION|>--- conflicted
+++ resolved
@@ -19,16 +19,6 @@
 
 [dependencies]
 anyhow = { workspace = true }
-<<<<<<< HEAD
-sov-bank = { path = "../sov-bank", version = "0.1" }
-sov-modules-api = { path = "../../sov-modules-api", version = "0.1" }
-sov-state = { path = "../../sov-state", version = "0.1" }
-sov-rollup-interface = { path = "../../../rollup-interface", version = "0.1" }
-schemars = { workspace = true, optional = true }
-serde = { workspace = true, optional = true }
-serde_json = { workspace = true, optional = true }
-=======
->>>>>>> 996b9c97
 borsh = { workspace = true, features = ["rc"] }
 bincode = { workspace = true }
 schemars = { workspace = true, optional = true }
