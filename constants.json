{
<<<<<<< HEAD
    "comment": "Sovereign SDK constants",
    "gas": {
        "Bank": {
            "create_token": [
                4,
                4
            ],
            "transfer": [
                5,
                5
            ],
            "burn": [
                2,
                2
            ],
            "mint": [
                2,
                2
            ],
            "freeze": [
                1,
                1
            ]
        }
    },
    "constants": {
        "DEFERRED_SLOTS_COUNT": 2
=======
  "comment": "Sovereign SDK constants",
  "gas": {
    "Bank": {
      "create_token": [4, 4],
      "transfer": [5, 5],
      "burn": [2, 2],
      "mint": [2, 2],
      "freeze": [1, 1]
>>>>>>> 606d7b84
    }
  },
  "constants": {
    "TEST_U32": 42
  }
}<|MERGE_RESOLUTION|>--- conflicted
+++ resolved
@@ -1,5 +1,4 @@
 {
-<<<<<<< HEAD
     "comment": "Sovereign SDK constants",
     "gas": {
         "Bank": {
@@ -26,20 +25,6 @@
         }
     },
     "constants": {
-        "DEFERRED_SLOTS_COUNT": 2
-=======
-  "comment": "Sovereign SDK constants",
-  "gas": {
-    "Bank": {
-      "create_token": [4, 4],
-      "transfer": [5, 5],
-      "burn": [2, 2],
-      "mint": [2, 2],
-      "freeze": [1, 1]
->>>>>>> 606d7b84
+        "TEST_U32": 42
     }
-  },
-  "constants": {
-    "TEST_U32": 42
-  }
 }