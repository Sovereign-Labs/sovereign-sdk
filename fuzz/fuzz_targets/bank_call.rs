#![no_main]

use libfuzzer_sys::fuzz_target;
use sov_bank::{Bank, CallMessage};
use sov_modules_api::default_context::DefaultContext;
use sov_modules_api::Context;
use sov_modules_api::{Module, WorkingSet};
use sov_state::ProverStorage;

type C = DefaultContext;

fuzz_target!(|input: (&[u8], [u8; 32], [u8; 32])| {
    let (data, sender, sequencer) = input;
    if let Ok(msgs) = serde_json::from_slice::<Vec<CallMessage<C>>>(data) {
        let tmpdir = tempfile::tempdir().unwrap();
        let mut working_set = WorkingSet::new(ProverStorage::with_path(tmpdir.path()).unwrap());
<<<<<<< HEAD
        let ctx = C::new(sender.into(), 1);
=======
        let ctx = C::new(sender.into(), sequencer.into(), 1);
>>>>>>> d2b13ca4
        let bank = Bank::default();
        for msg in msgs {
            bank.call(msg, &ctx, &mut working_set).ok();
        }
    }
});<|MERGE_RESOLUTION|>--- conflicted
+++ resolved
@@ -14,11 +14,7 @@
     if let Ok(msgs) = serde_json::from_slice::<Vec<CallMessage<C>>>(data) {
         let tmpdir = tempfile::tempdir().unwrap();
         let mut working_set = WorkingSet::new(ProverStorage::with_path(tmpdir.path()).unwrap());
-<<<<<<< HEAD
-        let ctx = C::new(sender.into(), 1);
-=======
         let ctx = C::new(sender.into(), sequencer.into(), 1);
->>>>>>> d2b13ca4
         let bank = Bank::default();
         for msg in msgs {
             bank.call(msg, &ctx, &mut working_set).ok();
