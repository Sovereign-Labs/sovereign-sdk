#![no_main]

use std::collections::{HashMap, HashSet};

use libfuzzer_sys::arbitrary::{Arbitrary, Unstructured};
use libfuzzer_sys::{fuzz_target, Corpus};
use rand::rngs::StdRng;
use rand::seq::SliceRandom;
use rand::{RngCore, SeedableRng};
use sov_accounts::{AccountConfig, Accounts, CallMessage, UPDATE_ACCOUNT_MSG};
use sov_modules_api::default_context::DefaultContext;
use sov_modules_api::default_signature::private_key::DefaultPrivateKey;
use sov_modules_api::{Context, Module, PrivateKey, Spec, WorkingSet};

type C = DefaultContext;

// Check well-formed calls
fuzz_target!(|input: (u16, [u8; 32], [u8; 32], Vec<DefaultPrivateKey>)| -> Corpus {
    let (iterations, seed, sequencer, keys) = input;
    if iterations < 1024 {
        // pointless to setup & run a small iterations count
        return Corpus::Reject;
    }

    // this is a workaround to the restriction where `ed25519_dalek::Keypair` doesn't implement
    // `Eq` or `Sort`; reduce the set to a unique collection of keys so duplicated accounts are not
    // used.
    let keys = keys
        .into_iter()
        .map(|k| (k.as_hex(), k))
        .collect::<HashMap<_, _>>()
        .into_values()
        .collect::<Vec<_>>();

    if keys.is_empty() {
        return Corpus::Reject;
    }

    let rng = &mut StdRng::from_seed(seed);
    let mut seed = [0u8; 32];
    let tmpdir = tempfile::tempdir().unwrap();
    let storage = <C as Spec>::Storage::with_path(tmpdir.path()).unwrap();
    let working_set = &mut WorkingSet::new(storage);

    let sequencer = <C as Spec>::Address::from(sequencer);
    let config: AccountConfig<C> = keys.iter().map(|k| k.pub_key()).collect();
    let accounts: Accounts<C> = Accounts::default();
    accounts.genesis(&config, working_set).unwrap();

    // address list is constant for this test
    let mut used = keys.iter().map(|k| k.as_hex()).collect::<HashSet<_>>();
    let mut state: HashMap<_, _> = keys.into_iter().map(|k| (k.default_address(), k)).collect();
    let addresses: Vec<_> = state.keys().copied().collect();

    for i in 0..iterations {
        // we use slices for better select performance
        let sender = addresses.choose(rng).unwrap();
<<<<<<< HEAD
        let context = C::new(*sender, i as u64);
=======
        let context = C::new(*sender, sequencer, i as u64);
>>>>>>> d2b13ca4

        // clear previous state
        let previous = state.get(sender).unwrap().as_hex();
        used.remove(&previous);

        // generate an unused key
        rng.fill_bytes(&mut seed);
        let u = &mut Unstructured::new(&seed);
        let mut secret = DefaultPrivateKey::arbitrary(u).unwrap();
        while used.contains(&secret.as_hex()) {
            rng.fill_bytes(&mut seed);
            let u = &mut Unstructured::new(&seed);
            secret = DefaultPrivateKey::arbitrary(u).unwrap();
        }
        used.insert(secret.as_hex());

        let public = secret.pub_key();
        let sig = secret.sign(&UPDATE_ACCOUNT_MSG);
        state.insert(*sender, secret);

        let msg = CallMessage::<C>::UpdatePublicKey(public.clone(), sig);
        accounts.call(msg, &context, working_set).unwrap();
    }

    Corpus::Keep
});<|MERGE_RESOLUTION|>--- conflicted
+++ resolved
@@ -55,11 +55,7 @@
     for i in 0..iterations {
         // we use slices for better select performance
         let sender = addresses.choose(rng).unwrap();
-<<<<<<< HEAD
-        let context = C::new(*sender, i as u64);
-=======
         let context = C::new(*sender, sequencer, i as u64);
->>>>>>> d2b13ca4
 
         // clear previous state
         let previous = state.get(sender).unwrap().as_hex();
