--- conflicted
+++ resolved
@@ -12,12 +12,13 @@
 # See more keys and their definitions at https://doc.rust-lang.org/cargo/reference/manifest.html
 
 [dependencies]
-anyhow = { workspace = true }
+anyhow = { workspace = true, optional = true}
 borsh = { workspace = true }
 serde = { workspace = true }
-serde_json = { workspace = true }
+serde_json = { workspace = true, optional = true }
 sha2 = { workspace = true }
-toml = { workspace = true }
+clap = { workspace = true, optional = true }
+
 
 sovereign-sdk = { path = "../sdk" }
 election = { path = "../sov-modules/sov-modules-impl/examples/election", default-features = false }
@@ -29,18 +30,6 @@
 sov-state = { path = "../sov-modules/sov-state", default-features = false }
 sov-modules-api = { path = "../sov-modules/sov-modules-api", default-features = false }
 sov-modules-macros = { path = "../sov-modules/sov-modules-macros" }
-<<<<<<< HEAD
-borsh = { workspace = true }
-serde_json = { workspace = true }
-serde = { workspace = true }
-sha2 = { workspace = true }
-clap = { workspace = true, optional = true }
-toml = { workspace = true, optional = true }
-
-
-
-=======
->>>>>>> 04d1591b
 # Only enable the db on "native" feature
 schemadb = { path = "../db/schemadb", features = ["temppath"], optional = true }
 sovereign-db = { path = "../db/sovereign-db", optional = true }
@@ -51,11 +40,6 @@
 
 [features]
 default = ["native"]
-<<<<<<< HEAD
 native = ["sov-state/temp", "dep:sovereign-db", "dep:schemadb", "bank/native", "accounts/native", "election/native", 
-	"sequencer/native", "value-setter/native", "sov-modules-api/native","sovereign-sdk/mocks", "clap", "toml"]
-=======
-native = ["sov-state/temp", "dep:sovereign-db", "dep:schemadb", "bank/native", "accounts/native", "election/native",
-    "sequencer/native", "value-setter/native", "sov-modules-api/native"]
->>>>>>> 04d1591b
+	"sequencer/native", "value-setter/native", "sov-modules-api/native","sovereign-sdk/mocks", "clap", "serde_json", "anyhow"]
 verifier = []