--- conflicted
+++ resolved
@@ -12,11 +12,7 @@
 
 [dependencies]
 anyhow = { workspace = true }
-<<<<<<< HEAD
-sovereign-sdk = { path = "../sdk"}
-=======
 sovereign-sdk = { path = "../sdk" }
->>>>>>> 7a299f78
 election = { path = "../sov-modules/sov-modules-impl/examples/election", default-features = false }
 sequencer = { path = "../sov-modules/sov-modules-impl/sequencer", default-features = false }
 bank = { path = "../sov-modules/sov-modules-impl/bank", default-features = false } 
