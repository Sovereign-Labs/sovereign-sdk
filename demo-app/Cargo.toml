[package]
name = "demo-app"
version = "0.1.0"
edition = "2021"
resolver = "2"

# See more keys and their definitions at https://doc.rust-lang.org/cargo/reference/manifest.html

[dependencies]
anyhow = { workspace = true }
sovereign-sdk = { path = "../sdk", features = ["mocks"] }
<<<<<<< HEAD
election = { path = "../sov-modules/sov-modules-impl/examples/election" }
sequencer = { path = "../sov-modules/sov-modules-impl/sequencer" }
bank = { path = "../sov-modules/sov-modules-impl/bank" } 
sov-app-template = { path = "../sov-modules/sov-app-template" }
value-setter = { path = "../sov-modules/sov-modules-impl/examples/value-setter" }
accounts = { path = "../sov-modules/sov-modules-impl/accounts" }
sov-state = { path = "../sov-modules/sov-state", features = ["temp"] }
sovereign-db = { path = "../db/sovereign-db" }
sov-modules-api = { path = "../sov-modules/sov-modules-api"}
=======
election = { path = "../sov-modules/sov-modules-impl/examples/election", default-features = false }
sequencer = { path = "../sov-modules/sov-modules-impl/sequencer", default-features = false }
bank = { path = "../sov-modules/sov-modules-impl/bank", default-features = false } 
sov-app-template = { path = "../sov-modules/sov-app-template" } # no features available
value-setter = { path = "../sov-modules/sov-modules-impl/examples/value-setter", default-features = false }
accounts = { path = "../sov-modules/sov-modules-impl/accounts", default-features = false }
sov-state = { path = "../sov-modules/sov-state", default-features = false }
sov-modules-api = { path = "../sov-modules/sov-modules-api", default-features = false, features = ["mocks"] }
>>>>>>> 6872065a
sov-modules-macros = { path = "../sov-modules/sov-modules-macros" }
borsh = { workspace = true }
serde_json = { workspace = true }
serde = { workspace = true }
sha2 = { workspace = true }

# Only enable the db on "native" feature
schemadb = { path = "../db/schemadb", features = ["temppath"], optional = true }
sovereign-db = { path = "../db/sovereign-db", optional = true }

[features]
default = ["native"]
native = ["sov-state/temp", "dep:sovereign-db", "dep:schemadb", "bank/native", "accounts/native", "election/native", 
	"sequencer/native", "value-setter/native", "sov-modules-api/native"]
verifier = []<|MERGE_RESOLUTION|>--- conflicted
+++ resolved
@@ -9,17 +9,6 @@
 [dependencies]
 anyhow = { workspace = true }
 sovereign-sdk = { path = "../sdk", features = ["mocks"] }
-<<<<<<< HEAD
-election = { path = "../sov-modules/sov-modules-impl/examples/election" }
-sequencer = { path = "../sov-modules/sov-modules-impl/sequencer" }
-bank = { path = "../sov-modules/sov-modules-impl/bank" } 
-sov-app-template = { path = "../sov-modules/sov-app-template" }
-value-setter = { path = "../sov-modules/sov-modules-impl/examples/value-setter" }
-accounts = { path = "../sov-modules/sov-modules-impl/accounts" }
-sov-state = { path = "../sov-modules/sov-state", features = ["temp"] }
-sovereign-db = { path = "../db/sovereign-db" }
-sov-modules-api = { path = "../sov-modules/sov-modules-api"}
-=======
 election = { path = "../sov-modules/sov-modules-impl/examples/election", default-features = false }
 sequencer = { path = "../sov-modules/sov-modules-impl/sequencer", default-features = false }
 bank = { path = "../sov-modules/sov-modules-impl/bank", default-features = false } 
@@ -27,8 +16,7 @@
 value-setter = { path = "../sov-modules/sov-modules-impl/examples/value-setter", default-features = false }
 accounts = { path = "../sov-modules/sov-modules-impl/accounts", default-features = false }
 sov-state = { path = "../sov-modules/sov-state", default-features = false }
-sov-modules-api = { path = "../sov-modules/sov-modules-api", default-features = false, features = ["mocks"] }
->>>>>>> 6872065a
+sov-modules-api = { path = "../sov-modules/sov-modules-api", default-features = false }
 sov-modules-macros = { path = "../sov-modules/sov-modules-macros" }
 borsh = { workspace = true }
 serde_json = { workspace = true }
