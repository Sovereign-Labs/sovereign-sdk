use crate::access::{Access, MergeError};
use crate::{CacheKey, CacheValue};
use std::collections::{hash_map::Entry, HashMap};
use std::sync::Arc;
use thiserror::Error;
use proptest::prelude::*;

#[derive(Error, Debug, Eq, PartialEq)]
pub enum ReadError {
    #[error("inconsistent read, expected: {expected:?}, found: {found:?}")]
    InconsistentRead {
        expected: Option<CacheValue>,
        found: Option<CacheValue>,
    },
}

/// Cache entry can be in three states:
/// - Does not exists, a given key was never inserted in the cache:
///     ValueExists::No
/// - Exists but the value is empty.
///      ValueExists::Yes(None)
/// - Exists and contains a value:
///     ValueExists::Yes(Some(value))
pub enum ValueExists {
    Yes(Option<CacheValue>),
    No,
}

/// CacheLog keeps track of the first write and the last read for a given key.
#[derive(Default)]
pub struct CacheLog {
    log: HashMap<CacheKey, Access>,
}

/// Represents all reads from a CacheLog.
#[derive(Default, Clone, Debug)]
pub struct FirstReads {
    reads: Arc<HashMap<CacheKey, Option<CacheValue>>>,
}

impl FirstReads {
    pub fn new(reads: HashMap<CacheKey, Option<CacheValue>>) -> Self {
        Self {
            reads: Arc::new(reads),
        }
    }

    /// Returns a value corresponding to the key.
    pub fn get(&self, key: &CacheKey) -> ValueExists {
        match self.reads.get(key) {
            Some(read) => ValueExists::Yes(read.clone()),
            None => ValueExists::No,
        }
    }
}

impl CacheLog {
    pub fn with_capacity(capacity: usize) -> Self {
        Self {
            log: HashMap::with_capacity(capacity),
        }
    }
}

impl CacheLog {
    /// Returns all reads from the CacheLog.
    pub fn get_first_reads(&self) -> FirstReads {
        let reads = self
            .log
            .iter()
            .filter_map(|(k, v)| filter_first_reads(k.clone(), v.clone()))
            .collect::<HashMap<_, _>>();

        FirstReads::new(reads)
    }

    /// Returns a value corresponding to the key.
    pub fn get_value(&self, key: &CacheKey) -> ValueExists {
        match self.log.get(key) {
            Some(value) => ValueExists::Yes(value.last_value().clone()),
            None => ValueExists::No,
        }
    }

    /// The first read for a given key is inserted in the cache. For an existing cache entry
    /// checks if reads are consistent with previous reads/writes.
    pub fn add_read(&mut self, key: CacheKey, value: Option<CacheValue>) -> Result<(), ReadError> {
        match self.log.entry(key) {
            Entry::Occupied(existing) => {
                let last_value = existing.get().last_value().clone();

                if last_value != value {
                    return Err(ReadError::InconsistentRead {
                        expected: last_value,
                        found: value,
                    });
                }
                Ok(())
            }
            Entry::Vacant(vacancy) => {
                vacancy.insert(Access::Read(value));
                Ok(())
            }
        }
    }

<<<<<<< HEAD
    /// Adds a write entry to the cache.
    pub fn add_write(&mut self, key: CacheKey, value: CacheValue) {
=======
    /// Adds a write entry to the cache.  
    pub fn add_write(&mut self, key: CacheKey, value: Option<CacheValue>) {
>>>>>>> 57b13f70
        match self.log.entry(key) {
            Entry::Occupied(mut existing) => {
                existing.get_mut().write_value(value);
            }
            Entry::Vacant(vacancy) => {
                vacancy.insert(Access::Write(value));
            }
        }
    }

    /// Merges two cache logs in a way that preserves the first read (from self) and the last write (from rhs)
    /// for the same key in both caches.
    /// The merge succeeds if the first read in the right cache for a key 'k' is consistent with the last read/write
    /// in the self cache.
    ///
    /// Example:
    ///
    /// Cache1:        Cache2:
    ///     k1 => v1       k1 => v1'
    ///     k2 => v2       k3 => v3
    ///
    /// Merged Cache:
    ///     k1 => v1.merge(v1') <- preserves the first read and the last write for 'k1'
    ///     k2 => v2
    ///     k3 => v3
    pub fn merge(self, mut rhs: Self) -> Result<Self, MergeError> {
        let mut new_cache = CacheLog::with_capacity(self.log.len() + rhs.log.len());

        for (self_key, self_access) in self.log {
            match rhs.log.remove(&self_key) {
                Some(rhs_access) => {
                    let merged = self_access.merge(rhs_access)?;
                    new_cache.log.insert(self_key, merged);
                }
                None => {
                    new_cache.log.insert(self_key, self_access);
                }
            }
        }

        // Insert remaining entries from the rhs to the new_cache.
        new_cache.log.extend(rhs.log);
        Ok(new_cache)
    }
}

fn filter_first_reads(k: CacheKey, access: Access) -> Option<(CacheKey, Option<CacheValue>)> {
    match access {
        Access::Read(read) => Some((k, read)),
        Access::ReadThenWrite { original, .. } => Some((k, original)),
        Access::Write(_) => None,
    }
}

#[cfg(test)]
mod tests {
    use super::*;
    use crate::utils::test_util::{create_key, create_value};

    impl ValueExists {
        fn get(self) -> Option<CacheValue> {
            match self {
                ValueExists::Yes(value) => value,
                ValueExists::No => unreachable!(),
            }
        }
    }

    #[test]
    fn test_cache_read_write() {
        let mut cache_log = CacheLog::default();
        let key = create_key(1);

        {
            let value = create_value(2);

            cache_log.add_read(key.clone(), value.clone()).unwrap();
            let value_from_cache = cache_log.get_value(&key).get();
            assert_eq!(value_from_cache, value);
        }

        {
            let value = create_value(3);

            cache_log.add_write(key.clone(), value.clone());

            let value_from_cache = cache_log.get_value(&key).get();
            assert_eq!(value_from_cache, value);

            cache_log.add_read(key.clone(), value.clone()).unwrap();

            let value_from_cache = cache_log.get_value(&key).get();
            assert_eq!(value_from_cache, value);
        }
    }

    #[derive(PartialEq, Eq, Clone, Debug)]
    pub(crate) struct CacheEntry {
        key: CacheKey,
        value: Option<CacheValue>,
    }

    impl CacheEntry {
        fn new(key: CacheKey, value: Option<CacheValue>) -> Self {
            Self { key, value }
        }
    }

    fn new_cache_entry(key: u8, value: u8) -> CacheEntry {
        CacheEntry::new(create_key(key), create_value(value))
    }

    #[derive(Clone)]
    enum ReadWrite {
        Read(CacheEntry),
        Write(CacheEntry),
    }

    impl ReadWrite {
        fn get_value(self) -> CacheEntry {
            match self {
                ReadWrite::Read(r) => r,
                ReadWrite::Write(w) => w,
            }
        }

        fn check_cache_consistency(self, rhs: Self, merged: &CacheLog) {
            match (self, rhs) {
                (ReadWrite::Read(left_read), ReadWrite::Read(right_read)) => {
                    assert_eq!(left_read, right_read);
                    let value = merged.get_value(&left_read.key).get();
                    assert_eq!(left_read.value, value)
                }
                (ReadWrite::Read(_), ReadWrite::Write(right_write)) => {
                    let value = merged.get_value(&right_write.key).get();
                    assert_eq!(right_write.value, value)
                }
                (ReadWrite::Write(left_write), ReadWrite::Read(right_write)) => {
                    assert_eq!(left_write, right_write);
                    let value = merged.get_value(&left_write.key).get();
                    assert_eq!(left_write.value, value)
                }
                (ReadWrite::Write(_), ReadWrite::Write(right_write)) => {
                    let value = merged.get_value(&right_write.key).get();
                    assert_eq!(right_write.value, value)
                }
            }
        }
    }

    impl CacheLog {
        fn add_to_cache(&mut self, rw: ReadWrite) -> Result<(), ReadError> {
            match rw {
                ReadWrite::Read(r) => self.add_read(r.key, r.value),
                ReadWrite::Write(w) => {
                    self.add_write(w.key, w.value);
                    Ok(())
                }
            }
        }
    }

    #[derive(Clone)]
    struct TestCase {
        left: Option<ReadWrite>,
        right: Option<ReadWrite>,
    }

    #[test]
    fn test_add_read() {
        let mut cache = CacheLog::default();

        let entry = new_cache_entry(1, 1);

        let res = cache.add_read(entry.key, entry.value);
        assert!(res.is_ok());

        let entry = new_cache_entry(2, 1);
        let res = cache.add_read(entry.key, entry.value);
        assert!(res.is_ok());

        let entry = new_cache_entry(1, 2);
        let res = cache.add_read(entry.key, entry.value);

        assert_eq!(
            res,
            Err(ReadError::InconsistentRead {
                expected: create_value(1),
                found: create_value(2)
            })
        )
    }

    #[test]
    fn test_merge_ok() {
        let test_cases = vec![
            TestCase {
                left: Some(ReadWrite::Read(new_cache_entry(1, 11))),
                right: Some(ReadWrite::Read(new_cache_entry(1, 11))),
            },
            TestCase {
                left: Some(ReadWrite::Read(new_cache_entry(2, 12))),
                right: Some(ReadWrite::Write(new_cache_entry(2, 22))),
            },
            TestCase {
                left: Some(ReadWrite::Write(new_cache_entry(3, 13))),
                right: Some(ReadWrite::Write(new_cache_entry(3, 23))),
            },
            TestCase {
                left: Some(ReadWrite::Write(new_cache_entry(4, 14))),
                right: None,
            },
            TestCase {
                left: None,
                right: Some(ReadWrite::Read(new_cache_entry(5, 25))),
            },
            TestCase {
                left: None,
                right: Some(ReadWrite::Write(new_cache_entry(6, 25))),
            },
            TestCase {
                left: Some(ReadWrite::Write(new_cache_entry(7, 17))),
                right: Some(ReadWrite::Read(new_cache_entry(7, 17))),
            },
        ];

        let mut left_cache = CacheLog::default();
        let mut right_cache = CacheLog::default();

        for TestCase { left, right } in test_cases.clone() {
            match (left, right) {
                (None, None) => {}
                (None, Some(rw)) => right_cache.add_to_cache(rw).unwrap(),
                (Some(rw), None) => left_cache.add_to_cache(rw).unwrap(),
                (Some(left_rw), Some(right_rw)) => {
                    left_cache.add_to_cache(left_rw).unwrap();
                    right_cache.add_to_cache(right_rw).unwrap();
                }
            }
        }

        let merged = left_cache.merge(right_cache).unwrap();
        assert_eq!(merged.log.len(), test_cases.len());

        for TestCase { left, right } in test_cases {
            match (left, right) {
                (None, None) => unreachable!(),
                (None, Some(rw)) => {
                    let entry = rw.get_value();
                    let value = merged.get_value(&entry.key).get();
                    assert_eq!(entry.value, value)
                }
                (Some(rw), None) => {
                    let entry = rw.get_value();
                    let value = merged.get_value(&entry.key).get();
                    assert_eq!(entry.value, value)
                }
                (Some(left_rw), Some(right_rw)) => {
                    left_rw.check_cache_consistency(right_rw, &merged);
                }
            }
        }
    }

    #[test]
    fn test_merge_fail() {
        let test_cases = vec![
            TestCase {
                left: Some(ReadWrite::Read(new_cache_entry(1, 11))),
                // The read is inconsistent with the previous read.
                right: Some(ReadWrite::Read(new_cache_entry(1, 12))),
            },
            TestCase {
                left: Some(ReadWrite::Write(new_cache_entry(2, 12))),
                // The read is inconsistent with the previous write.
                right: Some(ReadWrite::Read(new_cache_entry(2, 22))),
            },
        ];

        for TestCase { left, right } in test_cases {
            let mut left_cache = CacheLog::default();
            let mut right_cache = CacheLog::default();

            match (left, right) {
                (None, None) => {}
                (None, Some(rw)) => right_cache.add_to_cache(rw).unwrap(),
                (Some(rw), None) => left_cache.add_to_cache(rw).unwrap(),
                (Some(left_rw), Some(right_rw)) => {
                    left_cache.add_to_cache(left_rw).unwrap();
                    right_cache.add_to_cache(right_rw).unwrap();
                }
            }

            let result = left_cache.merge(right_cache);

            // Assert that merge failed
            assert!(result.is_err());
        }
    }

    #[test]
    fn test_first_reads() {
        let mut cache = CacheLog::default();
        let entries = vec![
            new_cache_entry(1, 11),
            new_cache_entry(2, 22),
            new_cache_entry(3, 33),
        ];

        for entry in entries.clone() {
            cache.add_read(entry.key, entry.value).unwrap();
        }

        let first_reads = cache.get_first_reads();

        for entry in entries {
            match first_reads.get(&entry.key) {
                ValueExists::Yes(value) => assert_eq!(entry.value, value),
                ValueExists::No => unreachable!(),
            }
        }
    }

    proptest! {
        #[test]
        fn merge_doesnt_crash(a: u8, b: u8) {

            let test_cases = vec![
                TestCase {
                    left: Some(ReadWrite::Read(new_cache_entry(a, b))),
                    right: Some(ReadWrite::Read(new_cache_entry(a, b))),
                },
                TestCase {
                    left: Some(ReadWrite::Read(new_cache_entry(a, b))),
                    right: Some(ReadWrite::Write(new_cache_entry(a, b))),
                },
                TestCase {
                    left: Some(ReadWrite::Write(new_cache_entry(a, b))),
                    right: Some(ReadWrite::Write(new_cache_entry(a, b))),
                },
                TestCase {
                    left: Some(ReadWrite::Write(new_cache_entry(a, b))),
                    right: None,
                },
                TestCase {
                    left: None,
                    right: Some(ReadWrite::Read(new_cache_entry(a, b))),
                },
                TestCase {
                    left: None,
                    right: Some(ReadWrite::Write(new_cache_entry(a, b))),
                },
                TestCase {
                    left: Some(ReadWrite::Write(new_cache_entry(a, b))),
                    right: Some(ReadWrite::Read(new_cache_entry(a, b))),
                },
            ];

        }
    }
}<|MERGE_RESOLUTION|>--- conflicted
+++ resolved
@@ -104,13 +104,8 @@
         }
     }
 
-<<<<<<< HEAD
-    /// Adds a write entry to the cache.
-    pub fn add_write(&mut self, key: CacheKey, value: CacheValue) {
-=======
     /// Adds a write entry to the cache.  
     pub fn add_write(&mut self, key: CacheKey, value: Option<CacheValue>) {
->>>>>>> 57b13f70
         match self.log.entry(key) {
             Entry::Occupied(mut existing) => {
                 existing.get_mut().write_value(value);
