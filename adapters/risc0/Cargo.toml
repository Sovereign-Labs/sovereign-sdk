--- conflicted
+++ resolved
@@ -12,14 +12,6 @@
 # See more keys and their definitions at https://doc.rust-lang.org/cargo/reference/manifest.html
 
 [dependencies]
-<<<<<<< HEAD
-sov-rollup-interface = { path = "../../rollup-interface" }
-risc0-zkvm = { version = "0.14", default-features = false, features = ['std','insecure_skip_seal'] }
-risc0-zkp = { version = "0.14", optional = true }
-risc0-circuit-rv32im = { version = "0.14", optional = true }
-serde = { workspace = true }
-=======
->>>>>>> fd58400f
 anyhow = { workspace = true }
 bincode = { workspace = true }
 risc0-zkvm = { version = "0.16", default-features = false, features = ['std'] }
