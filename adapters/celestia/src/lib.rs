--- conflicted
+++ resolved
@@ -1,8 +1,3 @@
-<<<<<<< HEAD
-#![feature(array_chunks)]
-=======
-#![feature(array_windows)]
->>>>>>> d4a39da2
 pub mod celestia;
 pub mod shares;
 pub use celestia::*;
