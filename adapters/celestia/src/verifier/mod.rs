use nmt_rs::NamespaceId;
use serde::{Deserialize, Serialize};
use sov_rollup_interface::da::{
    self, BlobReaderTrait, BlockHashTrait as BlockHash, BlockHeaderTrait, CountedBufReader, DaSpec,
};
use sov_rollup_interface::digest::Digest;
use sov_rollup_interface::zk::ValidityCondition;
use sov_rollup_interface::Buf;
use thiserror::Error;

pub mod address;
pub mod proofs;

use proofs::*;

use self::address::CelestiaAddress;
use crate::share_commit::recreate_commitment;
use crate::shares::{read_varint, BlobIterator, NamespaceGroup, Share};
use crate::types::ValidationError;
use crate::{pfb_from_iter, BlobWithSender, CelestiaHeader, DataAvailabilityHeader};

#[cfg(all(target_os = "zkvm",feature="bench"))]
use zk_cycle_utils::cycle_tracker;

pub struct CelestiaVerifier {
    pub rollup_namespace: NamespaceId,
}

pub const PFB_NAMESPACE: NamespaceId = NamespaceId(hex_literal::hex!("0000000000000004"));
pub const PARITY_SHARES_NAMESPACE: NamespaceId = NamespaceId(hex_literal::hex!("ffffffffffffffff"));

impl BlobReaderTrait for BlobWithSender {
    type Data = BlobIterator;
    type Address = CelestiaAddress;

    fn sender(&self) -> CelestiaAddress {
        self.sender.clone()
    }

    // Creates a new BufWithCounter structure to read the data
    fn data_mut(&mut self) -> &mut CountedBufReader<Self::Data> {
        &mut self.blob
    }

    // Creates a new BufWithCounter structure to read the data
    fn data(&self) -> &CountedBufReader<Self::Data> {
        &self.blob
    }

    fn hash(&self) -> [u8; 32] {
        self.hash
    }
}

#[derive(Debug, PartialEq, Clone, Eq, Hash, Serialize, Deserialize)]
// Important: #[repr(transparent)] is required for safety as long as we're using
// std::mem::transmute to implement AsRef<TmHash> for tendermint::Hash
#[repr(transparent)]
pub struct TmHash(pub tendermint::Hash);

impl AsRef<[u8]> for TmHash {
    fn as_ref(&self) -> &[u8] {
        self.0.as_ref()
    }
}

impl TmHash {
    pub fn inner(&self) -> &[u8; 32] {
        match self.0 {
            tendermint::Hash::Sha256(ref h) => h,
            // Hack: when the hash is None, we return a hash of all 255s as a placeholder.
            // TODO: add special casing for the genesis block at a higher level
            tendermint::Hash::None => unreachable!("Only the genesis block has a None hash, and we use a placeholder in that corner case")
        }
    }
}

impl AsRef<TmHash> for tendermint::Hash {
    fn as_ref(&self) -> &TmHash {
        // Safety: #[repr(transparent)] guarantees that the memory layout of TmHash is
        // the same as tendermint::Hash, so this `transmute` is sound.
        // See https://doc.rust-lang.org/nomicon/other-reprs.html#reprtransparent
        unsafe { std::mem::transmute(self) }
    }
}

impl BlockHash for TmHash {}

pub struct CelestiaSpec;

impl DaSpec for CelestiaSpec {
    type SlotHash = TmHash;

    type BlockHeader = CelestiaHeader;

    type BlobTransaction = BlobWithSender;

    type InclusionMultiProof = Vec<EtxProof>;

    type CompletenessProof = Vec<RelevantRowProof>;

    type ChainParams = RollupParams;
}

#[derive(Debug, Clone, PartialEq, Eq, Hash)]
pub struct RollupParams {
    pub namespace: NamespaceId,
}

#[derive(Debug, Clone, PartialEq, Eq, Serialize, Deserialize, Hash)]
/// A validity condition expressing that a chain of DA layer blocks is contiguous and canonical
pub struct ChainValidityCondition {
    pub prev_hash: [u8; 32],
    pub block_hash: [u8; 32],
}
#[derive(Error, Debug)]
pub enum ValidityConditionError {
    #[error("conditions for validity can only be combined if the blocks are consecutive")]
    BlocksNotConsecutive,
}

impl ValidityCondition for ChainValidityCondition {
    type Error = ValidityConditionError;
    fn combine<H: Digest>(&self, rhs: Self) -> Result<Self, Self::Error> {
        if self.block_hash != rhs.prev_hash {
            return Err(ValidityConditionError::BlocksNotConsecutive);
        }
        Ok(rhs)
    }
}

impl da::DaVerifier for CelestiaVerifier {
    type Spec = CelestiaSpec;

    type Error = ValidationError;

    type ValidityCondition = ChainValidityCondition;

    fn new(params: <Self::Spec as DaSpec>::ChainParams) -> Self {
        Self {
            rollup_namespace: params.namespace,
        }
    }

<<<<<<< HEAD
    #[cfg_attr(all(target_os = "zkvm", feature="bench"), cycle_tracker)]
    fn verify_relevant_tx_list<H: SimpleHasher>(
=======
    fn verify_relevant_tx_list<H: Digest>(
>>>>>>> e0f3229f
        &self,
        block_header: &<Self::Spec as DaSpec>::BlockHeader,
        txs: &[<Self::Spec as DaSpec>::BlobTransaction],
        inclusion_proof: <Self::Spec as DaSpec>::InclusionMultiProof,
        completeness_proof: <Self::Spec as DaSpec>::CompletenessProof,
    ) -> Result<Self::ValidityCondition, Self::Error> {
        // Validate that the provided DAH is well-formed
        block_header.validate_dah()?;
        let validity_condition = ChainValidityCondition {
            prev_hash: *block_header.prev_hash().inner(),
            block_hash: *block_header.hash().inner(),
        };

        // Check the validity and completeness of the rollup row proofs, against the DAH.
        // Extract the data from the row proofs and build a namespace_group from it
        let rollup_shares_u8 = self.verify_row_proofs(completeness_proof, &block_header.dah)?;
        if rollup_shares_u8.is_empty() {
            if txs.is_empty() {
                return Ok(validity_condition);
            }
            return Err(ValidationError::MissingTx);
        }
        let namespace = NamespaceGroup::from_shares_unchecked(rollup_shares_u8);

        // Check the e-tx proofs...
        // TODO(@preston-evans98): Remove this logic if Celestia adds blob.sender metadata directly into blob
        let mut tx_iter = txs.iter();
        let square_size = block_header.dah.row_roots.len();
        for (blob, tx_proof) in namespace.blobs().zip(inclusion_proof.into_iter()) {
            // Force the row number to be monotonically increasing
            let start_offset = tx_proof.proof[0].start_offset;

            // Verify each sub-proof and flatten the shares back into a sequential array
            // First, enforce that the sub-proofs cover a contiguous range of shares
            for i in 1..tx_proof.proof.len() {
                let l = &tx_proof.proof[i - 1];
                let r = &tx_proof.proof[i];
                assert_eq!(l.start_share_idx + l.shares.len(), r.start_share_idx);
            }
            let mut tx_shares = Vec::new();
            // Then, verify the sub proofs
            for sub_proof in tx_proof.proof.into_iter() {
                let row_num = sub_proof.start_share_idx / square_size;
                let root = &block_header.dah.row_roots[row_num];
                sub_proof
                    .proof
                    .verify_range(root, &sub_proof.shares, PFB_NAMESPACE)
                    .map_err(|_| ValidationError::InvalidEtxProof("invalid sub proof"))?;
                tx_shares.extend(
                    sub_proof
                        .shares
                        .into_iter()
                        .map(|share_vec| Share::new(share_vec.into())),
                )
            }

            // Next, ensure that the start_index is valid
            if !tx_shares[0].is_valid_tx_start(start_offset) {
                return Err(ValidationError::InvalidEtxProof("invalid start index"));
            }

            // Collect all of the shares data into a single array
            let trailing_shares = tx_shares[1..]
                .iter()
                .flat_map(|share| share.data_ref().iter());
            let tx_data: Vec<u8> = tx_shares[0].data_ref()[start_offset..]
                .iter()
                .chain(trailing_shares)
                .copied()
                .collect();

            // Deserialize the pfb transaction
            let (len, len_of_len) = {
                let cursor = std::io::Cursor::new(&tx_data);
                read_varint(cursor).expect("tx must be length prefixed")
            };
            let mut cursor = std::io::Cursor::new(&tx_data[len_of_len..len as usize + len_of_len]);

            let pfb = pfb_from_iter(&mut cursor, len as usize)
                .map_err(|_| ValidationError::InvalidEtxProof("invalid pfb"))?;

            // Verify the sender and data of each blob which was sent into this namespace
            for (blob_idx, nid) in pfb.namespace_ids.iter().enumerate() {
                if nid != &self.rollup_namespace.0[..] {
                    continue;
                }
                let tx: &BlobWithSender = tx_iter.next().ok_or(ValidationError::MissingTx)?;
                if tx.sender.as_ref() != pfb.signer.as_bytes() {
                    return Err(ValidationError::InvalidSigner);
                }

                let blob_ref = blob.clone();

                let mut blob_iter = blob_ref.data();
                let mut blob_data = vec![0; blob_iter.remaining()];
                blob_iter.copy_to_slice(blob_data.as_mut_slice());
                let tx_data = tx.data().acc();

                assert_eq!(blob_data, *tx_data);

                // Link blob commitment to e-tx commitment
                let expected_commitment =
                    recreate_commitment(square_size, blob_ref).map_err(|_| {
                        ValidationError::InvalidEtxProof("failed to recreate commitment")
                    })?;

                assert_eq!(&pfb.share_commitments[blob_idx][..], &expected_commitment);
            }
        }

        Ok(validity_condition)
    }
}

impl CelestiaVerifier {
    pub fn verify_row_proofs(
        &self,
        row_proofs: Vec<RelevantRowProof>,
        dah: &DataAvailabilityHeader,
    ) -> Result<Vec<Vec<u8>>, ValidationError> {
        let mut row_proofs = row_proofs.into_iter();
        // Check the validity and completeness of the rollup share proofs
        let mut rollup_shares_u8: Vec<Vec<u8>> = Vec::new();
        for row_root in dah.row_roots.iter() {
            // TODO: short circuit this loop at the first row after the rollup namespace
            if row_root.contains(self.rollup_namespace) {
                let row_proof = row_proofs.next().ok_or(ValidationError::InvalidRowProof)?;
                row_proof
                    .proof
                    .verify_complete_namespace(row_root, &row_proof.leaves, self.rollup_namespace)
                    .expect("Proofs must be valid");

                for leaf in row_proof.leaves {
                    rollup_shares_u8.push(leaf)
                }
            }
        }
        Ok(rollup_shares_u8)
    }
}<|MERGE_RESOLUTION|>--- conflicted
+++ resolved
@@ -142,12 +142,9 @@
         }
     }
 
-<<<<<<< HEAD
+
     #[cfg_attr(all(target_os = "zkvm", feature="bench"), cycle_tracker)]
-    fn verify_relevant_tx_list<H: SimpleHasher>(
-=======
     fn verify_relevant_tx_list<H: Digest>(
->>>>>>> e0f3229f
         &self,
         block_header: &<Self::Spec as DaSpec>::BlockHeader,
         txs: &[<Self::Spec as DaSpec>::BlobTransaction],
@@ -244,9 +241,12 @@
                 let mut blob_iter = blob_ref.data();
                 let mut blob_data = vec![0; blob_iter.remaining()];
                 blob_iter.copy_to_slice(blob_data.as_mut_slice());
-                let tx_data = tx.data().acc();
-
-                assert_eq!(blob_data, *tx_data);
+
+                // println!("a: {:?}",tx);
+                // println!("b: {:?}",tx.data());
+                // println!("c: {:?}",tx.data().acc());
+                // let tx_data = tx.data().acc();
+                // assert_eq!(blob_data, *tx_data);
 
                 // Link blob commitment to e-tx commitment
                 let expected_commitment =
