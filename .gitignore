--- conflicted
+++ resolved
@@ -7,9 +7,7 @@
 .DS_Store
 
 demo_data/
-<<<<<<< HEAD
 
 seed-phrase.json
-=======
-/.vscode/*
->>>>>>> 22c7d94b
+
+/.vscode/*