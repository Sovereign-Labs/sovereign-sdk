--- conflicted
+++ resolved
@@ -43,10 +43,8 @@
 coverage-html: ## Coverage in HTML format
 	cargo llvm-cov --locked --all-features --html
 
-<<<<<<< HEAD
 dry-run-publish: 
 	cat packages_to_publish.txt | xargs -I _ cargo publish --allow-dirty --dry-run -p _
-=======
+
 docs:  ## Generates documentation locally
-	cargo doc --open
->>>>>>> 9e3585f8
+	cargo doc --open