--- conflicted
+++ resolved
@@ -33,13 +33,8 @@
 	cargo fix --allow-dirty
 	cargo clippy --fix --allow-dirty
 
-<<<<<<< HEAD
-check-features: check-fuzz ## Checks that project compiles with all combinations of features
-	cargo hack --feature-powerset check
-=======
 check-features: ## Checks that project compiles with all combinations of features. default is not needed because we never check `cfg(default)`, we only use it as an alias.
 	cargo hack check --workspace --feature-powerset --exclude-features default
->>>>>>> 693ecb6c
 
 check-fuzz: ## Checks that fuzz member compiles
 	$(MAKE) -C fuzz check
