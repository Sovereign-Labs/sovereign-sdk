use std::{path::Path, sync::Arc};

use jmt::{
    storage::{TreeReader, TreeWriter},
    KeyHash, Version,
};
use schemadb::DB;

use crate::{
    rocks_db_config::gen_rocksdb_options,
    schema::{
        tables::{JmtNodes, JmtValues, KeyHashToKey, STATE_TABLES},
        types::StateKey,
    },
};

#[derive(Clone)]
pub struct StateDB {
    db: Arc<DB>,
}

impl StateDB {
    pub fn with_path(path: impl AsRef<Path>) -> Result<Self, anyhow::Error> {
        let inner = DB::open(
            path,
            "state-db",
            STATE_TABLES.iter().copied(),
            &gen_rocksdb_options(&Default::default(), false),
        )?;
        Ok(Self {
            db: Arc::new(inner),
        })
    }

    /// A rocksdb instance which stores its data in a tempdir
    #[cfg(any(test, feature = "temp"))]
    pub fn temporary() -> Self {
        let path = schemadb::temppath::TempPath::new();
        Self::with_path(path).unwrap()
    }

    pub fn put_preimage(&self, key_hash: KeyHash, key: &Vec<u8>) -> Result<(), anyhow::Error> {
        self.db.put::<KeyHashToKey>(&key_hash.0, key)
    }

    pub fn get_value_option_by_key(
        &self,
        version: Version,
        key: &StateKey,
    ) -> anyhow::Result<Option<jmt::OwnedValue>> {
        let mut iter = self.db.iter::<JmtValues>()?;
        // find the latest instance of the key whose version <= target
        iter.seek_for_prev(&(&key, version))?;
        let found = iter.next();
        match found {
            Some(result) => {
                let ((found_key, found_version), value) = result?;
                if &found_key == key {
                    anyhow::ensure!(found_version <= version, "Bug! iterator isn't returning expected values. expected a version <= {version:} but found {found_version:}");
                    Ok(value)
                } else {
                    Ok(None)
                }
            }
            None => Ok(None),
        }
    }
}

impl TreeReader for StateDB {
    fn get_node_option(
        &self,
        node_key: &jmt::storage::NodeKey,
    ) -> anyhow::Result<Option<jmt::storage::Node>> {
        self.db.get::<JmtNodes>(node_key)
    }

    fn get_value_option(
        &self,
        version: Version,
        key_hash: KeyHash,
    ) -> anyhow::Result<Option<jmt::OwnedValue>> {
        if let Some(key) = self.db.get::<KeyHashToKey>(&key_hash.0)? {
<<<<<<< HEAD
            self.get_value_option_by_key(version, &key)
        } else {
            Ok(None)
=======
            let mut iter = self.db.iter::<JmtValues>()?;
            // find the latest instance of the key whose version <= target
            iter.seek_for_prev(&(&key, version))?;
            let found = iter.next();
            return match found {
                Some(result) => {
                    let ((found_key, found_version), value) = result?;
                    if found_key == key {
                        anyhow::ensure!(found_version <= version, "Bug! iterator isn't returning expected values. expected a version <= {version:} but found {found_version:}");
                        Ok(value)
                    } else {
                        Ok(None)
                    }
                }
                None => Ok(None),
            };
>>>>>>> 1c22276c
        }
    }

    fn get_rightmost_leaf(
        &self,
    ) -> anyhow::Result<Option<(jmt::storage::NodeKey, jmt::storage::LeafNode)>> {
        todo!()
    }
}

impl TreeWriter for StateDB {
    fn write_node_batch(&self, node_batch: &jmt::storage::NodeBatch) -> anyhow::Result<()> {
        for (node_key, node) in node_batch.nodes() {
            self.db.put::<JmtNodes>(node_key, node)?;
        }

        for ((version, key_hash), value) in node_batch.values() {
            let key_preimage =
                self.db
                    .get::<KeyHashToKey>(&key_hash.0)?
                    .ok_or(anyhow::format_err!(
                        "Could not find preimage for key hash {key_hash:?}"
                    ))?;
            self.db.put::<JmtValues>(&(key_preimage, *version), value)?;
        }
        Ok(())
    }
}

#[cfg(test)]
mod state_db_tests {
    use jmt::{
        storage::{NodeBatch, TreeReader, TreeWriter},
        KeyHash,
    };

    use super::StateDB;

    #[test]
    fn test_simple() {
        let db = StateDB::temporary();
        let key_hash = KeyHash([1u8; 32]);
        let key = vec![2u8; 100];
        let value = [8u8; 150];

        db.put_preimage(key_hash, &key).unwrap();
        let mut batch = NodeBatch::default();
        batch.extend(vec![], vec![((0, key_hash), Some(value.to_vec()))]);
        db.write_node_batch(&batch).unwrap();

        let found = db.get_value(0, key_hash).unwrap();
        assert_eq!(found, value);

        let found = db.get_value_option_by_key(0, &key).unwrap().unwrap();
        assert_eq!(found, value);
    }
}<|MERGE_RESOLUTION|>--- conflicted
+++ resolved
@@ -81,28 +81,9 @@
         key_hash: KeyHash,
     ) -> anyhow::Result<Option<jmt::OwnedValue>> {
         if let Some(key) = self.db.get::<KeyHashToKey>(&key_hash.0)? {
-<<<<<<< HEAD
             self.get_value_option_by_key(version, &key)
         } else {
             Ok(None)
-=======
-            let mut iter = self.db.iter::<JmtValues>()?;
-            // find the latest instance of the key whose version <= target
-            iter.seek_for_prev(&(&key, version))?;
-            let found = iter.next();
-            return match found {
-                Some(result) => {
-                    let ((found_key, found_version), value) = result?;
-                    if found_key == key {
-                        anyhow::ensure!(found_version <= version, "Bug! iterator isn't returning expected values. expected a version <= {version:} but found {found_version:}");
-                        Ok(value)
-                    } else {
-                        Ok(None)
-                    }
-                }
-                None => Ok(None),
-            };
->>>>>>> 1c22276c
         }
     }
 
