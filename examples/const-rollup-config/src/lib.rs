--- conflicted
+++ resolved
@@ -3,13 +3,5 @@
 /// ascii representation of each character.
 pub const ROLLUP_BATCH_NAMESPACE_RAW: [u8; 10] = [0, 0, 115, 111, 118, 45, 116, 101, 115, 116];
 
-<<<<<<< HEAD
-/// The DA address of the sequencer (for now we use a centralized sequencer) in the tests.
-/// Here this is the address of the sequencer on the celestia blockchain.
-pub const SEQUENCER_DA_ADDRESS: &str = "celestia1w7wcupk5gswj25c0khnkey5fwmlndx6t5aarmk";
-
-pub const SEQUENCER_AVAIL_DA_ADDRESS: &str = "b4dc7fc57630d2a7be7f358cbefc1e52bd6d0f250d19647cf264ecf2d8764d7b";
-=======
 /// The namespace used by the rollup to store aggregated ZK proofs.
-pub const ROLLUP_PROOF_NAMESPACE_RAW: [u8; 10] = [115, 111, 118, 45, 116, 101, 115, 116, 45, 112];
->>>>>>> c9f56b47
+pub const ROLLUP_PROOF_NAMESPACE_RAW: [u8; 10] = [115, 111, 118, 45, 116, 101, 115, 116, 45, 112];