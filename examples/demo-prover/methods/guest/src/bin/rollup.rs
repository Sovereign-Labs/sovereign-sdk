// TODO: Rename this file to change the name of this method from METHOD_NAME

#![no_main]

use const_rollup_config::ROLLUP_NAMESPACE_RAW;
use demo_stf::app::ZkAppRunner;
use demo_stf::ArrayWitness;
use jupiter::types::NamespaceId;
use jupiter::verifier::{CelestiaSpec, CelestiaVerifier};
use jupiter::{BlobWithSender, CelestiaHeader};
use risc0_adapter::guest::Risc0Guest;
use risc0_zkvm::guest::env;
use sov_rollup_interface::crypto::NoOpHasher;
use sov_rollup_interface::da::{DaSpec, DaVerifier};
use sov_rollup_interface::services::stf_runner::StateTransitionRunner;
use sov_rollup_interface::stf::{StateTransitionFunction, ZkConfig};
use sov_rollup_interface::zk::{StateTransition, ZkvmGuest};


// The rollup stores its data in the namespace b"sov-test" on Celestia
const ROLLUP_NAMESPACE: NamespaceId = NamespaceId(ROLLUP_NAMESPACE_RAW);

risc0_zkvm::guest::entry!(main);
// steps:
//  0. Read tx list and proofs
//  1. Call verify_relevant_tx_list()
//  2. Call begin_slot()
//  3. Decode each batch.
//  4. Call apply_batch
//  5. Call end_slot
//  6. Output (Da hash, start_root, end_root, event_root)
pub fn main() {

    env::write(&"Start guest\n");
    let guest = Risc0Guest;

    let prev_state_root_hash: [u8; 32] = guest.read_from_host();
    env::write(&"Prev root hash read\n");
    // Step 1: read tx list
    let header: CelestiaHeader = guest.read_from_host();
    env::write(&"header has been read\n");
    let inclusion_proof: <CelestiaSpec as DaSpec>::InclusionMultiProof = guest.read_from_host();
    env::write(&"inclusion proof has been read\n");
    let completeness_proof: <CelestiaSpec as DaSpec>::CompletenessProof = guest.read_from_host();
    env::write(&"completeness proof has been read\n");
    let mut blobs: Vec<BlobWithSender> = guest.read_from_host();
    env::write(&"blobs have been read\n");

    // Step 2: Apply blobs
    let mut demo_runner = <ZkAppRunner<Risc0Guest, BlobWithSender> as StateTransitionRunner<
        ZkConfig,
        Risc0Guest,
        BlobWithSender,
    >>::new(prev_state_root_hash);
    let demo = demo_runner.inner_mut();

    let witness: ArrayWitness = guest.read_from_host();
    env::write(&"Witness have been read\n");

<<<<<<< HEAD
    let start_cycles = env::get_cycle_count();

    demo.begin_slot(witness);
    env::write(&"Slot has begun\n");
    for blob in &mut blobs {
        demo.apply_blob(blob, None);
        env::write(&"Blob applied\n");
    }
    let (state_root, _) = demo.end_slot();

    env::write(&"Slot has ended\n");
=======
    env::write(&"Applying slot...\n");
    let result = demo.apply_slot(witness, &mut blobs);

    env::write(&"Slot has been applied\n");
>>>>>>> e0f3229f


    // Step 3: Verify tx list
    let verifier = CelestiaVerifier::new(jupiter::verifier::RollupParams {
        namespace: ROLLUP_NAMESPACE,
    });

    let validity_condition = verifier
        .verify_relevant_tx_list::<NoOpHasher>(&header, &blobs, inclusion_proof, completeness_proof)
        .expect("Transaction list must be correct");
    env::write(&"Relevant txs verified\n");
    let output = StateTransition {
        initial_state_root: prev_state_root_hash,
        final_state_root: result.state_root.0,
        validity_condition,
    };
    env::commit(&output);

    env::write(&"new state root committed\n");

    let end_cycles = env::get_cycle_count();

    #[cfg(feature = "bench")]
    {
        let tuple = ("Cycles per block".to_string(), (end_cycles - start_cycles) as u64);
        let mut serialized = Vec::new();
        serialized.extend(tuple.0.as_bytes());
        serialized.push(0);
        let size_bytes = tuple.1.to_ne_bytes();
        serialized.extend(&size_bytes);

        // calculate the syscall name.
        let cycle_string = String::from("cycle_metrics\0");
        let metrics_syscall_name = unsafe {
            risc0_zkvm_platform::syscall::SyscallName::from_bytes_with_nul(cycle_string.as_ptr())
        };

        risc0_zkvm::guest::env::send_recv_slice::<u8, u8>(metrics_syscall_name, &serialized);
    }
}<|MERGE_RESOLUTION|>--- conflicted
+++ resolved
@@ -56,25 +56,12 @@
 
     let witness: ArrayWitness = guest.read_from_host();
     env::write(&"Witness have been read\n");
-
-<<<<<<< HEAD
     let start_cycles = env::get_cycle_count();
 
-    demo.begin_slot(witness);
-    env::write(&"Slot has begun\n");
-    for blob in &mut blobs {
-        demo.apply_blob(blob, None);
-        env::write(&"Blob applied\n");
-    }
-    let (state_root, _) = demo.end_slot();
-
-    env::write(&"Slot has ended\n");
-=======
     env::write(&"Applying slot...\n");
     let result = demo.apply_slot(witness, &mut blobs);
 
     env::write(&"Slot has been applied\n");
->>>>>>> e0f3229f
 
 
     // Step 3: Verify tx list
