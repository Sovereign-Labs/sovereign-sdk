[workspace]
members = [
    "methods",
    "host",
]
resolver = "2"

[workspace.dependencies]
anyhow = "1.0.68"
borsh = { version = "0.10.3", features = ["rc", "bytes"] }
hex = "0.4.3"
jsonrpsee = "0.16.2"
serde = { version = "1.0.137", features = ["derive", "rc"] }
serde_json = { version = "1.0" }
sha2 = "0.10.6"
<<<<<<< HEAD
risc0-zkvm = { version = "0.14", feature = "metal" }
risc0-build = { version = "0.14" , feature = "metal"}
=======
risc0-zkvm = { version = "0.16" }
risc0-build = { version = "0.16" }
>>>>>>> fd58400f
tokio = { version = "1", features = ["full"] }
tempfile = "3.6.0"

# Always optimize; building and running the guest takes much longer without optimization.
[profile.dev]
opt-level = 3

[profile.dev.build-override]
opt-level = 3

[profile.release]
debug = 1
lto = true

[profile.release.build-override]
opt-level = 3<|MERGE_RESOLUTION|>--- conflicted
+++ resolved
@@ -13,13 +13,8 @@
 serde = { version = "1.0.137", features = ["derive", "rc"] }
 serde_json = { version = "1.0" }
 sha2 = "0.10.6"
-<<<<<<< HEAD
-risc0-zkvm = { version = "0.14", feature = "metal" }
-risc0-build = { version = "0.14" , feature = "metal"}
-=======
 risc0-zkvm = { version = "0.16" }
 risc0-build = { version = "0.16" }
->>>>>>> fd58400f
 tokio = { version = "1", features = ["full"] }
 tempfile = "3.6.0"
 
