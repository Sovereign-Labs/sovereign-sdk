--- conflicted
+++ resolved
@@ -37,11 +37,8 @@
 sov-state = { path = "../../module-system/sov-state", default-features = false }
 sov-modules-api = { path = "../../module-system/sov-modules-api", default-features = false, features = ["macros"] }
 sov-sequencer = { path = "../../full-node/sov-sequencer", optional = true }
-<<<<<<< HEAD
 sov-data-generators = { path = "../../module-system/utils/sov-data-generators" }
-=======
 sov-stf-runner = { path = "../../full-node/sov-stf-runner", optional = true }
->>>>>>> 63ba774f
 
 # Only enable the evm on "experimental" feature
 sov-evm = { path = "../../module-system/module-implementations/sov-evm", default-features = false, optional = true }
