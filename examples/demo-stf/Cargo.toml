[package]
name = "demo-stf"
version = { workspace = true }
edition = { workspace = true }
resolver = "2"
authors = { workspace = true }
homepage = "sovereign.xyz"
publish = false

[[bin]]
name = "sov-cli"
path = "src/sov-cli/main.rs"

# See more keys and their definitions at https://doc.rust-lang.org/cargo/reference/manifest.html

[dependencies]
anyhow = { workspace = true }
borsh = { workspace = true }
serde = { workspace = true }
serde_json = { workspace = true}
sha2 = { workspace = true }
clap = { workspace = true}
toml = { workspace = true, optional = true }
jsonrpsee = { workspace = true, features = ["http-client", "server"], optional = true }
tokio = { workspace = true, optional = true }
hex = { workspace = true }
tracing = { workspace = true }

sov-rollup-interface = { path = "../../rollup-interface" }
sov-election = { path = "../../module-system/module-implementations/examples/sov-election", default-features = false }
sov-sequencer-registry = { path = "../../module-system/module-implementations/sov-sequencer-registry", default-features = false }
sov-bank = { path = "../../module-system/module-implementations/sov-bank", default-features = false }
sov-modules-stf-template = { path = "../../module-system/sov-modules-stf-template" } # no features available
sov-value-setter = { path = "../../module-system/module-implementations/examples/sov-value-setter", default-features = false }
sov-accounts = { path = "../../module-system/module-implementations/sov-accounts", default-features = false}
sov-state = { path = "../../module-system/sov-state", default-features = false }
sov-modules-api = { path = "../../module-system/sov-modules-api", default-features = false }
sov-modules-macros = { path = "../../module-system/sov-modules-macros" }
# Only enable the db on "native" feature
sov-schema-db = { path = "../../full-node/db/sov-schema-db", optional = true }
sov-db = { path = "../../full-node/db/sov-db", optional = true }
const-rollup-config = { path = "../const-rollup-config" }
sov-sequencer = { path = "../../full-node/sov-sequencer", optional = true }

# Only enable the evm on "experimental" feature
sov-evm = { path = "../../module-system/module-implementations/sov-evm", default-features = false, optional = true}

[dev-dependencies]
sov-rollup-interface = { path = "../../rollup-interface", features = ["mocks"] }
tempfile = { workspace = true }
rand = "0.8"

[features]
default = ["native"]
experimental =["sov-evm/experimental"]


native = [
<<<<<<< HEAD
	"dep:sov-db",
	"dep:sov-schema-db",
	"sov-bank/native",
	"sov-accounts/native",
	"sov-election/native",
	"sov-sequencer-registry/native",
	"sov-value-setter/native",
	"sov-modules-api/native",
	"sov-rollup-interface/mocks",
	"jsonrpsee",
	"toml"]
=======
    "dep:sov-db",
    "dep:sov-schema-db",
    "sov-bank/native",
    "sov-accounts/native",
    "sov-election/native",
    "sov-sequencer-registry/native",
    "sov-value-setter/native",
    "sov-modules-api/native",
    "sov-rollup-interface/mocks",
    "sov-sequencer",
    "clap",
    "serde_json",
    "jsonrpsee",
    "tokio",
    "toml"]
>>>>>>> 3e6917c0
verifier = []<|MERGE_RESOLUTION|>--- conflicted
+++ resolved
@@ -56,19 +56,6 @@
 
 
 native = [
-<<<<<<< HEAD
-	"dep:sov-db",
-	"dep:sov-schema-db",
-	"sov-bank/native",
-	"sov-accounts/native",
-	"sov-election/native",
-	"sov-sequencer-registry/native",
-	"sov-value-setter/native",
-	"sov-modules-api/native",
-	"sov-rollup-interface/mocks",
-	"jsonrpsee",
-	"toml"]
-=======
     "dep:sov-db",
     "dep:sov-schema-db",
     "sov-bank/native",
@@ -84,5 +71,4 @@
     "jsonrpsee",
     "tokio",
     "toml"]
->>>>>>> 3e6917c0
 verifier = []