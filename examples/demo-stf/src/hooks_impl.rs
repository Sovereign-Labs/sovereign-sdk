use sov_modules_api::hooks::{ApplyBlobHooks, SlotHooks, TxHooks};
use sov_modules_api::transaction::Transaction;
use sov_modules_api::{Context, Spec, WorkingSet};
use sov_modules_stf_template::SequencerOutcome;
#[cfg(feature = "experimental")]
use sov_rollup_interface::da::BlockHeaderTrait;
use sov_rollup_interface::da::{BlobReaderTrait, DaSpec};
use sov_sequencer_registry::SequencerRegistry;
<<<<<<< HEAD
=======
use sov_state::{AccessoryWorkingSet, WorkingSet};
>>>>>>> f6624152
use tracing::info;

use crate::runtime::Runtime;

impl<C: Context, Da: DaSpec> TxHooks for Runtime<C, Da> {
    type Context = C;

    fn pre_dispatch_tx_hook(
        &self,
        tx: &Transaction<Self::Context>,
        working_set: &mut WorkingSet<<Self::Context as Spec>::Storage>,
    ) -> anyhow::Result<<Self::Context as Spec>::Address> {
        self.accounts.pre_dispatch_tx_hook(tx, working_set)
    }

    fn post_dispatch_tx_hook(
        &self,
        tx: &Transaction<Self::Context>,
        working_set: &mut WorkingSet<<Self::Context as Spec>::Storage>,
    ) -> anyhow::Result<()> {
        self.accounts.post_dispatch_tx_hook(tx, working_set)
    }
}

impl<C: Context, Da: DaSpec> ApplyBlobHooks<Da::BlobTransaction> for Runtime<C, Da> {
    type Context = C;
    type BlobResult =
        SequencerOutcome<<<Da as DaSpec>::BlobTransaction as BlobReaderTrait>::Address>;

    fn begin_blob_hook(
        &self,
        blob: &mut Da::BlobTransaction,
        working_set: &mut WorkingSet<<Self::Context as Spec>::Storage>,
    ) -> anyhow::Result<()> {
        self.sequencer_registry.begin_blob_hook(blob, working_set)
    }

    fn end_blob_hook(
        &self,
        result: Self::BlobResult,
        working_set: &mut WorkingSet<<Self::Context as Spec>::Storage>,
    ) -> anyhow::Result<()> {
        match result {
            SequencerOutcome::Rewarded(_reward) => {
                // TODO: Process reward here or above.
                <SequencerRegistry<C> as ApplyBlobHooks<Da::BlobTransaction>>::end_blob_hook(
                    &self.sequencer_registry,
                    sov_sequencer_registry::SequencerOutcome::Completed,
                    working_set,
                )
            }
            SequencerOutcome::Ignored => Ok(()),
            SequencerOutcome::Slashed {
                reason,
                sequencer_da_address,
            } => {
                info!("Sequencer {} slashed: {:?}", sequencer_da_address, reason);
                <SequencerRegistry<C> as ApplyBlobHooks<Da::BlobTransaction>>::end_blob_hook(
                    &self.sequencer_registry,
                    sov_sequencer_registry::SequencerOutcome::Slashed {
                        sequencer: sequencer_da_address.as_ref().to_vec(),
                    },
                    working_set,
                )
            }
        }
    }
}

impl<C: Context, Da: DaSpec> SlotHooks<Da> for Runtime<C, Da> {
    type Context = C;

    fn begin_slot_hook(
        &self,
        #[allow(unused_variables)] slot_header: &Da::BlockHeader,
        #[allow(unused_variables)] validity_condition: &Da::ValidityCondition,
        #[allow(unused_variables)] working_set: &mut sov_modules_api::WorkingSet<
            <Self::Context as Spec>::Storage,
        >,
    ) {
        #[cfg(feature = "experimental")]
        self.evm
            .begin_slot_hook(slot_header.hash().into(), working_set);
    }

    fn end_slot_hook(
        &self,
<<<<<<< HEAD
        #[allow(unused_variables)] root_hash: [u8; 32],
        #[allow(unused_variables)] working_set: &mut sov_modules_api::WorkingSet<
=======
        #[allow(unused_variables)] working_set: &mut sov_state::WorkingSet<
>>>>>>> f6624152
            <Self::Context as Spec>::Storage,
        >,
    ) {
        #[cfg(feature = "experimental")]
        self.evm.end_slot_hook(working_set);
    }

    fn finalize_slot_hook(
        &self,
        #[allow(unused_variables)] root_hash: [u8; 32],
        #[allow(unused_variables)] accesorry_working_set: &mut AccessoryWorkingSet<
            <Self::Context as Spec>::Storage,
        >,
    ) {
        #[cfg(feature = "experimental")]
        self.evm
            .finalize_slot_hook(root_hash, accesorry_working_set);
    }
}<|MERGE_RESOLUTION|>--- conflicted
+++ resolved
@@ -1,15 +1,11 @@
 use sov_modules_api::hooks::{ApplyBlobHooks, SlotHooks, TxHooks};
 use sov_modules_api::transaction::Transaction;
-use sov_modules_api::{Context, Spec, WorkingSet};
+use sov_modules_api::{AccessoryWorkingSet, Context, Spec, WorkingSet};
 use sov_modules_stf_template::SequencerOutcome;
 #[cfg(feature = "experimental")]
 use sov_rollup_interface::da::BlockHeaderTrait;
 use sov_rollup_interface::da::{BlobReaderTrait, DaSpec};
 use sov_sequencer_registry::SequencerRegistry;
-<<<<<<< HEAD
-=======
-use sov_state::{AccessoryWorkingSet, WorkingSet};
->>>>>>> f6624152
 use tracing::info;
 
 use crate::runtime::Runtime;
@@ -97,12 +93,7 @@
 
     fn end_slot_hook(
         &self,
-<<<<<<< HEAD
-        #[allow(unused_variables)] root_hash: [u8; 32],
         #[allow(unused_variables)] working_set: &mut sov_modules_api::WorkingSet<
-=======
-        #[allow(unused_variables)] working_set: &mut sov_state::WorkingSet<
->>>>>>> f6624152
             <Self::Context as Spec>::Storage,
         >,
     ) {
