#[cfg(feature = "native")]
use sov_accounts::{AccountsRpcImpl, AccountsRpcServer};
#[cfg(feature = "native")]
use sov_bank::{BankRpcImpl, BankRpcServer};
#[cfg(feature = "native")]
use sov_election::{ElectionRpcImpl, ElectionRpcServer};
#[cfg(feature = "native")]
#[cfg(feature = "experimental")]
use sov_evm::query::{EvmRpcImpl, EvmRpcServer};
#[cfg(feature = "native")]
pub use sov_modules_api::default_context::DefaultContext;
use sov_modules_api::default_context::ZkDefaultContext;
use sov_modules_api::hooks::SlotHooks;
use sov_modules_api::macros::DefaultRuntime;
#[cfg(feature = "native")]
use sov_modules_api::macros::{expose_rpc, CliWallet};
use sov_modules_api::{Context, DispatchCall, Genesis, MessageCodec};
#[cfg(feature = "native")]
use sov_sequencer_registry::{SequencerRegistryRpcImpl, SequencerRegistryRpcServer};
#[cfg(feature = "native")]
use sov_value_setter::{ValueSetterRpcImpl, ValueSetterRpcServer};

/// The Rollup entrypoint.
///
/// On a high level, the rollup node receives serialized call messages from the DA layer and executes them as atomic transactions.
/// Upon reception, the message has to be deserialized and forwarded to an appropriate module.
///
/// The module specific logic is implemented by module creators, but all the glue code responsible for message
/// deserialization/forwarding is handled by a rollup `runtime`.
///
/// In order to define the runtime we need to specify all the modules supported by our rollup (see the `Runtime` struct bellow)
///
/// The `Runtime` together with associated interfaces (`Genesis`, `DispatchCall`, `MessageCodec`)
/// and derive macros defines:
/// - how the rollup modules are wired up together.
/// - how the state of the rollup is initialized.
/// - how messages are dispatched to appropriate modules.
///
/// Runtime lifecycle:
///
/// 1. Initialization:
///     When a rollup is deployed for the first time, it needs to set its genesis state.
///     The `#[derive(Genesis)` macro will generate `Runtime::genesis(config)` method which returns
///     `Storage` with the initialized state.
///
/// 2. Calls:      
///     The `Module` interface defines a `call` method which accepts a module-defined type and triggers the specific `module logic.`
///     In general, the point of a call is to change the module state, but if the call throws an error,
///     no state is updated (the transaction is reverted).
///
/// `#[derive(MessageCodec)` adds deserialization capabilities to the `Runtime` (implements `decode_call` method).
/// `Runtime::decode_call` accepts serialized call message and returns a type that implements the `DispatchCall` trait.
///  The `DispatchCall` implementation (derived by a macro) forwards the message to the appropriate module and executes its `call` method.
///
/// Similar mechanism works for queries with the difference that queries are submitted by users directly to the rollup node
/// instead of going through the DA layer.

#[cfg(not(feature = "experimental"))]
#[cfg_attr(feature = "native", derive(CliWallet), expose_rpc(DefaultContext))]
#[derive(Genesis, DispatchCall, MessageCodec, DefaultRuntime)]
#[serialization(borsh::BorshDeserialize, borsh::BorshSerialize)]
pub struct Runtime<C: Context> {
    pub bank: sov_bank::Bank<C>,
    pub sequencer_registry: sov_sequencer_registry::SequencerRegistry<C>,
    pub election: sov_election::Election<C>,
    pub value_setter: sov_value_setter::ValueSetter<C>,
    pub accounts: sov_accounts::Accounts<C>,
}

#[cfg(feature = "experimental")]
#[cfg_attr(feature = "native", derive(CliWallet), expose_rpc(DefaultContext))]
#[derive(Genesis, DispatchCall, MessageCodec, DefaultRuntime)]
#[serialization(borsh::BorshDeserialize, borsh::BorshSerialize)]
pub struct Runtime<C: Context> {
    pub bank: sov_bank::Bank<C>,
    pub sequencer_registry: sov_sequencer_registry::SequencerRegistry<C>,
    pub election: sov_election::Election<C>,
    pub value_setter: sov_value_setter::ValueSetter<C>,
    pub accounts: sov_accounts::Accounts<C>,
    #[cfg_attr(feature = "native", cli_skip)]
    pub evm: sov_evm::Evm<C>,
}

<<<<<<< HEAD
impl<Cond> SlotHooks<Cond> for Runtime<DefaultContext> {
    type Context = DefaultContext;

    fn begin_slot_hook(
        &self,
        _slot_data: &impl sov_rollup_interface::services::da::SlotData,
        _working_set: &mut sov_state::WorkingSet<<Self::Context as sov_modules_api::Spec>::Storage>,
    ) -> anyhow::Result<()> {
        Ok(())
    }
}

impl<Cond> SlotHooks<Cond> for Runtime<ZkDefaultContext> {
    type Context = ZkDefaultContext;

    fn begin_slot_hook(
        &self,
        _slot_data: &impl sov_rollup_interface::services::da::SlotData,
        _working_set: &mut sov_state::WorkingSet<<Self::Context as sov_modules_api::Spec>::Storage>,
    ) -> anyhow::Result<()> {
        Ok(())
    }
}
=======
impl<C: Context> sov_modules_stf_template::Runtime<C> for Runtime<C> {}
>>>>>>> 63ba774f
<|MERGE_RESOLUTION|>--- conflicted
+++ resolved
@@ -1,3 +1,5 @@
+use std::marker::PhantomData;
+
 #[cfg(feature = "native")]
 use sov_accounts::{AccountsRpcImpl, AccountsRpcServer};
 #[cfg(feature = "native")]
@@ -15,6 +17,7 @@
 #[cfg(feature = "native")]
 use sov_modules_api::macros::{expose_rpc, CliWallet};
 use sov_modules_api::{Context, DispatchCall, Genesis, MessageCodec};
+use sov_rollup_interface::zk::ValidityCondition;
 #[cfg(feature = "native")]
 use sov_sequencer_registry::{SequencerRegistryRpcImpl, SequencerRegistryRpcServer};
 #[cfg(feature = "native")]
@@ -81,9 +84,8 @@
     pub evm: sov_evm::Evm<C>,
 }
 
-<<<<<<< HEAD
-impl<Cond> SlotHooks<Cond> for Runtime<DefaultContext> {
-    type Context = DefaultContext;
+impl<C: Context, Cond: ValidityCondition> SlotHooks<Cond> for Runtime<C> {
+    type Context = C;
 
     fn begin_slot_hook(
         &self,
@@ -94,17 +96,7 @@
     }
 }
 
-impl<Cond> SlotHooks<Cond> for Runtime<ZkDefaultContext> {
-    type Context = ZkDefaultContext;
-
-    fn begin_slot_hook(
-        &self,
-        _slot_data: &impl sov_rollup_interface::services::da::SlotData,
-        _working_set: &mut sov_state::WorkingSet<<Self::Context as sov_modules_api::Spec>::Storage>,
-    ) -> anyhow::Result<()> {
-        Ok(())
-    }
-}
-=======
-impl<C: Context> sov_modules_stf_template::Runtime<C> for Runtime<C> {}
->>>>>>> 63ba774f
+impl<C: Context, Cond: ValidityCondition> sov_modules_stf_template::Runtime<C, Cond>
+    for Runtime<C>
+{
+}