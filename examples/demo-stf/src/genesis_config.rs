--- conflicted
+++ resolved
@@ -55,18 +55,8 @@
         admin: value_setter_admin_private_key.pub_key().to_address(),
     };
 
-<<<<<<< HEAD
     let nft_config = NonFungibleTokenConfig {};
 
-    #[cfg(feature = "experimental")]
-    let genesis_evm_address = reth_primitives::Address::from_slice(
-        hex::decode("f39Fd6e51aad88F6F4ce6aB8827279cffFb92266")
-            .unwrap()
-            .as_slice(),
-    );
-
-=======
->>>>>>> 8ea821b4
     let chain_state_config = ChainStateConfig {
         // TODO: Put actual value
         initial_slot_height: 0,
@@ -80,24 +70,8 @@
         value_setter_config,
         sov_accounts::AccountConfig { pub_keys: vec![] },
         #[cfg(feature = "experimental")]
-<<<<<<< HEAD
-        EvmConfig {
-            data: vec![AccountData {
-                address: genesis_evm_address,
-                balance: AccountData::balance(u64::MAX),
-                code_hash: AccountData::empty_code(),
-                code: vec![],
-                nonce: 0,
-            }],
-            chain_id: 1,
-            limit_contract_code_size: None,
-            spec: vec![(0, SpecId::LATEST)].into_iter().collect(),
-            ..Default::default()
-        },
+        get_evm_config(evm_genesis_addresses),
         nft_config,
-=======
-        get_evm_config(evm_genesis_addresses),
->>>>>>> 8ea821b4
     )
 }
 
