use std::convert::AsRef;
use std::path::Path;

use anyhow::Context as AnyhowContext;
#[cfg(feature = "experimental")]
use reth_primitives::Bytes;
use serde::de::DeserializeOwned;
use sov_accounts::AccountConfig;
use sov_bank::BankConfig;
use sov_chain_state::ChainStateConfig;
use sov_cli::wallet_state::PrivateKeyAndAddress;
#[cfg(feature = "experimental")]
use sov_evm::{AccountData, EvmConfig, SpecId};
pub use sov_modules_api::default_context::DefaultContext;
use sov_modules_api::Context;
use sov_rollup_interface::da::DaSpec;
pub use sov_state::config::Config as StorageConfig;
use sov_value_setter::ValueSetterConfig;

/// Creates config for a rollup with some default settings, the config is used in demos and tests.
use crate::runtime::GenesisConfig;

pub const LOCKED_AMOUNT: u64 = 50;
pub const DEMO_TOKEN_NAME: &str = "sov-demo-token";

/// Configure our rollup with a centralized sequencer using the SEQUENCER_DA_ADDRESS
/// address constant. Since the centralize sequencer's address is consensus critical,
/// it has to be hardcoded as a constant, rather than read from the config at runtime.
///
/// If you want to customize the rollup to accept transactions from your own celestia
/// address, simply change the value of the SEQUENCER_DA_ADDRESS to your own address.
/// For example:
/// ```rust,no_run
/// const SEQUENCER_DA_ADDRESS: &str = "celestia1qp09ysygcx6npted5yc0au6k9lner05yvs9208";
/// ```
pub fn get_genesis_config<C: Context, Da: DaSpec>(
    sequencer_da_address: Da::Address,
    #[cfg(feature = "experimental")] evm_genesis_addresses: Vec<reth_primitives::Address>,
) -> GenesisConfig<C, Da> {
    let token_deployer: PrivateKeyAndAddress<C> = read_private_key();

    create_genesis_config(
        token_deployer.address.clone(),
        sequencer_da_address,
        #[cfg(feature = "experimental")]
        evm_genesis_addresses,
    )
    .expect("Unable to read genesis configuration")
}

fn create_genesis_config<C: Context, Da: DaSpec>(
    sequencer_address: C::Address,
    sequencer_da_address: Da::Address,
    #[cfg(feature = "experimental")] evm_genesis_addresses: Vec<reth_primitives::Address>,
) -> anyhow::Result<GenesisConfig<C, Da>> {
    // This path will be injected as a parameter: #872
    let bank_genesis_path = "../test-data/genesis/bank.json";
    let bank_config: BankConfig<C> = read_json_file(bank_genesis_path)?;
    // This will be read from a file: #872
    let token_address = sov_bank::get_genesis_token_address::<C>(
        &bank_config.tokens[0].token_name,
        bank_config.tokens[0].salt,
    );

    // This will be read from a file: #872
    let sequencer_registry_config = sov_sequencer_registry::SequencerConfig {
        seq_rollup_address: sequencer_address,
        seq_da_address: sequencer_da_address,
        coins_to_lock: sov_bank::Coins {
            amount: LOCKED_AMOUNT,
            token_address,
        },
        is_preferred_sequencer: true,
    };

    // This path will be injected as a parameter: #872
    let value_setter_genesis_path = "../test-data/genesis/value_setter.json";
    let value_setter_config: ValueSetterConfig<C> = read_json_file(value_setter_genesis_path)?;

    let accounts_genesis_path = "../test-data/genesis/accounts.json";
<<<<<<< HEAD
    let accounts_config: AccountConfig = read_json_file(accounts_genesis_path)?;
=======
    let accounts_data = std::fs::read_to_string(accounts_genesis_path)
        .with_context(|| format!("Failed to read genesis from {}", accounts_genesis_path))?;

    let accounts_config: AccountConfig<C> = serde_json::from_str(&accounts_data)
        .with_context(|| format!("Failed to parse genesis from {}", accounts_genesis_path))?;
>>>>>>> 4f4e27ee

    let nft_config = sov_nft_module::NonFungibleTokenConfig {};
    // This will be read from a file: #872
    let chain_state_config = ChainStateConfig {
        // TODO: Put actual value
        initial_slot_height: 0,
        current_time: Default::default(),
    };

    Ok(GenesisConfig::new(
        bank_config,
        sequencer_registry_config,
        (),
        chain_state_config,
        value_setter_config,
        accounts_config,
        #[cfg(feature = "experimental")]
        get_evm_config(evm_genesis_addresses),
        nft_config,
    ))
}

fn read_json_file<T: DeserializeOwned, P: AsRef<Path>>(path: P) -> anyhow::Result<T> {
    let path_str = path.as_ref().display();

    let data = std::fs::read_to_string(&path)
        .with_context(|| format!("Failed to read genesis from {}", path_str))?;
    let config: T = serde_json::from_str(&data)
        .with_context(|| format!("Failed to parse genesis from {}", path_str))?;

    Ok(config)
}

// TODO: #840
#[cfg(feature = "experimental")]
fn get_evm_config(genesis_addresses: Vec<reth_primitives::Address>) -> EvmConfig {
    let data = genesis_addresses
        .into_iter()
        .map(|address| AccountData {
            address,
            balance: AccountData::balance(u64::MAX),
            code_hash: AccountData::empty_code(),
            code: Bytes::default(),
            nonce: 0,
        })
        .collect();

    EvmConfig {
        data,
        chain_id: 1,
        limit_contract_code_size: None,
        spec: vec![(0, SpecId::SHANGHAI)].into_iter().collect(),
        block_timestamp_delta: 1u64,
        ..Default::default()
    }
}

pub fn read_private_key<C: Context>() -> PrivateKeyAndAddress<C> {
    // TODO fix the hardcoded path: #872
    let token_deployer_data =
        std::fs::read_to_string("../test-data/keys/token_deployer_private_key.json")
            .expect("Unable to read file to string");

    let token_deployer: PrivateKeyAndAddress<C> = serde_json::from_str(&token_deployer_data)
        .unwrap_or_else(|_| {
            panic!(
                "Unable to convert data {} to PrivateKeyAndAddress",
                &token_deployer_data
            )
        });

    assert!(
        token_deployer.is_matching_to_default(),
        "Inconsistent key data"
    );

    token_deployer
}<|MERGE_RESOLUTION|>--- conflicted
+++ resolved
@@ -78,15 +78,7 @@
     let value_setter_config: ValueSetterConfig<C> = read_json_file(value_setter_genesis_path)?;
 
     let accounts_genesis_path = "../test-data/genesis/accounts.json";
-<<<<<<< HEAD
-    let accounts_config: AccountConfig = read_json_file(accounts_genesis_path)?;
-=======
-    let accounts_data = std::fs::read_to_string(accounts_genesis_path)
-        .with_context(|| format!("Failed to read genesis from {}", accounts_genesis_path))?;
-
-    let accounts_config: AccountConfig<C> = serde_json::from_str(&accounts_data)
-        .with_context(|| format!("Failed to parse genesis from {}", accounts_genesis_path))?;
->>>>>>> 4f4e27ee
+    let accounts_config: AccountConfig<C> = read_json_file(accounts_genesis_path)?;
 
     let nft_config = sov_nft_module::NonFungibleTokenConfig {};
     // This will be read from a file: #872
