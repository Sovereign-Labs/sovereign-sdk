use reth_primitives::Bytes;
use sov_chain_state::ChainStateConfig;
#[cfg(feature = "experimental")]
use sov_evm::{AccountData, EvmConfig, SpecId};
pub use sov_modules_api::default_context::DefaultContext;
use sov_modules_api::default_signature::private_key::DefaultPrivateKey;
use sov_modules_api::utils::generate_address;
use sov_modules_api::{Context, PrivateKey, PublicKey};
use sov_rollup_interface::da::DaSpec;
pub use sov_state::config::Config as StorageConfig;
use sov_value_setter::ValueSetterConfig;

/// Creates config for a rollup with some default settings, the config is used in demos and tests.
use crate::runtime::GenesisConfig;

pub const DEMO_SEQUENCER_DA_ADDRESS: [u8; 32] = [1; 32];
pub const LOCKED_AMOUNT: u64 = 50;
pub const DEMO_SEQ_PUB_KEY_STR: &str = "seq_pub_key";
pub const DEMO_TOKEN_NAME: &str = "sov-demo-token";

pub fn create_demo_genesis_config<C: Context, Da: DaSpec>(
    initial_sequencer_balance: u64,
    sequencer_address: C::Address,
    sequencer_da_address: Vec<u8>,
    value_setter_admin_private_key: &DefaultPrivateKey,
    #[cfg(feature = "experimental")] evm_genesis_addresses: Vec<reth_primitives::Address>,
) -> GenesisConfig<C, Da> {
    let token_config: sov_bank::TokenConfig<C> = sov_bank::TokenConfig {
        token_name: DEMO_TOKEN_NAME.to_owned(),
        address_and_balances: vec![(sequencer_address.clone(), initial_sequencer_balance)],
        authorized_minters: vec![sequencer_address.clone()],
        salt: 0,
    };

    let bank_config = sov_bank::BankConfig {
        tokens: vec![token_config],
    };

    let token_address = sov_bank::get_genesis_token_address::<C>(
        &bank_config.tokens[0].token_name,
        bank_config.tokens[0].salt,
    );

    let sequencer_registry_config = sov_sequencer_registry::SequencerConfig {
        seq_rollup_address: sequencer_address,
        seq_da_address: sequencer_da_address,
        coins_to_lock: sov_bank::Coins {
            amount: LOCKED_AMOUNT,
            token_address,
        },
        is_preferred_sequencer: true,
    };

    let value_setter_config = ValueSetterConfig {
        admin: value_setter_admin_private_key.pub_key().to_address(),
    };

    let chain_state_config = ChainStateConfig {
        // TODO: Put actual value
        initial_slot_height: 0,
        current_time: Default::default(),
    };

    GenesisConfig::new(
        bank_config,
        sequencer_registry_config,
        (),
        chain_state_config,
        value_setter_config,
        sov_accounts::AccountConfig { pub_keys: vec![] },
        #[cfg(feature = "experimental")]
<<<<<<< HEAD
        EvmConfig {
            data: vec![AccountData {
                address: genesis_evm_address,
                balance: AccountData::balance(u64::MAX),
                code_hash: AccountData::empty_code(),
                code: Bytes::default(),
                nonce: 0,
            }],
            chain_id: 1,
            limit_contract_code_size: None,
            spec: vec![(0, SpecId::LATEST)].into_iter().collect(),
            ..Default::default()
        },
=======
        get_evm_config(evm_genesis_addresses),
>>>>>>> 118f196e
    )
}

// TODO: #840
#[cfg(feature = "experimental")]
fn get_evm_config(genesis_addresses: Vec<reth_primitives::Address>) -> EvmConfig {
    let data = genesis_addresses
        .into_iter()
        .map(|address| AccountData {
            address,
            balance: AccountData::balance(u64::MAX),
            code_hash: AccountData::empty_code(),
            code: vec![],
            nonce: 0,
        })
        .collect();

    EvmConfig {
        data,
        chain_id: 1,
        limit_contract_code_size: None,
        spec: vec![(0, SpecId::LATEST)].into_iter().collect(),
        ..Default::default()
    }
}

pub fn create_demo_config<Da: DaSpec>(
    initial_sequencer_balance: u64,
    value_setter_admin_private_key: &DefaultPrivateKey,
) -> GenesisConfig<DefaultContext, Da> {
    create_demo_genesis_config::<DefaultContext, Da>(
        initial_sequencer_balance,
        generate_address::<DefaultContext>(DEMO_SEQ_PUB_KEY_STR),
        DEMO_SEQUENCER_DA_ADDRESS.to_vec(),
        value_setter_admin_private_key,
        #[cfg(feature = "experimental")]
        Vec::default(),
    )
}<|MERGE_RESOLUTION|>--- conflicted
+++ resolved
@@ -69,23 +69,7 @@
         value_setter_config,
         sov_accounts::AccountConfig { pub_keys: vec![] },
         #[cfg(feature = "experimental")]
-<<<<<<< HEAD
-        EvmConfig {
-            data: vec![AccountData {
-                address: genesis_evm_address,
-                balance: AccountData::balance(u64::MAX),
-                code_hash: AccountData::empty_code(),
-                code: Bytes::default(),
-                nonce: 0,
-            }],
-            chain_id: 1,
-            limit_contract_code_size: None,
-            spec: vec![(0, SpecId::LATEST)].into_iter().collect(),
-            ..Default::default()
-        },
-=======
         get_evm_config(evm_genesis_addresses),
->>>>>>> 118f196e
     )
 }
 
