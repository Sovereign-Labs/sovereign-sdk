--- conflicted
+++ resolved
@@ -1,6 +1,5 @@
 #[cfg(feature = "native")]
 pub use sov_modules_api::default_context::DefaultContext;
-#[cfg(feature = "zk")]
 pub use sov_modules_api::default_context::ZkDefaultContext;
 #[cfg(feature = "native")]
 pub use sov_modules_api::default_signature::private_key::DefaultPrivateKey;
@@ -19,41 +18,24 @@
 use sov_rollup_interface::zk::{ValidityCondition, Zkvm};
 #[cfg(feature = "native")]
 use sov_state::ProverStorage;
-use sov_state::Storage;
-#[cfg(feature = "zk")]
-use sov_state::ZkStorage;
+use sov_state::{Storage, ZkStorage};
 
 use crate::batch_builder::FiFoStrictBatchBuilder;
 #[cfg(feature = "native")]
 use crate::runner_config::Config;
 use crate::runtime::Runtime;
 
-<<<<<<< HEAD
-pub struct DemoAppRunner<C: Context, Vm: Zkvm, B: BlobReaderTrait> {
-    pub stf: DemoApp<C, Vm, B>,
+pub struct DemoAppRunner<C: Context, Vm: Zkvm, Cond: ValidityCondition, B: BlobReaderTrait> {
+    pub stf: DemoApp<C, Vm, Cond, B>,
     pub batch_builder: Option<FiFoStrictBatchBuilder<Runtime<C>, C>>,
 }
 
-pub type ZkAppRunner<Vm, B> = DemoAppRunner<ZkDefaultContext, Vm, B>;
+pub type ZkAppRunner<Vm, Cond, B> = DemoAppRunner<ZkDefaultContext, Vm, Cond, B>;
 
 #[cfg(feature = "native")]
-pub type NativeAppRunner<Vm, B> = DemoAppRunner<DefaultContext, Vm, B>;
+pub type NativeAppRunner<Vm, Cond, B> = DemoAppRunner<DefaultContext, Vm, Cond, B>;
 
-pub type DemoApp<C, Vm, B> = AppTemplate<C, Runtime<C>, Vm, B>;
-=======
-pub struct DemoAppRunner<C: Context, Vm: Zkvm, Cond: ValidityCondition> {
-    pub stf: DemoApp<C, Vm, Cond>,
-    pub batch_builder: Option<FiFoStrictBatchBuilder<Runtime<C>, C>>,
-}
-
-#[cfg(feature = "zk")]
-pub type ZkAppRunner<Vm> = DemoAppRunner<ZkDefaultContext, Vm>;
-
-#[cfg(feature = "native")]
-pub type NativeAppRunner<Vm, Cond> = DemoAppRunner<DefaultContext, Vm, Cond>;
-
-pub type DemoApp<C, Vm, Cond> = AppTemplate<C, Runtime<C>, Vm, Cond>;
->>>>>>> 67c9686e
+pub type DemoApp<C, Vm, Cond, B> = AppTemplate<C, Runtime<C>, Vm, Cond, B>;
 
 /// Batch receipt type used by the demo app. We export this type so that it's easily accessible to the full node.
 pub type DemoBatchReceipt = SequencerOutcome;
@@ -61,19 +43,12 @@
 pub type DemoTxReceipt = TxEffect;
 
 #[cfg(feature = "native")]
-<<<<<<< HEAD
-impl<Vm: Zkvm, B: BlobReaderTrait> StateTransitionRunner<ProverConfig, Vm, B>
-    for DemoAppRunner<DefaultContext, Vm, B>
+impl<Vm: Zkvm, Cond: ValidityCondition, B: BlobReaderTrait>
+    StateTransitionRunner<ProverConfig, Vm, Cond, B>
+    for DemoAppRunner<DefaultContext, Vm, Cond, B>
 {
     type RuntimeConfig = Config;
-    type Inner = DemoApp<DefaultContext, Vm, B>;
-=======
-impl<Vm: Zkvm, Cond: ValidityCondition> StateTransitionRunner<ProverConfig, Vm, Cond>
-    for DemoAppRunner<DefaultContext, Vm, Cond>
-{
-    type RuntimeConfig = Config;
-    type Inner = DemoApp<DefaultContext, Vm, Cond>;
->>>>>>> 67c9686e
+    type Inner = DemoApp<DefaultContext, Vm, Cond, B>;
     type BatchBuilder = FiFoStrictBatchBuilder<Runtime<DefaultContext>, DefaultContext>;
 
     fn new(runtime_config: Self::RuntimeConfig) -> Self {
@@ -106,21 +81,16 @@
     }
 }
 
-<<<<<<< HEAD
-impl<Vm: Zkvm, B: BlobReaderTrait> StateTransitionRunner<ZkConfig, Vm, B>
-    for DemoAppRunner<ZkDefaultContext, Vm, B>
+impl<Vm: Zkvm, Cond: ValidityCondition, B: BlobReaderTrait>
+    StateTransitionRunner<ZkConfig, Vm, Cond, B> for DemoAppRunner<ZkDefaultContext, Vm, Cond, B>
 {
-=======
-#[cfg(feature = "zk")]
-impl<Vm: Zkvm> StateTransitionRunner<ZkConfig, Vm> for DemoAppRunner<ZkDefaultContext, Vm> {
->>>>>>> 67c9686e
     type RuntimeConfig = [u8; 32];
-    type Inner = DemoApp<ZkDefaultContext, Vm, B>;
+    type Inner = DemoApp<ZkDefaultContext, Vm, Cond, B>;
     type BatchBuilder = FiFoStrictBatchBuilder<Runtime<ZkDefaultContext>, ZkDefaultContext>;
 
     fn new(runtime_config: Self::RuntimeConfig) -> Self {
         let storage = ZkStorage::with_config(runtime_config).expect("Failed to open zk storage");
-        let app: AppTemplate<ZkDefaultContext, Runtime<ZkDefaultContext>, Vm, B> =
+        let app: AppTemplate<ZkDefaultContext, Runtime<ZkDefaultContext>, Vm, Cond, B> =
             AppTemplate::new(storage.clone(), Runtime::default());
 
         let batch_size_bytes = 1024 * 100; // 100 KB
@@ -150,11 +120,9 @@
 }
 
 #[cfg(feature = "native")]
-<<<<<<< HEAD
-impl<Vm: Zkvm, B: BlobReaderTrait> RpcRunner for DemoAppRunner<DefaultContext, Vm, B> {
-=======
-impl<Vm: Zkvm, Cond: ValidityCondition> RpcRunner for DemoAppRunner<DefaultContext, Vm, Cond> {
->>>>>>> 67c9686e
+impl<Vm: Zkvm, Cond: ValidityCondition, B: BlobReaderTrait> RpcRunner
+    for DemoAppRunner<DefaultContext, Vm, Cond, B>
+{
     type Context = DefaultContext;
     fn get_storage(&self) -> <Self::Context as Spec>::Storage {
         self.inner().current_storage.clone()
