#[cfg(feature = "native")]
pub use sov_modules_api::default_context::DefaultContext;
pub use sov_modules_api::default_context::ZkDefaultContext;
#[cfg(feature = "native")]
pub use sov_modules_api::default_signature::private_key::DefaultPrivateKey;
#[cfg(feature = "native")]
use sov_modules_api::Spec;
use sov_modules_stf_template::AppTemplate;
pub use sov_modules_stf_template::Batch;
use sov_rollup_interface::da::BlobReaderTrait;
<<<<<<< HEAD
use sov_rollup_interface::services::stf_runner::StateTransitionRunner;
#[cfg(feature = "native")]
use sov_rollup_interface::stf::ProverConfig;
use sov_rollup_interface::stf::ZkConfig;
use sov_rollup_interface::zk::{ValidityCondition, Zkvm};
=======
use sov_rollup_interface::zk::Zkvm;
>>>>>>> 63ba774f
#[cfg(feature = "native")]
use sov_state::ProverStorage;
use sov_state::{Storage, ZkStorage};
#[cfg(feature = "native")]
<<<<<<< HEAD
use crate::runner_config::Config;
use crate::runtime::Runtime;

pub struct DemoAppRunner<C: Context, Vm: Zkvm, Cond: ValidityCondition, B: BlobReaderTrait> {
    pub stf: DemoApp<C, Vm, Cond, B>,
    pub batch_builder: Option<FiFoStrictBatchBuilder<Runtime<C>, C>>,
}

pub type ZkAppRunner<Vm, Cond, B> = DemoAppRunner<ZkDefaultContext, Vm, Cond, B>;

#[cfg(feature = "native")]
pub type NativeAppRunner<Vm, Cond, B> = DemoAppRunner<DefaultContext, Vm, Cond, B>;

pub type DemoApp<C, Vm, Cond, B> = AppTemplate<C, Runtime<C>, Vm, Cond, B>;

/// Batch receipt type used by the demo app. We export this type so that it's easily accessible to the full node.
pub type DemoBatchReceipt = SequencerOutcome;
/// Tx receipt type used by the demo app. We export this type so that it's easily accessible to the full node.
pub type DemoTxReceipt = TxEffect;

#[cfg(feature = "native")]
impl<Vm: Zkvm, Cond: ValidityCondition, B: BlobReaderTrait>
    StateTransitionRunner<ProverConfig, Vm, Cond, B>
    for DemoAppRunner<DefaultContext, Vm, Cond, B>
{
    type RuntimeConfig = Config;
    type Inner = DemoApp<DefaultContext, Vm, Cond, B>;
    type BatchBuilder = FiFoStrictBatchBuilder<Runtime<DefaultContext>, DefaultContext>;

    fn new(runtime_config: Self::RuntimeConfig) -> Self {
        let storage = ProverStorage::with_config(runtime_config.storage)
            .expect("Failed to open prover storage");
        let app = AppTemplate::new(storage.clone(), Runtime::default());
        let batch_size_bytes = 1024 * 100; // 100 KB
        let batch_builder = FiFoStrictBatchBuilder::new(
            batch_size_bytes,
            u32::MAX as usize,
            Runtime::default(),
            storage,
        );
        Self {
            stf: app,
            batch_builder: Some(batch_builder),
        }
    }

    fn inner(&self) -> &Self::Inner {
        &self.stf
    }

    fn inner_mut(&mut self) -> &mut Self::Inner {
        &mut self.stf
    }

    fn take_batch_builder(&mut self) -> Option<Self::BatchBuilder> {
        self.batch_builder.take()
    }
}

impl<Vm: Zkvm, Cond: ValidityCondition, B: BlobReaderTrait>
    StateTransitionRunner<ZkConfig, Vm, Cond, B> for DemoAppRunner<ZkDefaultContext, Vm, Cond, B>
{
    type RuntimeConfig = [u8; 32];
    type Inner = DemoApp<ZkDefaultContext, Vm, Cond, B>;
    type BatchBuilder = FiFoStrictBatchBuilder<Runtime<ZkDefaultContext>, ZkDefaultContext>;

    fn new(runtime_config: Self::RuntimeConfig) -> Self {
        let storage = ZkStorage::with_config(runtime_config).expect("Failed to open zk storage");
        let app: AppTemplate<ZkDefaultContext, Runtime<ZkDefaultContext>, Vm, Cond, B> =
            AppTemplate::new(storage.clone(), Runtime::default());

=======
use sov_stf_runner::FiFoStrictBatchBuilder;
#[cfg(feature = "native")]
use sov_stf_runner::StorageConfig;

use crate::runtime::Runtime;

#[cfg(feature = "native")]
pub struct App<Vm: Zkvm, B: BlobReaderTrait> {
    pub stf: AppTemplate<DefaultContext, Runtime<DefaultContext>, Vm, B>,
    pub batch_builder: Option<FiFoStrictBatchBuilder<Runtime<DefaultContext>, DefaultContext>>,
}

#[cfg(feature = "native")]
impl<Vm: Zkvm, B: BlobReaderTrait> App<Vm, B> {
    pub fn new(storage_config: StorageConfig) -> Self {
        let storage =
            ProverStorage::with_config(storage_config).expect("Failed to open prover storage");
        let app = AppTemplate::new(storage.clone(), Runtime::default());
>>>>>>> 63ba774f
        let batch_size_bytes = 1024 * 100; // 100 KB
        let batch_builder = FiFoStrictBatchBuilder::new(
            batch_size_bytes,
            u32::MAX as usize,
            Runtime::default(),
            storage,
        );
        Self {
            stf: app,
            batch_builder: Some(batch_builder),
        }
    }

    pub fn get_storage(&self) -> <DefaultContext as Spec>::Storage {
        self.stf.current_storage.clone()
    }
}

<<<<<<< HEAD
#[cfg(feature = "native")]
impl<Vm: Zkvm, Cond: ValidityCondition, B: BlobReaderTrait> RpcRunner
    for DemoAppRunner<DefaultContext, Vm, Cond, B>
{
    type Context = DefaultContext;
    fn get_storage(&self) -> <Self::Context as Spec>::Storage {
        self.inner().current_storage.clone()
    }
=======
pub fn create_zk_app_template<Vm: Zkvm, B: BlobReaderTrait>(
    runtime_config: [u8; 32],
) -> AppTemplate<ZkDefaultContext, Runtime<ZkDefaultContext>, Vm, B> {
    let storage = ZkStorage::with_config(runtime_config).expect("Failed to open zk storage");
    AppTemplate::new(storage, Runtime::default())
>>>>>>> 63ba774f
}<|MERGE_RESOLUTION|>--- conflicted
+++ resolved
@@ -8,92 +8,11 @@
 use sov_modules_stf_template::AppTemplate;
 pub use sov_modules_stf_template::Batch;
 use sov_rollup_interface::da::BlobReaderTrait;
-<<<<<<< HEAD
-use sov_rollup_interface::services::stf_runner::StateTransitionRunner;
-#[cfg(feature = "native")]
-use sov_rollup_interface::stf::ProverConfig;
-use sov_rollup_interface::stf::ZkConfig;
 use sov_rollup_interface::zk::{ValidityCondition, Zkvm};
-=======
-use sov_rollup_interface::zk::Zkvm;
->>>>>>> 63ba774f
 #[cfg(feature = "native")]
 use sov_state::ProverStorage;
 use sov_state::{Storage, ZkStorage};
 #[cfg(feature = "native")]
-<<<<<<< HEAD
-use crate::runner_config::Config;
-use crate::runtime::Runtime;
-
-pub struct DemoAppRunner<C: Context, Vm: Zkvm, Cond: ValidityCondition, B: BlobReaderTrait> {
-    pub stf: DemoApp<C, Vm, Cond, B>,
-    pub batch_builder: Option<FiFoStrictBatchBuilder<Runtime<C>, C>>,
-}
-
-pub type ZkAppRunner<Vm, Cond, B> = DemoAppRunner<ZkDefaultContext, Vm, Cond, B>;
-
-#[cfg(feature = "native")]
-pub type NativeAppRunner<Vm, Cond, B> = DemoAppRunner<DefaultContext, Vm, Cond, B>;
-
-pub type DemoApp<C, Vm, Cond, B> = AppTemplate<C, Runtime<C>, Vm, Cond, B>;
-
-/// Batch receipt type used by the demo app. We export this type so that it's easily accessible to the full node.
-pub type DemoBatchReceipt = SequencerOutcome;
-/// Tx receipt type used by the demo app. We export this type so that it's easily accessible to the full node.
-pub type DemoTxReceipt = TxEffect;
-
-#[cfg(feature = "native")]
-impl<Vm: Zkvm, Cond: ValidityCondition, B: BlobReaderTrait>
-    StateTransitionRunner<ProverConfig, Vm, Cond, B>
-    for DemoAppRunner<DefaultContext, Vm, Cond, B>
-{
-    type RuntimeConfig = Config;
-    type Inner = DemoApp<DefaultContext, Vm, Cond, B>;
-    type BatchBuilder = FiFoStrictBatchBuilder<Runtime<DefaultContext>, DefaultContext>;
-
-    fn new(runtime_config: Self::RuntimeConfig) -> Self {
-        let storage = ProverStorage::with_config(runtime_config.storage)
-            .expect("Failed to open prover storage");
-        let app = AppTemplate::new(storage.clone(), Runtime::default());
-        let batch_size_bytes = 1024 * 100; // 100 KB
-        let batch_builder = FiFoStrictBatchBuilder::new(
-            batch_size_bytes,
-            u32::MAX as usize,
-            Runtime::default(),
-            storage,
-        );
-        Self {
-            stf: app,
-            batch_builder: Some(batch_builder),
-        }
-    }
-
-    fn inner(&self) -> &Self::Inner {
-        &self.stf
-    }
-
-    fn inner_mut(&mut self) -> &mut Self::Inner {
-        &mut self.stf
-    }
-
-    fn take_batch_builder(&mut self) -> Option<Self::BatchBuilder> {
-        self.batch_builder.take()
-    }
-}
-
-impl<Vm: Zkvm, Cond: ValidityCondition, B: BlobReaderTrait>
-    StateTransitionRunner<ZkConfig, Vm, Cond, B> for DemoAppRunner<ZkDefaultContext, Vm, Cond, B>
-{
-    type RuntimeConfig = [u8; 32];
-    type Inner = DemoApp<ZkDefaultContext, Vm, Cond, B>;
-    type BatchBuilder = FiFoStrictBatchBuilder<Runtime<ZkDefaultContext>, ZkDefaultContext>;
-
-    fn new(runtime_config: Self::RuntimeConfig) -> Self {
-        let storage = ZkStorage::with_config(runtime_config).expect("Failed to open zk storage");
-        let app: AppTemplate<ZkDefaultContext, Runtime<ZkDefaultContext>, Vm, Cond, B> =
-            AppTemplate::new(storage.clone(), Runtime::default());
-
-=======
 use sov_stf_runner::FiFoStrictBatchBuilder;
 #[cfg(feature = "native")]
 use sov_stf_runner::StorageConfig;
@@ -101,18 +20,17 @@
 use crate::runtime::Runtime;
 
 #[cfg(feature = "native")]
-pub struct App<Vm: Zkvm, B: BlobReaderTrait> {
-    pub stf: AppTemplate<DefaultContext, Runtime<DefaultContext>, Vm, B>,
+pub struct App<Vm: Zkvm, Cond: ValidityCondition, B: BlobReaderTrait> {
+    pub stf: AppTemplate<DefaultContext, Cond, Vm, Runtime<DefaultContext>, B>,
     pub batch_builder: Option<FiFoStrictBatchBuilder<Runtime<DefaultContext>, DefaultContext>>,
 }
 
 #[cfg(feature = "native")]
-impl<Vm: Zkvm, B: BlobReaderTrait> App<Vm, B> {
+impl<Vm: Zkvm, Cond: ValidityCondition, B: BlobReaderTrait> App<Vm, Cond, B> {
     pub fn new(storage_config: StorageConfig) -> Self {
         let storage =
             ProverStorage::with_config(storage_config).expect("Failed to open prover storage");
         let app = AppTemplate::new(storage.clone(), Runtime::default());
->>>>>>> 63ba774f
         let batch_size_bytes = 1024 * 100; // 100 KB
         let batch_builder = FiFoStrictBatchBuilder::new(
             batch_size_bytes,
@@ -131,20 +49,9 @@
     }
 }
 
-<<<<<<< HEAD
-#[cfg(feature = "native")]
-impl<Vm: Zkvm, Cond: ValidityCondition, B: BlobReaderTrait> RpcRunner
-    for DemoAppRunner<DefaultContext, Vm, Cond, B>
-{
-    type Context = DefaultContext;
-    fn get_storage(&self) -> <Self::Context as Spec>::Storage {
-        self.inner().current_storage.clone()
-    }
-=======
-pub fn create_zk_app_template<Vm: Zkvm, B: BlobReaderTrait>(
+pub fn create_zk_app_template<Vm: Zkvm, Cond: ValidityCondition, B: BlobReaderTrait>(
     runtime_config: [u8; 32],
-) -> AppTemplate<ZkDefaultContext, Runtime<ZkDefaultContext>, Vm, B> {
+) -> AppTemplate<ZkDefaultContext, Cond, Vm, Runtime<ZkDefaultContext>, B> {
     let storage = ZkStorage::with_config(runtime_config).expect("Failed to open zk storage");
     AppTemplate::new(storage, Runtime::default())
->>>>>>> 63ba774f
 }