--- conflicted
+++ resolved
@@ -32,34 +32,14 @@
         {
             let mut demo = create_new_demo(path);
 
-<<<<<<< HEAD
             StateTransitionFunction::<MockZkvm, TestBlob>::init_chain(&mut demo, config);
-=======
-            StateTransitionFunction::<MockZkvm>::init_chain(&mut demo, config);
-
-            // TODO: Maybe complete with actual block data
-            let data = TestBlock {
-                curr_hash: [0_u8; 32],
-                header: TestBlockHeader {
-                    prev_hash: TestHash([0_u8; 32]),
-                },
-                height: 0,
-                validity_cond: TestValidityCond { cond: true },
-            };
-
-            StateTransitionFunction::<MockZkvm>::begin_slot(&mut demo, &data, Default::default());
->>>>>>> 67c9686e
 
             let txs = simulate_da(value_setter_admin_private_key, election_admin_private_key);
             let blob = new_test_blob(Batch { txs }, &DEMO_SEQUENCER_DA_ADDRESS);
 
-<<<<<<< HEAD
             let mut blobs = [blob];
 
             let result = StateTransitionFunction::<MockZkvm, TestBlob>::apply_slot(
-=======
-            let apply_tx_blob_outcome = StateTransitionFunction::<MockZkvm>::apply_tx_blob(
->>>>>>> 67c9686e
                 &mut demo,
                 Default::default(),
                 &mut blobs,
@@ -69,17 +49,11 @@
             let apply_blob_outcome = result.batch_receipts[0].clone();
             assert_eq!(
                 SequencerOutcome::Rewarded(0),
-                apply_tx_blob_outcome.inner,
+                apply_blob_outcome.inner,
                 "Sequencer execution should have succeeded but failed "
             );
 
-<<<<<<< HEAD
             assert!(has_tx_events(&apply_blob_outcome),);
-=======
-            assert!(has_tx_events(&apply_tx_blob_outcome),);
-
-            StateTransitionFunction::<MockZkvm>::end_slot(&mut demo);
->>>>>>> 67c9686e
         }
 
         // Generate a new storage instance after dumping data to the db.
@@ -118,7 +92,6 @@
             &election_admin_private_key,
         );
 
-<<<<<<< HEAD
         StateTransitionFunction::<MockZkvm, TestBlob>::init_chain(&mut demo, config);
 
         let txs = simulate_da(value_setter_admin_private_key, election_admin_private_key);
@@ -127,23 +100,6 @@
         let mut blobs = [blob];
 
         let apply_block_result = StateTransitionFunction::<MockZkvm, TestBlob>::apply_slot(
-=======
-        // TODO: Maybe complete with actual block data
-        let data = TestBlock {
-            curr_hash: [0_u8; 32],
-            header: TestBlockHeader {
-                prev_hash: TestHash([0_u8; 32]),
-            },
-            height: 0,
-            validity_cond: TestValidityCond { cond: true },
-        };
-        StateTransitionFunction::<MockZkvm>::init_chain(&mut demo, config);
-        StateTransitionFunction::<MockZkvm>::begin_slot(&mut demo, &data, Default::default());
-
-        let txs = simulate_da(value_setter_admin_private_key, election_admin_private_key);
-
-        let apply_tx_blob_outcome = StateTransitionFunction::<MockZkvm>::apply_tx_blob(
->>>>>>> 67c9686e
             &mut demo,
             Default::default(),
             &mut blobs,
@@ -154,11 +110,11 @@
 
         assert_eq!(
             SequencerOutcome::Rewarded(0),
-            apply_tx_blob_outcome.inner,
+            apply_blob_outcome.inner,
             "Sequencer execution should have succeeded but failed"
         );
 
-        assert!(has_tx_events(&apply_tx_blob_outcome),);
+        assert!(has_tx_events(&apply_blob_outcome),);
 
         let runtime = &mut Runtime::<DefaultContext>::default();
         let mut working_set = WorkingSet::new(demo.current_storage.clone());
@@ -195,31 +151,13 @@
         {
             let mut demo = create_new_demo(path);
 
-<<<<<<< HEAD
             StateTransitionFunction::<MockZkvm, TestBlob>::init_chain(&mut demo, config);
-=======
-            // TODO: Maybe complete with actual block data
-            let data = TestBlock {
-                curr_hash: [0_u8; 32],
-                header: TestBlockHeader {
-                    prev_hash: TestHash([0_u8; 32]),
-                },
-                height: 0,
-                validity_cond: TestValidityCond { cond: true },
-            };
-            StateTransitionFunction::<MockZkvm>::init_chain(&mut demo, config);
-            StateTransitionFunction::<MockZkvm>::begin_slot(&mut demo, &data, Default::default());
->>>>>>> 67c9686e
 
             let txs = simulate_da(value_setter_admin_private_key, election_admin_private_key);
             let blob = new_test_blob(Batch { txs }, &DEMO_SEQUENCER_DA_ADDRESS);
             let mut blobs = [blob];
 
-<<<<<<< HEAD
             let apply_block_result = StateTransitionFunction::<MockZkvm, TestBlob>::apply_slot(
-=======
-            let apply_tx_blob_outcome = StateTransitionFunction::<MockZkvm>::apply_tx_blob(
->>>>>>> 67c9686e
                 &mut demo,
                 Default::default(),
                 &mut blobs,
@@ -230,11 +168,7 @@
 
             assert_eq!(
                 SequencerOutcome::Rewarded(0),
-<<<<<<< HEAD
                 apply_blob_outcome.inner,
-=======
-                apply_tx_blob_outcome,
->>>>>>> 67c9686e
                 "Sequencer execution should have succeeded but failed",
             );
         }
@@ -274,32 +208,14 @@
 
         let mut demo = create_new_demo(path);
 
-<<<<<<< HEAD
         StateTransitionFunction::<MockZkvm, TestBlob>::init_chain(&mut demo, config);
-=======
-        let data = TestBlock {
-            curr_hash: [0_u8; 32],
-            header: TestBlockHeader {
-                prev_hash: TestHash([0_u8; 32]),
-            },
-            height: 0,
-            validity_cond: TestValidityCond { cond: true },
-        };
-        StateTransitionFunction::<MockZkvm>::init_chain(&mut demo, config);
-        StateTransitionFunction::<MockZkvm>::begin_slot(&mut demo, &data, Default::default());
->>>>>>> 67c9686e
 
         let some_sequencer: [u8; 32] = [121; 32];
         let txs = simulate_da(value_setter_admin_private_key, election_admin_private_key);
         let blob = new_test_blob(Batch { txs }, &some_sequencer);
         let mut blobs = [blob];
 
-<<<<<<< HEAD
         let apply_block_result = StateTransitionFunction::<MockZkvm, TestBlob>::apply_slot(
-=======
-        let some_sequencer: [u8; 32] = [121; 32];
-        let apply_blob_outcome = StateTransitionFunction::<MockZkvm>::apply_tx_blob(
->>>>>>> 67c9686e
             &mut demo,
             Default::default(),
             &mut blobs,
