#[cfg(test)]
pub mod test {

    use sov_data_generators::{has_tx_events, new_test_blob_from_batch};
    use sov_modules_api::default_context::DefaultContext;
    use sov_modules_api::default_signature::private_key::DefaultPrivateKey;
    use sov_modules_api::PrivateKey;
    use sov_modules_stf_template::{Batch, SequencerOutcome};
    use sov_rollup_interface::mocks::{MockZkvm, TestBlock};
    use sov_rollup_interface::stf::StateTransitionFunction;
    use sov_state::{ProverStorage, WorkingSet};

    use crate::genesis_config::{create_demo_config, DEMO_SEQUENCER_DA_ADDRESS, LOCKED_AMOUNT};
    use crate::runtime::Runtime;
    use crate::tests::da_simulation::simulate_da;
    use crate::tests::{create_new_demo, TestBlob, C};

    #[test]
    fn test_demo_values_in_db() {
        let tempdir = tempfile::tempdir().unwrap();
        let path = tempdir.path();
        let value_setter_admin_private_key = DefaultPrivateKey::generate();
        let election_admin_private_key = DefaultPrivateKey::generate();

        let config = create_demo_config(
            LOCKED_AMOUNT + 1,
            &value_setter_admin_private_key,
            &election_admin_private_key,
        );
        {
            let mut demo = create_new_demo(path);

<<<<<<< HEAD
            StateTransitionFunction::<MockZkvm, TestBlob>::init_chain(&mut demo, config).unwrap();

            let txs = simulate_da(value_setter_admin_private_key, election_admin_private_key);
            let blob = new_test_blob_from_batch(Batch { txs }, &DEMO_SEQUENCER_DA_ADDRESS, [0; 32]);

            let mut blobs = [blob];

            let data = TestBlock::default();
=======
            StateTransitionFunction::<MockZkvm, TestBlob>::init_chain(&mut demo, config);

            let txs = simulate_da(value_setter_admin_private_key, election_admin_private_key);
            let blob = new_test_blob(Batch { txs }, &DEMO_SEQUENCER_DA_ADDRESS);

            let mut blobs = [blob];
>>>>>>> 06350086

            let result = StateTransitionFunction::<MockZkvm, TestBlob>::apply_slot(
                &mut demo,
                Default::default(),
<<<<<<< HEAD
                &data,
=======
>>>>>>> 06350086
                &mut blobs,
            );

            assert_eq!(1, result.batch_receipts.len());
            let apply_blob_outcome = result.batch_receipts[0].clone();
            assert_eq!(
                SequencerOutcome::Rewarded(0),
                apply_blob_outcome.inner,
                "Sequencer execution should have succeeded but failed "
            );

            assert!(has_tx_events(&apply_blob_outcome),);
        }

        // Generate a new storage instance after dumping data to the db.
        {
            let runtime = &mut Runtime::<DefaultContext>::default();
            let storage = ProverStorage::with_path(path).unwrap();
            let mut working_set = WorkingSet::new(storage);

            let resp = runtime.election.results(&mut working_set).unwrap();

            assert_eq!(
                resp,
                sov_election::GetResultResponse::Result(Some(sov_election::Candidate {
                    name: "candidate_2".to_owned(),
                    count: 3
                }))
            );
            let resp = runtime.value_setter.query_value(&mut working_set).unwrap();

            assert_eq!(resp, sov_value_setter::Response { value: Some(33) });
        }
    }

    #[test]
    fn test_demo_values_in_cache() {
        let tempdir = tempfile::tempdir().unwrap();
        let path = tempdir.path();
        let mut demo = create_new_demo(path);

        let value_setter_admin_private_key = DefaultPrivateKey::generate();
        let election_admin_private_key = DefaultPrivateKey::generate();

        let config = create_demo_config(
            LOCKED_AMOUNT + 1,
            &value_setter_admin_private_key,
            &election_admin_private_key,
        );

<<<<<<< HEAD
        StateTransitionFunction::<MockZkvm, TestBlob>::init_chain(&mut demo, config).unwrap();

        let txs = simulate_da(value_setter_admin_private_key, election_admin_private_key);

        let blob = new_test_blob_from_batch(Batch { txs }, &DEMO_SEQUENCER_DA_ADDRESS, [0; 32]);
        let mut blobs = [blob];
        let data = TestBlock::default();
=======
        StateTransitionFunction::<MockZkvm, TestBlob>::init_chain(&mut demo, config);

        let txs = simulate_da(value_setter_admin_private_key, election_admin_private_key);

        let blob = new_test_blob(Batch { txs }, &DEMO_SEQUENCER_DA_ADDRESS);
        let mut blobs = [blob];
>>>>>>> 06350086

        let apply_block_result = StateTransitionFunction::<MockZkvm, TestBlob>::apply_slot(
            &mut demo,
            Default::default(),
<<<<<<< HEAD
            &data,
=======
>>>>>>> 06350086
            &mut blobs,
        );

        assert_eq!(1, apply_block_result.batch_receipts.len());
        let apply_blob_outcome = apply_block_result.batch_receipts[0].clone();

        assert_eq!(
            SequencerOutcome::Rewarded(0),
            apply_blob_outcome.inner,
            "Sequencer execution should have succeeded but failed"
        );

        assert!(has_tx_events(&apply_blob_outcome),);

        let runtime = &mut Runtime::<DefaultContext>::default();
        let mut working_set = WorkingSet::new(demo.current_storage.clone());

        let resp = runtime.election.results(&mut working_set).unwrap();

        assert_eq!(
            resp,
            sov_election::GetResultResponse::Result(Some(sov_election::Candidate {
                name: "candidate_2".to_owned(),
                count: 3
            }))
        );

        let resp = runtime.value_setter.query_value(&mut working_set).unwrap();

        assert_eq!(resp, sov_value_setter::Response { value: Some(33) });
    }

    #[test]
    #[ignore = "end_slot is removed from STF trait"]
    fn test_demo_values_not_in_db() {
        let tempdir = tempfile::tempdir().unwrap();
        let path = tempdir.path();

        let value_setter_admin_private_key = DefaultPrivateKey::generate();
        let election_admin_private_key = DefaultPrivateKey::generate();

        let config = create_demo_config(
            LOCKED_AMOUNT + 1,
            &value_setter_admin_private_key,
            &election_admin_private_key,
        );
        {
            let mut demo = create_new_demo(path);

<<<<<<< HEAD
            StateTransitionFunction::<MockZkvm, TestBlob>::init_chain(&mut demo, config).unwrap();

            let txs = simulate_da(value_setter_admin_private_key, election_admin_private_key);
            let blob = new_test_blob_from_batch(Batch { txs }, &DEMO_SEQUENCER_DA_ADDRESS, [0; 32]);
            let mut blobs = [blob];
            let data = TestBlock::default();
=======
            StateTransitionFunction::<MockZkvm, TestBlob>::init_chain(&mut demo, config);

            let txs = simulate_da(value_setter_admin_private_key, election_admin_private_key);
            let blob = new_test_blob(Batch { txs }, &DEMO_SEQUENCER_DA_ADDRESS);
            let mut blobs = [blob];
>>>>>>> 06350086

            let apply_block_result = StateTransitionFunction::<MockZkvm, TestBlob>::apply_slot(
                &mut demo,
                Default::default(),
<<<<<<< HEAD
                &data,
=======
>>>>>>> 06350086
                &mut blobs,
            );

            assert_eq!(1, apply_block_result.batch_receipts.len());
            let apply_blob_outcome = apply_block_result.batch_receipts[0].clone();

            assert_eq!(
                SequencerOutcome::Rewarded(0),
                apply_blob_outcome.inner,
                "Sequencer execution should have succeeded but failed",
            );
        }

        // Generate a new storage instance, value are missing because we didn't call `end_slot()`;
        {
            let runtime = &mut Runtime::<C>::default();
            let storage = ProverStorage::with_path(path).unwrap();
            let mut working_set = WorkingSet::new(storage);

            let resp = runtime.election.results(&mut working_set).unwrap();

            assert_eq!(
                resp,
                sov_election::GetResultResponse::Err("Election is not frozen".to_owned())
            );

            let resp = runtime.value_setter.query_value(&mut working_set).unwrap();

            assert_eq!(resp, sov_value_setter::Response { value: None });
        }
    }

    #[test]
    fn test_sequencer_unknown_sequencer() {
        let tempdir = tempfile::tempdir().unwrap();
        let path = tempdir.path();

        let value_setter_admin_private_key = DefaultPrivateKey::generate();
        let election_admin_private_key = DefaultPrivateKey::generate();

        let config = create_demo_config(
            LOCKED_AMOUNT + 1,
            &value_setter_admin_private_key,
            &election_admin_private_key,
        );

        let mut demo = create_new_demo(path);

<<<<<<< HEAD
        StateTransitionFunction::<MockZkvm, TestBlob>::init_chain(&mut demo, config).unwrap();

        let some_sequencer: [u8; 32] = [121; 32];
        let txs = simulate_da(value_setter_admin_private_key, election_admin_private_key);
        let blob = new_test_blob_from_batch(Batch { txs }, &some_sequencer, [0; 32]);
        let mut blobs = [blob];
        let data = TestBlock::default();
=======
        StateTransitionFunction::<MockZkvm, TestBlob>::init_chain(&mut demo, config);

        let some_sequencer: [u8; 32] = [121; 32];
        let txs = simulate_da(value_setter_admin_private_key, election_admin_private_key);
        let blob = new_test_blob(Batch { txs }, &some_sequencer);
        let mut blobs = [blob];
>>>>>>> 06350086

        let apply_block_result = StateTransitionFunction::<MockZkvm, TestBlob>::apply_slot(
            &mut demo,
            Default::default(),
<<<<<<< HEAD
            &data,
=======
>>>>>>> 06350086
            &mut blobs,
        );

        assert_eq!(1, apply_block_result.batch_receipts.len());
        let apply_blob_outcome = apply_block_result.batch_receipts[0].clone();

        assert_eq!(
            SequencerOutcome::Ignored,
            apply_blob_outcome.inner,
            "Batch should have been skipped due to unknown sequencer"
        );

        // Assert that there are no events
        assert!(!has_tx_events(&apply_blob_outcome));
    }
}<|MERGE_RESOLUTION|>--- conflicted
+++ resolved
@@ -30,7 +30,6 @@
         {
             let mut demo = create_new_demo(path);
 
-<<<<<<< HEAD
             StateTransitionFunction::<MockZkvm, TestBlob>::init_chain(&mut demo, config).unwrap();
 
             let txs = simulate_da(value_setter_admin_private_key, election_admin_private_key);
@@ -39,22 +38,11 @@
             let mut blobs = [blob];
 
             let data = TestBlock::default();
-=======
-            StateTransitionFunction::<MockZkvm, TestBlob>::init_chain(&mut demo, config);
-
-            let txs = simulate_da(value_setter_admin_private_key, election_admin_private_key);
-            let blob = new_test_blob(Batch { txs }, &DEMO_SEQUENCER_DA_ADDRESS);
-
-            let mut blobs = [blob];
->>>>>>> 06350086
 
             let result = StateTransitionFunction::<MockZkvm, TestBlob>::apply_slot(
                 &mut demo,
                 Default::default(),
-<<<<<<< HEAD
                 &data,
-=======
->>>>>>> 06350086
                 &mut blobs,
             );
 
@@ -105,7 +93,6 @@
             &election_admin_private_key,
         );
 
-<<<<<<< HEAD
         StateTransitionFunction::<MockZkvm, TestBlob>::init_chain(&mut demo, config).unwrap();
 
         let txs = simulate_da(value_setter_admin_private_key, election_admin_private_key);
@@ -113,22 +100,11 @@
         let blob = new_test_blob_from_batch(Batch { txs }, &DEMO_SEQUENCER_DA_ADDRESS, [0; 32]);
         let mut blobs = [blob];
         let data = TestBlock::default();
-=======
-        StateTransitionFunction::<MockZkvm, TestBlob>::init_chain(&mut demo, config);
-
-        let txs = simulate_da(value_setter_admin_private_key, election_admin_private_key);
-
-        let blob = new_test_blob(Batch { txs }, &DEMO_SEQUENCER_DA_ADDRESS);
-        let mut blobs = [blob];
->>>>>>> 06350086
 
         let apply_block_result = StateTransitionFunction::<MockZkvm, TestBlob>::apply_slot(
             &mut demo,
             Default::default(),
-<<<<<<< HEAD
             &data,
-=======
->>>>>>> 06350086
             &mut blobs,
         );
 
@@ -178,28 +154,17 @@
         {
             let mut demo = create_new_demo(path);
 
-<<<<<<< HEAD
             StateTransitionFunction::<MockZkvm, TestBlob>::init_chain(&mut demo, config).unwrap();
 
             let txs = simulate_da(value_setter_admin_private_key, election_admin_private_key);
             let blob = new_test_blob_from_batch(Batch { txs }, &DEMO_SEQUENCER_DA_ADDRESS, [0; 32]);
             let mut blobs = [blob];
             let data = TestBlock::default();
-=======
-            StateTransitionFunction::<MockZkvm, TestBlob>::init_chain(&mut demo, config);
-
-            let txs = simulate_da(value_setter_admin_private_key, election_admin_private_key);
-            let blob = new_test_blob(Batch { txs }, &DEMO_SEQUENCER_DA_ADDRESS);
-            let mut blobs = [blob];
->>>>>>> 06350086
 
             let apply_block_result = StateTransitionFunction::<MockZkvm, TestBlob>::apply_slot(
                 &mut demo,
                 Default::default(),
-<<<<<<< HEAD
                 &data,
-=======
->>>>>>> 06350086
                 &mut blobs,
             );
 
@@ -248,7 +213,6 @@
 
         let mut demo = create_new_demo(path);
 
-<<<<<<< HEAD
         StateTransitionFunction::<MockZkvm, TestBlob>::init_chain(&mut demo, config).unwrap();
 
         let some_sequencer: [u8; 32] = [121; 32];
@@ -256,22 +220,11 @@
         let blob = new_test_blob_from_batch(Batch { txs }, &some_sequencer, [0; 32]);
         let mut blobs = [blob];
         let data = TestBlock::default();
-=======
-        StateTransitionFunction::<MockZkvm, TestBlob>::init_chain(&mut demo, config);
-
-        let some_sequencer: [u8; 32] = [121; 32];
-        let txs = simulate_da(value_setter_admin_private_key, election_admin_private_key);
-        let blob = new_test_blob(Batch { txs }, &some_sequencer);
-        let mut blobs = [blob];
->>>>>>> 06350086
 
         let apply_block_result = StateTransitionFunction::<MockZkvm, TestBlob>::apply_slot(
             &mut demo,
             Default::default(),
-<<<<<<< HEAD
             &data,
-=======
->>>>>>> 06350086
             &mut blobs,
         );
 
