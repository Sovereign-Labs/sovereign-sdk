use std::path::Path;

use sov_modules_api::default_context::DefaultContext;
use sov_modules_api::Address;
use sov_modules_stf_template::AppTemplate;
use sov_rollup_interface::mocks::TestValidityCond;
use sov_state::ProverStorage;

use crate::runtime::Runtime;

mod da_simulation;
mod stf_tests;
mod tx_revert_tests;
pub(crate) type C = DefaultContext;

pub type TestBlob = sov_rollup_interface::mocks::TestBlob<Address>;

pub fn create_new_demo(
    path: impl AsRef<Path>,
<<<<<<< HEAD
) -> DemoApp<DefaultContext, sov_rollup_interface::mocks::MockZkvm, TestValidityCond, TestBlob> {
=======
) -> AppTemplate<
    DefaultContext,
    Runtime<DefaultContext>,
    sov_rollup_interface::mocks::MockZkvm,
    TestBlob,
> {
>>>>>>> 63ba774f
    let runtime = Runtime::default();
    let storage = ProverStorage::with_path(path).unwrap();
    AppTemplate::new(storage, runtime)
}<|MERGE_RESOLUTION|>--- conflicted
+++ resolved
@@ -17,16 +17,13 @@
 
 pub fn create_new_demo(
     path: impl AsRef<Path>,
-<<<<<<< HEAD
-) -> DemoApp<DefaultContext, sov_rollup_interface::mocks::MockZkvm, TestValidityCond, TestBlob> {
-=======
 ) -> AppTemplate<
     DefaultContext,
+    TestValidityCond,
+    sov_rollup_interface::mocks::MockZkvm,
     Runtime<DefaultContext>,
-    sov_rollup_interface::mocks::MockZkvm,
     TestBlob,
 > {
->>>>>>> 63ba774f
     let runtime = Runtime::default();
     let storage = ProverStorage::with_path(path).unwrap();
     AppTemplate::new(storage, runtime)
