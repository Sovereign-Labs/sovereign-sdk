--- conflicted
+++ resolved
@@ -42,22 +42,13 @@
         // TODO: Maybe complete with actual block data
         let data = TestBlock::default();
 
-<<<<<<< HEAD
         StateTransitionFunction::<MockZkvm, TestBlob>::init_chain(&mut demo, config);
-=======
-        StateTransitionFunction::<MockZkvm>::init_chain(&mut demo, config);
-        StateTransitionFunction::<MockZkvm>::begin_slot(&mut demo, &data, Default::default());
->>>>>>> 67c9686e
 
         let txs = simulate_da_with_revert_msg(election_admin_private_key);
         let blob = new_test_blob(Batch { txs }, &DEMO_SEQUENCER_DA_ADDRESS);
         let mut blobs = [blob];
 
-<<<<<<< HEAD
         let apply_block_result = StateTransitionFunction::<MockZkvm, TestBlob>::apply_slot(
-=======
-        let apply_tx_blob_outcome = StateTransitionFunction::<MockZkvm>::apply_tx_blob(
->>>>>>> 67c9686e
             &mut demo,
             Default::default(),
             &mut blobs,
@@ -69,21 +60,12 @@
 
         assert_eq!(
             SequencerOutcome::Rewarded(0),
-            apply_tx_blob_outcome.inner,
+            apply_blob_outcome.inner,
             "Unexpected outcome: Batch execution should have succeeded",
         );
 
         // Some events were observed
-<<<<<<< HEAD
         assert!(has_tx_events(&apply_blob_outcome), "No events were taken");
-=======
-        assert!(
-            has_tx_events(&apply_tx_blob_outcome),
-            "No events were taken"
-        );
-
-        StateTransitionFunction::<MockZkvm>::end_slot(&mut demo);
->>>>>>> 67c9686e
     }
 
     // Checks
@@ -137,12 +119,7 @@
         // TODO: Maybe complete with actual block data
         let data = TestBlock::default();
         let mut demo = create_new_demo(path);
-<<<<<<< HEAD
         StateTransitionFunction::<MockZkvm, TestBlob>::init_chain(&mut demo, config);
-=======
-        StateTransitionFunction::<MockZkvm>::init_chain(&mut demo, config);
-        StateTransitionFunction::<MockZkvm>::begin_slot(&mut demo, &data, Default::default());
->>>>>>> 67c9686e
 
         let set_candidates_message = Runtime::<DefaultContext>::encode_election_call(
             sov_election::CallMessage::SetCandidates {
@@ -179,14 +156,10 @@
             })
             .collect();
 
-<<<<<<< HEAD
         let blob = new_test_blob(Batch { txs }, &DEMO_SEQUENCER_DA_ADDRESS);
         let mut blobs = [blob];
 
         let apply_block_result = StateTransitionFunction::<MockZkvm, TestBlob>::apply_slot(
-=======
-        let apply_tx_blob_outcome = StateTransitionFunction::<MockZkvm>::apply_tx_blob(
->>>>>>> 67c9686e
             &mut demo,
             Default::default(),
             &mut blobs,
@@ -197,7 +170,7 @@
 
         assert_eq!(
             SequencerOutcome::Rewarded(0),
-            apply_tx_blob_outcome.inner,
+            apply_blob_outcome.inner,
             "Unexpected outcome: Batch execution should have succeeded",
         );
     }
@@ -244,7 +217,6 @@
         // TODO: Maybe complete with actual block data
         let data = TestBlock::default();
 
-<<<<<<< HEAD
         StateTransitionFunction::<MockZkvm, TestBlob>::init_chain(&mut demo, config);
 
         let txs = simulate_da_with_bad_sig(election_admin_private_key);
@@ -253,14 +225,6 @@
         let mut blobs = [blob];
 
         let apply_block_result = StateTransitionFunction::<MockZkvm, TestBlob>::apply_slot(
-=======
-        StateTransitionFunction::<MockZkvm>::init_chain(&mut demo, config);
-        StateTransitionFunction::<MockZkvm>::begin_slot(&mut demo, &data, Default::default());
-
-        let txs = simulate_da_with_bad_sig(election_admin_private_key);
-
-        let apply_tx_blob_outcome = StateTransitionFunction::<MockZkvm>::apply_tx_blob(
->>>>>>> 67c9686e
             &mut demo,
             Default::default(),
             &mut blobs,
@@ -274,18 +238,12 @@
                 reason:SlashingReason::StatelessVerificationFailed,
                 sequencer_da_address: DEMO_SEQUENCER_DA_ADDRESS.to_vec(),
             },
-            apply_tx_blob_outcome.inner,
+            apply_blob_outcome.inner,
             "Unexpected outcome: Stateless verification should have failed due to invalid signature"
         );
 
         // The batch receipt contains no events.
-<<<<<<< HEAD
         assert!(!has_tx_events(&apply_blob_outcome));
-=======
-        assert!(!has_tx_events(&apply_tx_blob_outcome));
-
-        StateTransitionFunction::<MockZkvm>::end_slot(&mut demo);
->>>>>>> 67c9686e
     }
 
     {
@@ -343,20 +301,12 @@
         let data = TestBlock::default();
 
         let mut demo = create_new_demo(path);
-<<<<<<< HEAD
-=======
-        StateTransitionFunction::<MockZkvm>::begin_slot(&mut demo, &data, Default::default());
->>>>>>> 67c9686e
 
         let txs = simulate_da_with_bad_serialization(election_admin_private_key);
         let blob = new_test_blob(Batch { txs }, &DEMO_SEQUENCER_DA_ADDRESS);
         let mut blobs = [blob];
 
-<<<<<<< HEAD
         let apply_block_result = StateTransitionFunction::<MockZkvm, TestBlob>::apply_slot(
-=======
-        let apply_tx_blob_outcome = StateTransitionFunction::<MockZkvm>::apply_tx_blob(
->>>>>>> 67c9686e
             &mut demo,
             Default::default(),
             &mut blobs,
@@ -370,17 +320,12 @@
                 reason: SlashingReason::InvalidTransactionEncoding ,
                 sequencer_da_address: DEMO_SEQUENCER_DA_ADDRESS.to_vec(),
             },
-            apply_tx_blob_outcome.inner,
+            apply_blob_outcome.inner,
             "Unexpected outcome: Stateless verification should have failed due to invalid signature"
         );
 
         // The batch receipt contains no events.
-<<<<<<< HEAD
         assert!(!has_tx_events(&apply_blob_outcome));
-=======
-        assert!(!has_tx_events(&apply_tx_blob_outcome));
-        StateTransitionFunction::<MockZkvm>::end_slot(&mut demo);
->>>>>>> 67c9686e
     }
 
     {
