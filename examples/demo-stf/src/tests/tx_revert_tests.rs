--- conflicted
+++ resolved
@@ -220,16 +220,11 @@
         );
 
         assert_eq!(
-<<<<<<< HEAD
-            SenderOutcome::Slashed(SlashingReason::StatelessVerificationFailed),
-            apply_tx_blob_outcome.inner,
-=======
             SequencerOutcome::Slashed{
                 reason:SlashingReason::StatelessVerificationFailed,
                 sequencer_da_address: DEMO_SEQUENCER_DA_ADDRESS.to_vec(),
             },
             apply_blob_outcome.inner,
->>>>>>> 71dd233b
             "Unexpected outcome: Stateless verification should have failed due to invalid signature"
         );
 
@@ -303,16 +298,11 @@
         );
 
         assert_eq!(
-<<<<<<< HEAD
-            SenderOutcome::Slashed(SlashingReason::InvalidTransactionEncoding),
-            apply_tx_blob_outcome.inner,
-=======
             SequencerOutcome::Slashed {
                 reason: SlashingReason::InvalidTransactionEncoding ,
                 sequencer_da_address: DEMO_SEQUENCER_DA_ADDRESS.to_vec(),
             },
             apply_blob_outcome.inner,
->>>>>>> 71dd233b
             "Unexpected outcome: Stateless verification should have failed due to invalid signature"
         );
 
