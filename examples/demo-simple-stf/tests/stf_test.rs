--- conflicted
+++ resolved
@@ -1,9 +1,6 @@
 use std::fmt::Display;
-<<<<<<< HEAD
+use std::marker::PhantomData;
 use std::str::FromStr;
-=======
-use std::marker::PhantomData;
->>>>>>> 67c9686e
 
 use demo_simple_stf::{ApplyBlobResult, CheckHashPreimageStf};
 use sov_rollup_interface::mocks::{
@@ -67,9 +64,10 @@
     let address = DaAddress { addr: [1; 32] };
     let preimage = vec![0; 32];
 
-<<<<<<< HEAD
     let test_blob = TestBlob::<DaAddress>::new(preimage, address, [0; 32]);
-    let stf = &mut CheckHashPreimageStf {};
+    let stf = &mut CheckHashPreimageStf::<TestValidityCond> {
+        phantom_data: PhantomData::default(),
+    };
 
     let mut blobs = [test_blob];
 
@@ -77,32 +75,6 @@
 
     let result =
         StateTransitionFunction::<MockZkvm, TestBlob<DaAddress>>::apply_slot(stf, (), &mut blobs);
-=======
-    let mut test_blob = TestBlob::<DaAddress>::new(preimage, address, [0; 32]);
-    let stf = &mut CheckHashPreimageStf::<TestValidityCond> {
-        phantom_data: PhantomData::default(),
-    };
-
-    let test_block = TestBlock {
-        curr_hash: [0; 32],
-        header: TestBlockHeader {
-            prev_hash: TestHash([0; 32]),
-        },
-        height: 0,
-        validity_cond: TestValidityCond { cond: true },
-    };
-
-    StateTransitionFunction::<MockZkvm>::init_chain(stf, ()).unwrap();
-    StateTransitionFunction::<MockZkvm>::begin_slot(
-        stf,
-        &test_block,
-        <CheckHashPreimageStf<TestValidityCond> as StateTransitionFunction<MockZkvm>>::Witness::default(),
-    )
-    .unwrap();
-
-    let receipt = StateTransitionFunction::<MockZkvm>::apply_tx_blob(stf, &mut test_blob, None);
-    assert_eq!(receipt.inner, ApplyBlobResult::Success);
->>>>>>> 67c9686e
 
     assert_eq!(1, result.batch_receipts.len());
     let receipt = result.batch_receipts[0].clone();
