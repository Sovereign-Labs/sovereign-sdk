[package]
name = "demo-simple-stf"
version = { workspace = true } 
edition = { workspace = true } 
resolver = "2"
authors = { workspace = true } 
license = { workspace = true } 
homepage = "sovereign.xyz"
publish = false

[dependencies]
anyhow = { workspace = true}
serde = { workspace = true }
sha2 = { workspace = true }
hex = { workspace = true }

<<<<<<< HEAD
sov-rollup-interface = { path = "../../rollup-interface" }
=======
sov-rollup-interface = { path = "../../rollup-interface", features = ["native"] }
>>>>>>> 996b9c97

[dev-dependencies]
sov-rollup-interface = { path = "../../rollup-interface", features = ["mocks"] }<|MERGE_RESOLUTION|>--- conflicted
+++ resolved
@@ -14,11 +14,7 @@
 sha2 = { workspace = true }
 hex = { workspace = true }
 
-<<<<<<< HEAD
-sov-rollup-interface = { path = "../../rollup-interface" }
-=======
 sov-rollup-interface = { path = "../../rollup-interface", features = ["native"] }
->>>>>>> 996b9c97
 
 [dev-dependencies]
 sov-rollup-interface = { path = "../../rollup-interface", features = ["mocks"] }