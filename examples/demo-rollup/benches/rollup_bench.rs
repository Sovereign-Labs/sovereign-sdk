use std::env;
use std::path::PathBuf;
use std::sync::Arc;
use std::time::Duration;

use anyhow::Context;
use const_rollup_config::SEQUENCER_DA_ADDRESS;
use criterion::{criterion_group, criterion_main, Criterion};
use demo_stf::app::App;
use demo_stf::genesis_config::create_demo_genesis_config;
use jupiter::verifier::address::CelestiaAddress;
use risc0_adapter::host::Risc0Verifier;
use sov_db::ledger_db::{LedgerDB, SlotCommit};
use sov_demo_rollup::rng_xfers::RngDaService;
use sov_modules_api::default_signature::private_key::DefaultPrivateKey;
use sov_modules_api::PrivateKey;
use sov_rollup_interface::mocks::{
    TestBlob, TestBlock, TestBlockHeader, TestHash, TestValidityCond,
};
use sov_rollup_interface::services::da::DaService;
use sov_rollup_interface::stf::StateTransitionFunction;
use sov_stf_runner::{from_toml_path, RollupConfig};
use tempfile::TempDir;

fn rollup_bench(_bench: &mut Criterion) {
    let start_height: u64 = 0u64;
    let mut end_height: u64 = 100u64;
    if let Ok(val) = env::var("BLOCKS") {
        end_height = val.parse().expect("BLOCKS var should be a +ve number");
    }

    let mut c = Criterion::default()
        .sample_size(10)
        .measurement_time(Duration::from_secs(20));
    let rollup_config_path = "benches/rollup_config.toml".to_string();
    let mut rollup_config: RollupConfig = from_toml_path(&rollup_config_path)
        .context("Failed to read rollup configuration")
        .unwrap();

    let temp_dir = TempDir::new().expect("Unable to create temporary directory");
    rollup_config.runner.storage.path = PathBuf::from(temp_dir.path());
    let ledger_db =
        LedgerDB::with_path(&rollup_config.runner.storage.path).expect("Ledger DB failed to open");

    let da_service = Arc::new(RngDaService::new());

<<<<<<< HEAD
    let mut demo_runner =
        NativeAppRunner::<Risc0Verifier, TestValidityCond, TestBlob<CelestiaAddress>>::new(
            rollup_config.runner,
        );
=======
    let demo_runner =
        App::<Risc0Verifier, TestBlob<CelestiaAddress>>::new(rollup_config.runner.storage);
>>>>>>> 63ba774f

    let mut demo = demo_runner.stf;
    let sequencer_private_key = DefaultPrivateKey::generate();
    let demo_genesis_config = create_demo_genesis_config(
        100000000,
        sequencer_private_key.default_address(),
        SEQUENCER_DA_ADDRESS.to_vec(),
        &sequencer_private_key,
        &sequencer_private_key,
    );
    let _prev_state_root = {
        // Check if the rollup has previously been initialized
        let prev_state_root = demo.init_chain(demo_genesis_config);
        prev_state_root.unwrap()
    };

    // data generation
    let mut blobs = vec![];
    let mut blocks = vec![];
    for height in start_height..end_height {
        let num_bytes = height.to_le_bytes();
        let mut barray = [0u8; 32];
        barray[..num_bytes.len()].copy_from_slice(&num_bytes);
        let filtered_block = TestBlock {
            curr_hash: barray,
            header: TestBlockHeader {
                prev_hash: TestHash([0u8; 32]),
            },
            height,
            validity_cond: TestValidityCond::default(),
        };
        blocks.push(filtered_block);

        let blob_txs = da_service.extract_relevant_txs(&filtered_block);
        blobs.push(blob_txs.clone());
    }

    let mut height = 0u64;
    c.bench_function("rollup main loop", |b| {
        b.iter(|| {
            let filtered_block = &blocks[height as usize];

            let mut data_to_commit = SlotCommit::new(*filtered_block);
            let apply_block_result = demo
                .apply_slot(
                    Default::default(),
                    data_to_commit.slot_data(),
                    &mut blobs[height as usize],
                )
                .unwrap();
            for receipts in apply_block_result.batch_receipts {
                data_to_commit.add_batch(receipts);
            }

            ledger_db.commit_slot(data_to_commit).unwrap();
            height += 1;
        })
    });
}

criterion_group!(benches, rollup_bench);
criterion_main!(benches);<|MERGE_RESOLUTION|>--- conflicted
+++ resolved
@@ -44,15 +44,9 @@
 
     let da_service = Arc::new(RngDaService::new());
 
-<<<<<<< HEAD
-    let mut demo_runner =
-        NativeAppRunner::<Risc0Verifier, TestValidityCond, TestBlob<CelestiaAddress>>::new(
-            rollup_config.runner,
-        );
-=======
-    let demo_runner =
-        App::<Risc0Verifier, TestBlob<CelestiaAddress>>::new(rollup_config.runner.storage);
->>>>>>> 63ba774f
+    let demo_runner = App::<Risc0Verifier, TestValidityCond, TestBlob<CelestiaAddress>>::new(
+        rollup_config.runner.storage,
+    );
 
     let mut demo = demo_runner.stf;
     let sequencer_private_key = DefaultPrivateKey::generate();
