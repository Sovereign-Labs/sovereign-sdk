--- conflicted
+++ resolved
@@ -111,9 +111,6 @@
         prev_state_root.0
     };
 
-<<<<<<< HEAD
-    let (blocks,mut blobs) = generate_blocks(start_height, end_height);
-=======
     // data generation
     let mut blobs = vec![];
     let mut blocks = vec![];
@@ -134,12 +131,11 @@
         let blob_txs = da_service.extract_relevant_txs(&filtered_block);
         blobs.push(blob_txs);
     }
->>>>>>> e0f3229f
 
     // rollup processing
     let total = Instant::now();
     let mut apply_block_time = Duration::new(0, 0);
-    for height in start_height..end_height {
+    for &height in start_height..end_height {
         let filtered_block = &blocks[height as usize];
 
         let mut data_to_commit = SlotCommit::new(filtered_block.clone());
