--- conflicted
+++ resolved
@@ -15,14 +15,10 @@
 use sov_demo_rollup::config::RollupConfig;
 use sov_demo_rollup::rng_xfers::RngDaService;
 use sov_modules_api::default_signature::private_key::DefaultPrivateKey;
-<<<<<<< HEAD
+use sov_modules_api::PrivateKey;
 use sov_rollup_interface::mocks::{
     TestBlob, TestBlock, TestBlockHeader, TestHash, TestValidityCond,
 };
-=======
-use sov_modules_api::PrivateKey;
-use sov_rollup_interface::mocks::{TestBlob, TestBlock, TestBlockHeader, TestHash};
->>>>>>> 06350086
 use sov_rollup_interface::services::da::DaService;
 use sov_rollup_interface::services::stf_runner::StateTransitionRunner;
 use sov_rollup_interface::stf::StateTransitionFunction;
@@ -114,15 +110,8 @@
     );
     let _prev_state_root = {
         // Check if the rollup has previously been initialized
-<<<<<<< HEAD
         let prev_state_root = demo.init_chain(demo_genesis_config);
         prev_state_root.unwrap()
-=======
-        demo.init_chain(demo_genesis_config);
-        let apply_block_result = demo.apply_slot(Default::default(), []);
-        let prev_state_root = apply_block_result.state_root;
-        prev_state_root.0
->>>>>>> 06350086
     };
 
     // data generation
@@ -157,15 +146,11 @@
 
         let now = Instant::now();
 
-<<<<<<< HEAD
         let apply_block_results = demo.apply_slot(
             Default::default(),
             data_to_commit.slot_data(),
             &mut blobs[height as usize],
         );
-=======
-        let apply_block_results = demo.apply_slot(Default::default(), &mut blobs[height as usize]);
->>>>>>> 06350086
 
         apply_block_time += now.elapsed();
         h_apply_block.observe(now.elapsed().as_secs_f64());
