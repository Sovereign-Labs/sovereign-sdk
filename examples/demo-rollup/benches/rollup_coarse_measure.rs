mod rng_xfers;
use std::env;
use std::path::PathBuf;
use std::sync::Arc;
use std::time::{Duration, Instant};

use anyhow::Context;
use demo_stf::app::App;
use demo_stf::genesis_config::create_demo_genesis_config;
use prometheus::{Histogram, HistogramOpts, Registry};
use rng_xfers::{RngDaService, RngDaSpec, SEQUENCER_DA_ADDRESS};
use sov_db::ledger_db::{LedgerDB, SlotCommit};
use sov_modules_api::default_signature::private_key::DefaultPrivateKey;
use sov_modules_api::PrivateKey;
use sov_risc0_adapter::host::Risc0Verifier;
use sov_rollup_interface::mocks::{MockAddress, MockBlock, MockBlockHeader, MockHash};
use sov_rollup_interface::services::da::DaService;
use sov_rollup_interface::stf::StateTransitionFunction;
use sov_stf_runner::{from_toml_path, RollupConfig};
use tempfile::TempDir;

#[macro_use]
extern crate prettytable;

use prettytable::Table;
use sov_modules_stf_template::TxEffect;

fn print_times(
    total: Duration,
    apply_block_time: Duration,
    blocks: u64,
    num_txns: u64,
    num_success_txns: u64,
) {
    let mut table = Table::new();

    table.add_row(row!["Blocks", format!("{:?}", blocks)]);
    table.add_row(row!["Txns per Block", format!("{:?}", num_txns)]);
    // subtract 1 because the first block contains only 1 txn which is the token create txn
    table.add_row(row![
        "Processed Txns (Success)",
        format!("{:?}", num_success_txns - 1)
    ]);
    table.add_row(row!["Total", format!("{:?}", total)]);
    table.add_row(row!["Apply Block", format!("{:?}", apply_block_time)]);
    table.add_row(row![
        "Txns per sec (TPS)",
        format!("{:?}", ((blocks * num_txns) as f64) / total.as_secs_f64())
    ]);

    // Print the table to stdout
    table.printstd();
}

#[tokio::main]
async fn main() -> Result<(), anyhow::Error> {
    let registry = Registry::new();
    let h_apply_block = Histogram::with_opts(HistogramOpts::new(
        "block_processing_apply_block",
        "Histogram of block processing - apply blob times",
    ))
    .expect("Failed to create histogram");

    registry
        .register(Box::new(h_apply_block.clone()))
        .expect("Failed to register apply blob histogram");

    let start_height: u64 = 0u64;
    let mut end_height: u64 = 10u64;
<<<<<<< HEAD
    let mut num_txns = 10000;
    let mut num_success_txns = 0u64;
=======
    let mut num_txns_per_block = 10000;
>>>>>>> cefacb16
    let mut timer_output = true;
    let mut prometheus_output = false;
    if let Ok(val) = env::var("TXNS_PER_BLOCK") {
        num_txns_per_block = val
            .parse()
            .expect("TXNS_PER_BLOCK var should be a +ve number");
    }
    if let Ok(val) = env::var("BLOCKS") {
        end_height = val.parse().expect("BLOCKS var should be a +ve number");
    }
    if let Ok(_val) = env::var("PROMETHEUS_OUTPUT") {
        prometheus_output = true;
        timer_output = false;
    }
    if let Ok(_val) = env::var("TIMER_OUTPUT") {
        timer_output = true;
    }

    let rollup_config_path = "benches/rollup_config.toml".to_string();
    let mut rollup_config: RollupConfig<sov_celestia_adapter::DaServiceConfig> =
        from_toml_path(&rollup_config_path)
            .context("Failed to read rollup configuration")
            .unwrap();

    let temp_dir = TempDir::new().expect("Unable to create temporary directory");
    rollup_config.storage.path = PathBuf::from(temp_dir.path());
    let ledger_db =
        LedgerDB::with_path(&rollup_config.storage.path).expect("Ledger DB failed to open");

    let da_service = Arc::new(RngDaService::new());

    let demo_runner = App::<Risc0Verifier, RngDaSpec>::new(rollup_config.storage);

    let mut demo = demo_runner.stf;
    let sequencer_private_key = DefaultPrivateKey::generate();
    let sequencer_da_address = MockAddress::from(SEQUENCER_DA_ADDRESS);
    let demo_genesis_config = create_demo_genesis_config(
        100000000,
        sequencer_private_key.default_address(),
        sequencer_da_address.as_ref().to_vec(),
        &sequencer_private_key,
    );

    demo.init_chain(demo_genesis_config);

    // data generation
    let mut blobs = vec![];
    let mut blocks = vec![];
    for height in start_height..end_height + 1 {
        let num_bytes = height.to_le_bytes();
        let mut barray = [0u8; 32];
        barray[..num_bytes.len()].copy_from_slice(&num_bytes);
        let filtered_block = MockBlock {
            curr_hash: barray,
            header: MockBlockHeader {
                prev_hash: MockHash([0u8; 32]),
            },
            height,
            validity_cond: Default::default(),
            blobs: Default::default(),
        };
        blocks.push(filtered_block.clone());

        let blob_txs = da_service.extract_relevant_txs(&filtered_block);
        blobs.push(blob_txs);
    }

    // rollup processing
    let total = Instant::now();
    let mut apply_block_time = Duration::new(0, 0);
    for height in start_height..end_height + 1 {
        let filtered_block = &blocks[height as usize];

        let mut data_to_commit = SlotCommit::new(filtered_block.clone());

        let now = Instant::now();

        let apply_block_results = demo.apply_slot(
            Default::default(),
            data_to_commit.slot_data(),
            &mut blobs[height as usize],
        );

        apply_block_time += now.elapsed();
        h_apply_block.observe(now.elapsed().as_secs_f64());
        for receipt in apply_block_results.batch_receipts {
            for t in &receipt.tx_receipts {
                if t.receipt == TxEffect::Successful {
                    num_success_txns += 1
                }
            }
            data_to_commit.add_batch(receipt);
        }

        ledger_db.commit_slot(data_to_commit).unwrap();
    }

    let total = total.elapsed();
    if timer_output {
<<<<<<< HEAD
        print_times(
            total,
            apply_block_time,
            end_height,
            num_txns,
            num_success_txns,
        );
=======
        print_times(total, apply_block_time, end_height, num_txns_per_block);
>>>>>>> cefacb16
    }
    if prometheus_output {
        println!("{:#?}", registry.gather());
    }
    Ok(())
}<|MERGE_RESOLUTION|>--- conflicted
+++ resolved
@@ -67,12 +67,8 @@
 
     let start_height: u64 = 0u64;
     let mut end_height: u64 = 10u64;
-<<<<<<< HEAD
-    let mut num_txns = 10000;
     let mut num_success_txns = 0u64;
-=======
     let mut num_txns_per_block = 10000;
->>>>>>> cefacb16
     let mut timer_output = true;
     let mut prometheus_output = false;
     if let Ok(val) = env::var("TXNS_PER_BLOCK") {
@@ -172,17 +168,7 @@
 
     let total = total.elapsed();
     if timer_output {
-<<<<<<< HEAD
-        print_times(
-            total,
-            apply_block_time,
-            end_height,
-            num_txns,
-            num_success_txns,
-        );
-=======
-        print_times(total, apply_block_time, end_height, num_txns_per_block);
->>>>>>> cefacb16
+        print_times(total, apply_block_time, end_height, num_txns_per_block,num_success_txns);
     }
     if prometheus_output {
         println!("{:#?}", registry.gather());
