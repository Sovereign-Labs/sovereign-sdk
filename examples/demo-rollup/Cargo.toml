--- conflicted
+++ resolved
@@ -21,12 +21,8 @@
 sov-modules-api = { path = "../../module-system/sov-modules-api" }
 sov-nft-module = { path = "../../module-system/module-implementations/sov-nft-module" }
 demo-stf = { path = "../demo-stf" }
-<<<<<<< HEAD
 risc0 = { path = "./provers/risc0" }
-=======
-methods = { path = "../demo-prover/methods" }
 borsh = { workspace = true, features = ["bytes"]}
->>>>>>> 20c001a4
 async-trait = { workspace = true, optional = true }
 anyhow = { workspace = true, optional = true }
 jsonrpsee = { workspace = true, features = ["http-client", "server"], optional = true }
@@ -89,12 +85,8 @@
 	"demo-stf/native", "sov-modules-stf-template/native", "sov-risc0-adapter/native", "sov-modules-api/native",
 	"sov-state/native", "sov-cli", "clap", "sov-celestia-adapter/native", "sov-db", "sov-sequencer", "sov-stf-runner/native",
 	"sov-modules-api/native", "sov-rollup-interface/native"]
-<<<<<<< HEAD
 
-bench = ["native", "async-trait", "borsh", "hex", "sov-risc0-adapter/bench", "sov-zk-cycle-macros/bench", "risc0/bench"]
-=======
-bench = ["native", "async-trait", "hex"]
->>>>>>> 20c001a4
+bench = ["native", "async-trait", "hex", "sov-risc0-adapter/bench", "sov-zk-cycle-macros/bench", "risc0/bench"]
 offchain = ["demo-stf/offchain"]
 
 [[bench]]
