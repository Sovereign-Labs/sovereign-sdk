--- conflicted
+++ resolved
@@ -36,12 +36,6 @@
 sov-stf-runner = { path = "../../full-node/sov-stf-runner" }
 risc0-adapter = { path = "../../adapters/risc0", features = ["native"] }
 sov-modules-stf-template = { path = "../../module-system/sov-modules-stf-template", features = ["native"] }
-<<<<<<< HEAD
-
-sov-bank = { path = "../../module-system/module-implementations/sov-bank", features = ["native"] }
-sov-value-setter = { path = "../../module-system/module-implementations/examples/sov-value-setter", features = ["native"] }
-=======
->>>>>>> 96f81f2d
 sov-modules-api = { path = "../../module-system/sov-modules-api", features = ["native"] }
 sov-state = { path = "../../module-system/sov-state", features = ["native"] }
 const-rollup-config = { path = "../const-rollup-config" }
