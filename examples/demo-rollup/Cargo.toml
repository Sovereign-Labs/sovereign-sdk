[package]
name = "sov-demo-rollup"
version = { workspace = true }
edition = { workspace = true }
authors = { workspace = true }
homepage = "sovereign.xyz"
publish = false
resolver = "2"

# See more keys and their definitions at https://doc.rust-lang.org/cargo/reference/manifest.html

[dependencies]
anyhow = { workspace = true }
borsh = { workspace = true, features = ["bytes"] }
jsonrpsee = { workspace = true, features = ["http-client", "server"] }
serde = { workspace = true, features = ["derive"] }
serde_json = { workspace = true }
tracing = { workspace = true }
hex = { workspace = true }
bytes = { workspace = true }
futures = "0.3"

# Crates which only this package depends on 
tokio = { workspace = true }
tracing-subscriber = "0.3.17"

jupiter = { path = "../../adapters/celestia" }
demo-stf = { path = "../demo-stf", features = ["native", "experimental"] }
sov-rollup-interface = { path = "../../rollup-interface" }
sov-db = { path = "../../full-node/db/sov-db" }
sov-ethereum = { path = "../../full-node/sov-ethereum" }
sov-sequencer = { path = "../../full-node/sov-sequencer" }
risc0-adapter = { path = "../../adapters/risc0" }
sov-modules-stf-template = { path = "../../module-system/sov-modules-stf-template" }

sov-evm = { path = "../../module-system/module-implementations/sov-evm", default-features = false, features = ["experimental"] }
sov-bank = { path = "../../module-system/module-implementations/sov-bank", default-features = false }
sov-election = { path = "../../module-system/module-implementations/examples/sov-election", default-features = false }
sov-value-setter = { path = "../../module-system/module-implementations/examples/sov-value-setter", default-features = false }
sov-modules-api = { path = "../../module-system/sov-modules-api", features = ["native"] }
sov-state = { path = "../../module-system/sov-state", features = ["native"] }
const-rollup-config = { path = "../const-rollup-config" }

[dev-dependencies]
sha2 = { workspace = true }
reqwest = "0.11"
tendermint = "0.32"
tempfile = { workspace = true }
proptest = { workspace = true }
clap = { workspace = true }
sov-rollup-interface = { path = "../../rollup-interface", features = ["fuzzing"] }
<<<<<<< HEAD

=======
>>>>>>> e542d7e7
prometheus = "0.11.0"
prettytable-rs = "^0.10"
criterion = "0.5.1"

[[bench]]
name = "rollup_bench"
harness = false

[[bench]]
name = "rollup_coarse_measure"
harness = false<|MERGE_RESOLUTION|>--- conflicted
+++ resolved
@@ -49,10 +49,6 @@
 proptest = { workspace = true }
 clap = { workspace = true }
 sov-rollup-interface = { path = "../../rollup-interface", features = ["fuzzing"] }
-<<<<<<< HEAD
-
-=======
->>>>>>> e542d7e7
 prometheus = "0.11.0"
 prettytable-rs = "^0.10"
 criterion = "0.5.1"
