[package]
name = "sov-demo-rollup"
version = { workspace = true }
edition = { workspace = true }
authors = { workspace = true }
license = { workspace = true }
homepage = "sovereign.xyz"
publish = false
resolver = "2"
default-run = "sov-demo-rollup"

# See more keys and their definitions at https://doc.rust-lang.org/cargo/reference/manifest.html

[dependencies]
# non-optional dependencies
<<<<<<< HEAD

serde = { workspace = true, features = ["derive"], optional = true }
sov-celestia-adapter = { path = "../../adapters/celestia" }
=======
sov-celestia-adapter = { path = "../../adapters/celestia", features = ["native"] }
>>>>>>> 32bc691f
const-rollup-config = { path = "../const-rollup-config" }
sov-stf-runner = { path = "../../full-node/sov-stf-runner", features = ["native"] }
sov-rollup-interface = { path = "../../rollup-interface", features = ["native"] }
sov-modules-stf-template = { path = "../../module-system/sov-modules-stf-template", features = ["native"] }
sov-modules-api = { path = "../../module-system/sov-modules-api", features = ["native"] }
sov-nft-module = { path = "../../module-system/module-implementations/sov-nft-module" }
<<<<<<< HEAD
demo-stf = { path = "../demo-stf" }
methods = { path = "../demo-prover/methods" }
borsh = { workspace = true, features = ["bytes"] }
async-trait = { workspace = true, optional = true }
anyhow = { workspace = true, optional = true }
jsonrpsee = { workspace = true, features = [
	"http-client",
	"server",
], optional = true }
serde_json = { workspace = true, optional = true }
tracing = { workspace = true, optional = true }
=======
demo-stf = { path = "./stf", features = ["native"] }
sov-ledger-rpc = { path = "../../full-node/sov-ledger-rpc", features = ["server"] }
risc0 = { path = "./provers/risc0" }
borsh = { workspace = true, features = ["bytes"] }
async-trait = { workspace = true, optional = true }
anyhow = { workspace = true }
jsonrpsee = { workspace = true, features = ["http-client", "server"] }
serde = { workspace = true, features = ["derive"] }
serde_json = { workspace = true }
tracing = { workspace = true}
>>>>>>> 32bc691f
hex = { workspace = true, optional = true }
secp256k1 = { workspace = true, optional = true }


tokio = { workspace = true }
reth-primitives = { workspace = true, optional = true }
<<<<<<< HEAD
tracing-subscriber = { version = "0.3.17", features = [
	"env-filter",
], optional = true }
=======
tracing-subscriber = { version = "0.3.17", features = ["env-filter"] }
>>>>>>> 32bc691f

sov-db = { path = "../../full-node/db/sov-db" }
sov-ethereum = { path = "../../full-node/sov-ethereum", optional = true }
<<<<<<< HEAD
sov-sequencer = { path = "../../full-node/sov-sequencer", optional = true }
sov-risc0-adapter = { path = "../../adapters/risc0" }
sov-state = { path = "../../module-system/sov-state" }
sov-cli = { path = "../../module-system/sov-cli", optional = true }
clap = { workspace = true, optional = true }


[dev-dependencies]
sov-evm = { path = "../../module-system/module-implementations/sov-evm", features = [
	"smart_contracts",
] }
sov-bank = { path = "../../module-system/module-implementations/sov-bank", features = [
	"native",
] }
=======
sov-sequencer = { path = "../../full-node/sov-sequencer"}
sov-risc0-adapter = { path = "../../adapters/risc0", features = ["native"] }
sov-state = { path = "../../module-system/sov-state", features = ["native"] }
sov-cli = { path = "../../module-system/sov-cli" }
clap = { workspace = true}

[dev-dependencies]
sov-rollup-interface = { path = "../../rollup-interface", features = ["fuzzing"] }
sov-evm = { path = "../../module-system/module-implementations/sov-evm", features = ["smart_contracts"] }
sov-bank = { path = "../../module-system/module-implementations/sov-bank", features = ["native"] }
sov-zk-cycle-macros = { path = "../../utils/zk-cycle-macros" }

>>>>>>> 32bc691f
borsh = { workspace = true }
bincode = { workspace = true }
sha2 = { workspace = true }
hex = { workspace = true }
serde_json = { workspace = true }
tempfile = { workspace = true }
proptest = { workspace = true }
<<<<<<< HEAD
sov-rollup-interface = { path = "../../rollup-interface", features = [
	"fuzzing",
] }
=======
>>>>>>> 32bc691f
tokio = { workspace = true }

ethereum-types = { workspace = true }
ethers-core = { workspace = true }
ethers-contract = { workspace = true }
ethers-middleware = { workspace = true }
ethers-providers = { workspace = true }
ethers-signers = { workspace = true }
ethers = { workspace = true }
revm = { workspace = true }

reqwest = "0.11"
tendermint = "0.32"
prometheus = "0.11.0"
prettytable-rs = "^0.10"
criterion = "0.5.1"
log = "0.4"
log4rs = "1.0"
regex = "1.10"

[features]
<<<<<<< HEAD
default = [
	"native",
] # Deviate from convention by making the "native" feature active by default. This aligns with how this package is meant to be used (as a binary first, library second).
experimental = [
	"default",
	"sov-ethereum/experimental",
	"reth-primitives",
	"secp256k1",
	"demo-stf/experimental",
	"sov-ethereum/local",
]
native = [
	"anyhow",
	"jsonrpsee",
	"serde",
	"serde_json",
	"tracing",
	"tokio",
	"tracing-subscriber",
	"demo-stf/native",
	"sov-modules-stf-template/native",
	"sov-risc0-adapter/native",
	"sov-modules-api/native",
	"sov-state/native",
	"sov-cli",
	"clap",
	"sov-celestia-adapter/native",
	"sov-db",
	"sov-sequencer",
	"sov-stf-runner/native",
	"sov-modules-api/native",
	"sov-rollup-interface/native",
]
bench = ["native", "async-trait", "hex"]
=======
default = [] # Deviate from convention by making the "native" feature active by default. This aligns with how this package is meant to be used (as a binary first, library second).
experimental = ["default", "sov-ethereum/experimental", "reth-primitives", "secp256k1", "demo-stf/experimental", "sov-ethereum/local"]  
	
bench = ["async-trait", "hex", "sov-risc0-adapter/bench", "sov-zk-cycle-macros/bench", "risc0/bench"]
>>>>>>> 32bc691f
offchain = ["demo-stf/offchain"]

[[bench]]
name = "rollup_bench"
path = "benches/node/rollup_bench.rs"
harness = false
required-features = ["bench"]

[[bench]]
name = "rollup_coarse_measure"
path = "benches/node/rollup_coarse_measure.rs"
harness = false
required-features = ["bench"]

[[bench]]
name = "rng_xfers"
path = "benches/node/rng_xfers.rs"
required-features = ["bench"]


[[bench]]
name = "prover_bench"
path = "benches/prover/prover_bench.rs"
harness = false
required-features = ["bench"]


[[bin]]
name = "sov-cli"
path = "src/sov-cli/main.rs"

[[bin]]
name = "sov-nft-script"
path = "src/bin/sov_nft_script.rs"

[[bin]]
name = "sov-demo-rollup"
path = "src/main.rs"
<|MERGE_RESOLUTION|>--- conflicted
+++ resolved
@@ -13,34 +13,27 @@
 
 [dependencies]
 # non-optional dependencies
-<<<<<<< HEAD
-
-serde = { workspace = true, features = ["derive"], optional = true }
-sov-celestia-adapter = { path = "../../adapters/celestia" }
-=======
-sov-celestia-adapter = { path = "../../adapters/celestia", features = ["native"] }
->>>>>>> 32bc691f
+sov-celestia-adapter = { path = "../../adapters/celestia", features = [
+	"native",
+] }
 const-rollup-config = { path = "../const-rollup-config" }
-sov-stf-runner = { path = "../../full-node/sov-stf-runner", features = ["native"] }
-sov-rollup-interface = { path = "../../rollup-interface", features = ["native"] }
-sov-modules-stf-template = { path = "../../module-system/sov-modules-stf-template", features = ["native"] }
-sov-modules-api = { path = "../../module-system/sov-modules-api", features = ["native"] }
+sov-stf-runner = { path = "../../full-node/sov-stf-runner", features = [
+	"native",
+] }
+sov-rollup-interface = { path = "../../rollup-interface", features = [
+	"native",
+] }
+sov-modules-stf-template = { path = "../../module-system/sov-modules-stf-template", features = [
+	"native",
+] }
+sov-modules-api = { path = "../../module-system/sov-modules-api", features = [
+	"native",
+] }
 sov-nft-module = { path = "../../module-system/module-implementations/sov-nft-module" }
-<<<<<<< HEAD
-demo-stf = { path = "../demo-stf" }
-methods = { path = "../demo-prover/methods" }
-borsh = { workspace = true, features = ["bytes"] }
-async-trait = { workspace = true, optional = true }
-anyhow = { workspace = true, optional = true }
-jsonrpsee = { workspace = true, features = [
-	"http-client",
+demo-stf = { path = "./stf", features = ["native"] }
+sov-ledger-rpc = { path = "../../full-node/sov-ledger-rpc", features = [
 	"server",
-], optional = true }
-serde_json = { workspace = true, optional = true }
-tracing = { workspace = true, optional = true }
-=======
-demo-stf = { path = "./stf", features = ["native"] }
-sov-ledger-rpc = { path = "../../full-node/sov-ledger-rpc", features = ["server"] }
+] }
 risc0 = { path = "./provers/risc0" }
 borsh = { workspace = true, features = ["bytes"] }
 async-trait = { workspace = true, optional = true }
@@ -48,53 +41,35 @@
 jsonrpsee = { workspace = true, features = ["http-client", "server"] }
 serde = { workspace = true, features = ["derive"] }
 serde_json = { workspace = true }
-tracing = { workspace = true}
->>>>>>> 32bc691f
+tracing = { workspace = true }
 hex = { workspace = true, optional = true }
 secp256k1 = { workspace = true, optional = true }
 
 
 tokio = { workspace = true }
 reth-primitives = { workspace = true, optional = true }
-<<<<<<< HEAD
-tracing-subscriber = { version = "0.3.17", features = [
-	"env-filter",
-], optional = true }
-=======
 tracing-subscriber = { version = "0.3.17", features = ["env-filter"] }
->>>>>>> 32bc691f
 
 sov-db = { path = "../../full-node/db/sov-db" }
 sov-ethereum = { path = "../../full-node/sov-ethereum", optional = true }
-<<<<<<< HEAD
-sov-sequencer = { path = "../../full-node/sov-sequencer", optional = true }
-sov-risc0-adapter = { path = "../../adapters/risc0" }
-sov-state = { path = "../../module-system/sov-state" }
-sov-cli = { path = "../../module-system/sov-cli", optional = true }
-clap = { workspace = true, optional = true }
-
+sov-sequencer = { path = "../../full-node/sov-sequencer" }
+sov-risc0-adapter = { path = "../../adapters/risc0", features = ["native"] }
+sov-state = { path = "../../module-system/sov-state", features = ["native"] }
+sov-cli = { path = "../../module-system/sov-cli" }
+clap = { workspace = true }
 
 [dev-dependencies]
+sov-rollup-interface = { path = "../../rollup-interface", features = [
+	"fuzzing",
+] }
 sov-evm = { path = "../../module-system/module-implementations/sov-evm", features = [
 	"smart_contracts",
 ] }
 sov-bank = { path = "../../module-system/module-implementations/sov-bank", features = [
 	"native",
 ] }
-=======
-sov-sequencer = { path = "../../full-node/sov-sequencer"}
-sov-risc0-adapter = { path = "../../adapters/risc0", features = ["native"] }
-sov-state = { path = "../../module-system/sov-state", features = ["native"] }
-sov-cli = { path = "../../module-system/sov-cli" }
-clap = { workspace = true}
-
-[dev-dependencies]
-sov-rollup-interface = { path = "../../rollup-interface", features = ["fuzzing"] }
-sov-evm = { path = "../../module-system/module-implementations/sov-evm", features = ["smart_contracts"] }
-sov-bank = { path = "../../module-system/module-implementations/sov-bank", features = ["native"] }
 sov-zk-cycle-macros = { path = "../../utils/zk-cycle-macros" }
 
->>>>>>> 32bc691f
 borsh = { workspace = true }
 bincode = { workspace = true }
 sha2 = { workspace = true }
@@ -102,12 +77,6 @@
 serde_json = { workspace = true }
 tempfile = { workspace = true }
 proptest = { workspace = true }
-<<<<<<< HEAD
-sov-rollup-interface = { path = "../../rollup-interface", features = [
-	"fuzzing",
-] }
-=======
->>>>>>> 32bc691f
 tokio = { workspace = true }
 
 ethereum-types = { workspace = true }
@@ -129,10 +98,6 @@
 regex = "1.10"
 
 [features]
-<<<<<<< HEAD
-default = [
-	"native",
-] # Deviate from convention by making the "native" feature active by default. This aligns with how this package is meant to be used (as a binary first, library second).
 experimental = [
 	"default",
 	"sov-ethereum/experimental",
@@ -164,13 +129,6 @@
 	"sov-rollup-interface/native",
 ]
 bench = ["native", "async-trait", "hex"]
-=======
-default = [] # Deviate from convention by making the "native" feature active by default. This aligns with how this package is meant to be used (as a binary first, library second).
-experimental = ["default", "sov-ethereum/experimental", "reth-primitives", "secp256k1", "demo-stf/experimental", "sov-ethereum/local"]  
-	
-bench = ["async-trait", "hex", "sov-risc0-adapter/bench", "sov-zk-cycle-macros/bench", "risc0/bench"]
->>>>>>> 32bc691f
-offchain = ["demo-stf/offchain"]
 
 [[bench]]
 name = "rollup_bench"
@@ -207,4 +165,4 @@
 
 [[bin]]
 name = "sov-demo-rollup"
-path = "src/main.rs"
+path = "src/main.rs"