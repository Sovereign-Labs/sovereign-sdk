--- conflicted
+++ resolved
@@ -77,11 +77,9 @@
     )
 }
 
-<<<<<<< HEAD
 /// Main demo runner. Initialize a DA chain, and starts a demo-rollup using the config provided
 /// (or a default config if not provided). Then start checking the blocks sent to the DA layer in
 /// the main event loop.
-=======
 #[derive(Debug, BorshSerialize, BorshDeserialize)]
 pub struct CelestiaChainChecker {
     current_block_hash: [u8; 32],
@@ -99,7 +97,6 @@
     }
 }
 
->>>>>>> dc7fd184
 #[tokio::main]
 async fn main() -> Result<(), anyhow::Error> {
     let rollup_config_path = env::args()
