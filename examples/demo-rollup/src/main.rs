--- conflicted
+++ resolved
@@ -11,13 +11,15 @@
 #[cfg(feature = "experimental")]
 use jupiter::da_service::DaServiceConfig;
 use jupiter::types::NamespaceId;
-use jupiter::verifier::RollupParams;
+use jupiter::verifier::{ChainValidityCondition, RollupParams};
 use risc0_adapter::host::Risc0Verifier;
 use sov_db::ledger_db::LedgerDB;
 #[cfg(feature = "experimental")]
 use sov_ethereum::get_ethereum_rpc;
 use sov_modules_stf_template::{SequencerOutcome, TxEffect};
+use sov_rollup_interface::da::DaSpec;
 use sov_rollup_interface::services::da::DaService;
+use sov_rollup_interface::zk::ValidityConditionChecker;
 use sov_sequencer::get_sequencer_rpc;
 use sov_state::storage::Storage;
 use sov_stf_runner::{from_toml_path, get_ledger_rpc, RollupConfig, StateTransitionRunner};
@@ -74,7 +76,6 @@
     )
 }
 
-<<<<<<< HEAD
 #[derive(Debug, BorshSerialize, BorshDeserialize)]
 pub struct CelestiaChainChecker {
     current_block_hash: [u8; 32],
@@ -92,8 +93,6 @@
     }
 }
 
-=======
->>>>>>> 63ba774f
 #[tokio::main]
 async fn main() -> Result<(), anyhow::Error> {
     let rollup_config_path = env::args()
@@ -122,17 +121,8 @@
     )
     .await;
 
-<<<<<<< HEAD
-    // Our state transition function implements the StateTransitionRunner interface,
-    // so we use that to initialize the STF
-    let mut demo_runner =
-        NativeAppRunner::<Risc0Verifier, ChainValidityCondition, BlobWithSender>::new(
-            rollup_config.runner.clone(),
-        );
-=======
-    let mut app: App<Risc0Verifier, jupiter::BlobWithSender> =
+    let mut app: App<Risc0Verifier, ChainValidityCondition, jupiter::BlobWithSender> =
         App::new(rollup_config.runner.storage.clone());
->>>>>>> 63ba774f
 
     let storage = app.get_storage();
     let mut methods = get_rpc_methods::<DefaultContext>(storage);
@@ -157,101 +147,19 @@
         genesis_config,
     )?;
 
-<<<<<<< HEAD
-    let storage = demo_runner.get_storage();
-    let demo = demo_runner.inner_mut();
-    let mut prev_state_root = {
-        // Check if the rollup has previously been initialized
-        if is_storage_empty {
-            info!("No history detected. Initializing chain...");
-            let post_genesis_root = demo.init_chain(get_genesis_config());
-            info!("Chain initialization is done.");
-            post_genesis_root.unwrap()
-        } else {
-            debug!("Chain is already initialized. Skipping initialization.");
-            storage.get_state_root(&Default::default())
-        }
-    };
-
-    // Start the main rollup loop
-    let item_numbers = ledger_db.get_next_items_numbers();
-    let last_slot_processed_before_shutdown = item_numbers.slot_number - 1;
-    let start_height = rollup_config.start_height + last_slot_processed_before_shutdown;
-
-    for height in start_height.. {
-        info!(
-            "Requesting data for height {} and prev_state_root 0x{}",
-            height,
-            hex::encode(prev_state_root)
-        );
-
-        // Fetch the relevant subset of the next Celestia block
-        let filtered_block = da_service.get_finalized_at(height).await?;
-        let header = filtered_block.header();
-
-        // For the demo, we create and verify a proof that the data has been extracted from Celestia correctly.
-        // In a production implementation, this logic would only run on the prover node - regular full nodes could
-        // simply download the data from Celestia without extracting and checking a merkle proof here,
-        let mut blobs = da_service.extract_relevant_txs(&filtered_block);
-
-        info!(
-            "Extracted {} relevant blobs at height {}",
-            blobs.len(),
-            height
-        );
-
-        let mut data_to_commit = SlotCommit::new(filtered_block.clone());
-
-        let slot_result = demo
-            .apply_slot(Default::default(), data_to_commit.slot_data(), &mut blobs)
-            .unwrap();
-        for receipt in slot_result.batch_receipts {
-            data_to_commit.add_batch(receipt);
-        }
-        let next_state_root = slot_result.state_root;
-
-        let (inclusion_proof, completeness_proof) = da_service
-            .get_extraction_proof(&filtered_block, &blobs)
-            .await;
-
-        let validity_condition = da_verifier
-            .verify_relevant_tx_list::<NoOpHasher>(
-                header,
-                &blobs,
-                inclusion_proof,
-                completeness_proof,
-            )
-            .expect("Failed to verify relevant tx list but prover is honest");
-
-        // For demonstration purposes, we also show how you would check the extra validity condition
-        // imposed by celestia (that the Celestia block processed be the next one from the canonical chain).
-        // In a real rollup, this check would only be made by light clients.
-        let mut checker = CelestiaChainChecker {
-            current_block_hash: *header.hash().inner(),
-        };
-        checker.check(&validity_condition)?;
-
-        // Store the resulting receipts in the ledger database
-        ledger_db.commit_slot(data_to_commit)?;
-        prev_state_root = next_state_root.0;
-    }
-=======
     runner.start_rpc_server(methods).await;
     runner.run().await?;
->>>>>>> 63ba774f
 
     Ok(())
 }
 
-<<<<<<< HEAD
-fn register_sequencer(
-    da_service: Arc<CelestiaService>,
-    demo_runner: &mut NativeAppRunner<Risc0Verifier, ChainValidityCondition, BlobWithSender>,
-=======
 fn register_sequencer<DA>(
     da_service: DA,
-    demo_runner: &mut App<Risc0Verifier, jupiter::BlobWithSender>,
->>>>>>> 63ba774f
+    demo_runner: &mut App<
+        Risc0Verifier,
+        <DA::Spec as DaSpec>::ValidityCondition,
+        jupiter::BlobWithSender,
+    >,
     methods: &mut jsonrpsee::RpcModule<()>,
 ) -> Result<(), anyhow::Error>
 where
