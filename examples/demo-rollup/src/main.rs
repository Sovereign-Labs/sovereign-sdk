use std::env;
use std::net::SocketAddr;
use std::sync::Arc;

use anyhow::Context;
use borsh::{BorshDeserialize, BorshSerialize};
use const_rollup_config::{ROLLUP_NAMESPACE_RAW, SEQUENCER_DA_ADDRESS};
use demo_stf::app::{
    DefaultContext, DefaultPrivateKey, DemoBatchReceipt, DemoTxReceipt, NativeAppRunner,
};
use demo_stf::genesis_config::create_demo_genesis_config;
use demo_stf::runner_config::from_toml_path;
use demo_stf::runtime::{get_rpc_methods, GenesisConfig};
use jsonrpsee::core::server::rpc_module::Methods;
use jupiter::da_service::CelestiaService;
#[cfg(feature = "experimental")]
use jupiter::da_service::DaServiceConfig;
use jupiter::types::NamespaceId;
use jupiter::verifier::{CelestiaVerifier, ChainValidityCondition, RollupParams};
use jupiter::BlobWithSender;
use risc0_adapter::host::Risc0Verifier;
use sov_db::ledger_db::{LedgerDB, SlotCommit};
#[cfg(feature = "experimental")]
use sov_ethereum::get_ethereum_rpc;
use sov_modules_api::RpcRunner;
use sov_rollup_interface::crypto::NoOpHasher;
use sov_rollup_interface::da::{BlockHeaderTrait, DaVerifier};
use sov_rollup_interface::mocks::{TestBlock, TestValidityCond};
use sov_rollup_interface::services::da::{DaService, SlotData};
use sov_rollup_interface::services::stf_runner::StateTransitionRunner;
use sov_rollup_interface::stf::StateTransitionFunction;
use sov_rollup_interface::zk::ValidityConditionChecker;
// RPC related imports
use sov_sequencer::get_sequencer_rpc;
use sov_state::Storage;
use tracing::{debug, info, Level};

use crate::config::RollupConfig;

mod config;
mod ledger_rpc;

#[cfg(test)]
mod test_rpc;

#[cfg(feature = "experimental")]
const TX_SIGNER_PRIV_KEY_PATH: &str = "../test-data/keys/tx_signer_private_key.json";

// The rollup stores its data in the namespace b"sov-test" on Celestia
// You can change this constant to point your rollup at a different namespace
const ROLLUP_NAMESPACE: NamespaceId = NamespaceId(ROLLUP_NAMESPACE_RAW);

pub fn initialize_ledger(path: impl AsRef<std::path::Path>) -> LedgerDB {
    LedgerDB::with_path(path).expect("Ledger DB failed to open")
}

async fn start_rpc_server(methods: impl Into<Methods>, address: SocketAddr) {
    let server = jsonrpsee::server::ServerBuilder::default()
        .build([address].as_ref())
        .await
        .unwrap();

    info!("Starting RPC server at {} ", server.local_addr().unwrap());
    let _server_handle = server.start(methods).unwrap();
    futures::future::pending::<()>().await;
}

// TODO: Remove this when sov-cli is in its own crate.
#[derive(Debug, serde::Serialize, serde::Deserialize)]
struct HexKey {
    hex_priv_key: String,
    address: String,
}

/// Configure our rollup with a centralized sequencer using the SEQUENCER_DA_ADDRESS
/// address constant. Since the centralize sequencer's address is consensus critical,
/// it has to be hardcoded as a constant, rather than read from the config at runtime.
///
/// If you want to customize the rollup to accept transactions from your own celestia
/// address, simply change the value of the SEQUENCER_DA_ADDRESS to your own address.
/// For example:
/// ```rust,no_run
/// const SEQUENCER_DA_ADDRESS: [u8;47] = *b"celestia1qp09ysygcx6npted5yc0au6k9lner05yvs9208"
/// ```
pub fn get_genesis_config() -> GenesisConfig<DefaultContext> {
    let hex_key: HexKey = serde_json::from_slice(include_bytes!(
        "../../test-data/keys/token_deployer_private_key.json"
    ))
    .expect("Broken key data file");
    let sequencer_private_key = DefaultPrivateKey::from_hex(&hex_key.hex_priv_key).unwrap();
    assert_eq!(
        sequencer_private_key.default_address().to_string(),
        hex_key.address,
        "Inconsistent key data",
    );
    create_demo_genesis_config(
        100000000,
        sequencer_private_key.default_address(),
        SEQUENCER_DA_ADDRESS.to_vec(),
        &sequencer_private_key,
        &sequencer_private_key,
    )
}

#[derive(Debug, BorshSerialize, BorshDeserialize)]
pub struct CelestiaChainChecker {
    current_block_hash: [u8; 32],
}

impl ValidityConditionChecker<ChainValidityCondition> for CelestiaChainChecker {
    type Error = anyhow::Error;

    fn check(&mut self, condition: &ChainValidityCondition) -> Result<(), anyhow::Error> {
        anyhow::ensure!(
            condition.block_hash == self.current_block_hash,
            "Invalid block hash"
        );
        Ok(())
    }
}

#[tokio::main]
async fn main() -> Result<(), anyhow::Error> {
    let rollup_config_path = env::args()
        .nth(1)
        .unwrap_or_else(|| "rollup_config.toml".to_string());

    debug!("Starting demo rollup with config {}", rollup_config_path);
    let rollup_config: RollupConfig =
        from_toml_path(&rollup_config_path).context("Failed to read rollup configuration")?;

    let rpc_config = rollup_config.rpc_config;
    let address = SocketAddr::new(rpc_config.bind_host.parse()?, rpc_config.bind_port);

    // Initializing logging
    let subscriber = tracing_subscriber::fmt()
        .with_max_level(Level::INFO)
        .finish();
    tracing::subscriber::set_global_default(subscriber)
        .map_err(|_err| eprintln!("Unable to set global default subscriber"))
        .expect("Cannot fail to set subscriber");

    // Initialize the ledger database, which stores blocks, transactions, events, etc.
    let ledger_db = initialize_ledger(&rollup_config.runner.storage.path);

    // Initialize the Celestia service using the DaService interface
    let da_service = Arc::new(
        CelestiaService::new(
            rollup_config.da.clone(),
            RollupParams {
                namespace: ROLLUP_NAMESPACE,
            },
        )
        .await,
    );

    // Our state transition function implements the StateTransitionRunner interface,
    // so we use that to initialize the STF
    let mut demo_runner =
<<<<<<< HEAD
        NativeAppRunner::<Risc0Verifier, BlobWithSender>::new(rollup_config.runner.clone());
=======
        NativeAppRunner::<Risc0Verifier, TestValidityCond>::new(rollup_config.runner.clone());
>>>>>>> 67c9686e

    // Our state transition also implements the RpcRunner interface,
    // so we use that to initialize the RPC server.
    let storage = demo_runner.get_storage();
    let is_storage_empty = storage.is_empty();
    let mut methods = get_rpc_methods::<DefaultContext>(storage);
    // register rpc methods
    {
        register_ledger(ledger_db.clone(), &mut methods)?;
        register_sequencer(da_service.clone(), &mut demo_runner, &mut methods)?;
        #[cfg(feature = "experimental")]
        register_ethereum(rollup_config.da.clone(), &mut methods)?;
    }

    let _handle = tokio::spawn(async move {
        start_rpc_server(methods, address).await;
    });

    // For demonstration, we also initialize the DaVerifier interface.
    // Running the verifier is only *necessary* during proof generation not normal execution
    let da_verifier = Arc::new(CelestiaVerifier::new(RollupParams {
        namespace: ROLLUP_NAMESPACE,
    }));

    let storage = demo_runner.get_storage();
    let demo = demo_runner.inner_mut();
    let mut prev_state_root = {
        // Check if the rollup has previously been initialized
        if is_storage_empty {
            info!("No history detected. Initializing chain...");
            let post_genesis_root = demo.init_chain(get_genesis_config());
            info!("Chain initialization is done.");
            post_genesis_root
        } else {
            debug!("Chain is already initialized. Skipping initialization.");
            storage.get_state_root()
        }
<<<<<<< HEAD

        let res = demo.apply_slot(Default::default(), []);
        // HACK: Tell the rollup that you're running an empty DA layer block so that it will return the latest state root.
        // This will be removed shortly.
        res.state_root.0
    };
=======
    }
    .unwrap();
>>>>>>> 67c9686e

    // Start the main rollup loop
    let item_numbers = ledger_db.get_next_items_numbers();
    let last_slot_processed_before_shutdown = item_numbers.slot_number - 1;
    let start_height = rollup_config.start_height + last_slot_processed_before_shutdown;

    for height in start_height.. {
        info!(
            "Requesting data for height {} and prev_state_root 0x{}",
            height,
            hex::encode(prev_state_root)
        );

        // Fetch the relevant subset of the next Celestia block
        let filtered_block = da_service.get_finalized_at(height).await?;
        let header = filtered_block.header();

        // For the demo, we create and verify a proof that the data has been extracted from Celestia correctly.
        // In a production implementation, this logic would only run on the prover node - regular full nodes could
        // simply download the data from Celestia without extracting and checking a merkle proof here,
        let mut blobs = da_service.extract_relevant_txs(&filtered_block);

        info!(
            "Extracted {} relevant blobs at height {}",
            blobs.len(),
            height
        );

        let mut data_to_commit = SlotCommit::new(filtered_block.clone());
<<<<<<< HEAD

        let slot_result = demo.apply_slot(Default::default(), &mut blobs);
        for receipt in slot_result.batch_receipts {
            data_to_commit.add_batch(receipt);
=======
        let data: TestBlock = todo!();
        demo.begin_slot(&data, Default::default());
        for blob in &mut blob_txs {
            let batch_receipt = demo.apply_tx_blob(blob, None);
            info!(
                "batch 0x{} has been applied with {} txs, sequencer outcome {:?}",
                hex::encode(batch_receipt.batch_hash),
                batch_receipt.tx_receipts.len(),
                batch_receipt.inner
            );
            for (i, tx_receipt) in batch_receipt.tx_receipts.iter().enumerate() {
                info!(
                    "tx #{} hash: 0x{} result {:?}",
                    i,
                    hex::encode(tx_receipt.tx_hash),
                    tx_receipt.receipt
                );
            }

            data_to_commit.add_batch(batch_receipt);
>>>>>>> 67c9686e
        }
        let next_state_root = slot_result.state_root;

        let (inclusion_proof, completeness_proof) = da_service
            .get_extraction_proof(&filtered_block, &blobs)
            .await;

        let validity_condition = da_verifier
            .verify_relevant_tx_list::<NoOpHasher>(
                header,
                &blobs,
                inclusion_proof,
                completeness_proof,
            )
            .expect("Failed to verify relevant tx list but prover is honest");

        // For demonstration purposes, we also show how you would check the extra validity condition
        // imposed by celestia (that the Celestia block processed be the next one from the canonical chain).
        // In a real rollup, this check would only be made by light clients.
        let mut checker = CelestiaChainChecker {
            current_block_hash: *header.hash().inner(),
        };
        checker.check(&validity_condition)?;

        // Store the resulting receipts in the ledger database
        ledger_db.commit_slot(data_to_commit)?;
        prev_state_root = next_state_root.0;
    }

    Ok(())
}

fn register_sequencer(
    da_service: Arc<CelestiaService>,
    demo_runner: &mut NativeAppRunner<Risc0Verifier, BlobWithSender>,
    methods: &mut jsonrpsee::RpcModule<()>,
) -> Result<(), anyhow::Error> {
    let batch_builder = demo_runner.take_batch_builder().unwrap();
    let sequencer_rpc = get_sequencer_rpc(batch_builder, da_service);
    methods
        .merge(sequencer_rpc)
        .context("Failed to merge Txs RPC modules")
}

fn register_ledger(
    ledger_db: LedgerDB,
    methods: &mut jsonrpsee::RpcModule<()>,
) -> Result<(), anyhow::Error> {
    let ledger_rpc = ledger_rpc::get_ledger_rpc::<DemoBatchReceipt, DemoTxReceipt>(ledger_db);
    methods
        .merge(ledger_rpc)
        .context("Failed to merge ledger RPC modules")
}

#[cfg(feature = "experimental")]
fn register_ethereum(
    da_config: DaServiceConfig,
    methods: &mut jsonrpsee::RpcModule<()>,
) -> Result<(), anyhow::Error> {
    use std::fs;

    let data = fs::read_to_string(TX_SIGNER_PRIV_KEY_PATH).context("Unable to read file")?;

    let hex_key: HexKey =
        serde_json::from_str(&data).context("JSON does not have correct format.")?;

    let tx_signer_private_key = DefaultPrivateKey::from_hex(&hex_key.hex_priv_key).unwrap();

    let ethereum_rpc = get_ethereum_rpc(da_config, tx_signer_private_key);
    methods
        .merge(ethereum_rpc)
        .context("Failed to merge Ethereum RPC modules")
}<|MERGE_RESOLUTION|>--- conflicted
+++ resolved
@@ -157,11 +157,9 @@
     // Our state transition function implements the StateTransitionRunner interface,
     // so we use that to initialize the STF
     let mut demo_runner =
-<<<<<<< HEAD
-        NativeAppRunner::<Risc0Verifier, BlobWithSender>::new(rollup_config.runner.clone());
-=======
-        NativeAppRunner::<Risc0Verifier, TestValidityCond>::new(rollup_config.runner.clone());
->>>>>>> 67c9686e
+        NativeAppRunner::<Risc0Verifier, ChainValidityCondition, BlobWithSender>::new(
+            rollup_config.runner.clone(),
+        );
 
     // Our state transition also implements the RpcRunner interface,
     // so we use that to initialize the RPC server.
@@ -199,17 +197,13 @@
             debug!("Chain is already initialized. Skipping initialization.");
             storage.get_state_root()
         }
-<<<<<<< HEAD
+        .unwrap();
 
         let res = demo.apply_slot(Default::default(), []);
         // HACK: Tell the rollup that you're running an empty DA layer block so that it will return the latest state root.
         // This will be removed shortly.
         res.state_root.0
     };
-=======
-    }
-    .unwrap();
->>>>>>> 67c9686e
 
     // Start the main rollup loop
     let item_numbers = ledger_db.get_next_items_numbers();
@@ -239,33 +233,10 @@
         );
 
         let mut data_to_commit = SlotCommit::new(filtered_block.clone());
-<<<<<<< HEAD
 
         let slot_result = demo.apply_slot(Default::default(), &mut blobs);
         for receipt in slot_result.batch_receipts {
             data_to_commit.add_batch(receipt);
-=======
-        let data: TestBlock = todo!();
-        demo.begin_slot(&data, Default::default());
-        for blob in &mut blob_txs {
-            let batch_receipt = demo.apply_tx_blob(blob, None);
-            info!(
-                "batch 0x{} has been applied with {} txs, sequencer outcome {:?}",
-                hex::encode(batch_receipt.batch_hash),
-                batch_receipt.tx_receipts.len(),
-                batch_receipt.inner
-            );
-            for (i, tx_receipt) in batch_receipt.tx_receipts.iter().enumerate() {
-                info!(
-                    "tx #{} hash: 0x{} result {:?}",
-                    i,
-                    hex::encode(tx_receipt.tx_hash),
-                    tx_receipt.receipt
-                );
-            }
-
-            data_to_commit.add_batch(batch_receipt);
->>>>>>> 67c9686e
         }
         let next_state_root = slot_result.state_root;
 
@@ -300,7 +271,7 @@
 
 fn register_sequencer(
     da_service: Arc<CelestiaService>,
-    demo_runner: &mut NativeAppRunner<Risc0Verifier, BlobWithSender>,
+    demo_runner: &mut NativeAppRunner<Risc0Verifier, ChainValidityCondition, BlobWithSender>,
     methods: &mut jsonrpsee::RpcModule<()>,
 ) -> Result<(), anyhow::Error> {
     let batch_builder = demo_runner.take_batch_builder().unwrap();
