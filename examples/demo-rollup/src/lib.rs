#![deny(missing_docs)]
#![doc = include_str!("../README.md")]

use std::env;
use std::str::FromStr;

use const_rollup_config::{ROLLUP_BATCH_NAMESPACE_RAW, ROLLUP_PROOF_NAMESPACE_RAW};
use sov_celestia_adapter::types::Namespace;
mod mock_rollup;
pub use mock_rollup::*;
use tracing_subscriber::layer::SubscriberExt;
use tracing_subscriber::util::SubscriberInitExt;
use tracing_subscriber::{fmt, EnvFilter};

mod celestia_rollup;
pub use celestia_rollup::*;
#[cfg(feature = "experimental")]
<<<<<<< HEAD
pub use rollup::read_tx_signer_priv_key;
pub use rollup::{
    new_rollup_with_celestia_da, new_rollup_with_mock_da, new_rollup_with_mock_da_from_config, new_rollup_with_avail_da,
    Rollup,
};
use sov_cli::wallet_state::{HexPrivateAndAddress, PrivateKeyAndAddress};
use sov_db::ledger_db::LedgerDB;
use sov_modules_api::default_context::DefaultContext;
use sov_rollup_interface::da::{BlobReaderTrait, DaSpec};
=======
mod eth;
>>>>>>> c9f56b47

/// The rollup stores its data in the namespace b"sov-test" on Celestia
/// You can change this constant to point your rollup at a different namespace
pub const ROLLUP_BATCH_NAMESPACE: Namespace = Namespace::const_v0(ROLLUP_BATCH_NAMESPACE_RAW);

/// The rollup stores the zk proofs in the namespace b"sov-test-p" on Celestia.
pub const ROLLUP_PROOF_NAMESPACE: Namespace = Namespace::const_v0(ROLLUP_PROOF_NAMESPACE_RAW);

/// Default initialization of logging
pub fn initialize_logging() {
    tracing_subscriber::registry()
        .with(fmt::layer())
        .with(
            EnvFilter::from_str(
                &env::var("RUST_LOG")
                    .unwrap_or_else(|_| "debug,hyper=info,risc0_zkvm=info".to_string()),
            )
            .unwrap(),
        )
        .init();
}<|MERGE_RESOLUTION|>--- conflicted
+++ resolved
@@ -15,19 +15,7 @@
 mod celestia_rollup;
 pub use celestia_rollup::*;
 #[cfg(feature = "experimental")]
-<<<<<<< HEAD
-pub use rollup::read_tx_signer_priv_key;
-pub use rollup::{
-    new_rollup_with_celestia_da, new_rollup_with_mock_da, new_rollup_with_mock_da_from_config, new_rollup_with_avail_da,
-    Rollup,
-};
-use sov_cli::wallet_state::{HexPrivateAndAddress, PrivateKeyAndAddress};
-use sov_db::ledger_db::LedgerDB;
-use sov_modules_api::default_context::DefaultContext;
-use sov_rollup_interface::da::{BlobReaderTrait, DaSpec};
-=======
 mod eth;
->>>>>>> c9f56b47
 
 /// The rollup stores its data in the namespace b"sov-test" on Celestia
 /// You can change this constant to point your rollup at a different namespace
