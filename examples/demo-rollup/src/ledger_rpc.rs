use jsonrpsee::RpcModule;
use serde::de::DeserializeOwned;
use serde::Serialize;
use sov_db::ledger_db::LedgerDB;
use sov_modules_api::utils::to_jsonrpsee_error_object;
use sov_rollup_interface::rpc::{
    BatchIdentifier, EventIdentifier, LedgerRpcProvider, SlotIdentifier, TxIdentifier,
};

const LEDGER_RPC_ERROR: &str = "LEDGER_RPC_ERROR";

use self::query_args::{extract_query_args, QueryArgs};

/// Registers the following RPC methods
/// - `ledger_head`
///    Example Query: `curl -X POST -H "Content-Type: application/json" -d '{"jsonrpc":"2.0","method":"ledger_head","params":[],"id":1}' http://127.0.0.1:12345`
/// - ledger_getSlots
///    Example Query: `curl -X POST -H "Content-Type: application/json" -d '{"jsonrpc":"2.0","method":"ledger_getSlots","params":[[1, 2], "Compact"],"id":1}' http://127.0.0.1:12345`
/// - ledger_getBatches
///    Example Query: `curl -X POST -H "Content-Type: application/json" -d '{"jsonrpc":"2.0","method":"ledger_getBatches","params":[[1, 2], "Standard"],"id":1}' http://127.0.0.1:12345`
/// - ledger_getTransactions
///    Example Query: `curl -X POST -H "Content-Type: application/json" -d '{"jsonrpc":"2.0","method":"ledger_getBatches","params":[[1, 2], "Full"],"id":1}' http://127.0.0.1:12345`
/// - ledger_getEvents
///    Example Query: `curl -X POST -H "Content-Type: application/json" -d '{"jsonrpc":"2.0","method":"ledger_getBatches","params":[1, 2],"id":1}' http://127.0.0.1:12345`
fn register_ledger_rpc_methods<
    B: Serialize + DeserializeOwned + Clone + 'static,
    T: Serialize + DeserializeOwned + Clone + 'static,
>(
    rpc: &mut RpcModule<LedgerDB>,
) -> Result<(), jsonrpsee::core::Error> {
    rpc.register_method("ledger_getHead", move |_, db| {
        db.get_head::<B, T>()
            .map_err(|e| to_jsonrpsee_error_object(e, LEDGER_RPC_ERROR))
    })?;

    rpc.register_method("ledger_getSlots", move |params, db| {
        let args: QueryArgs<SlotIdentifier> = extract_query_args(params)?;
        db.get_slots::<B, T>(&args.0, args.1)
            .map_err(|e| to_jsonrpsee_error_object(e, LEDGER_RPC_ERROR))
    })?;

    rpc.register_method("ledger_getBatches", move |params, db| {
        let args: QueryArgs<BatchIdentifier> = extract_query_args(params)?;
        db.get_batches::<B, T>(&args.0, args.1)
            .map_err(|e| to_jsonrpsee_error_object(e, LEDGER_RPC_ERROR))
    })?;

    rpc.register_method("ledger_getTransactions", move |params, db| {
        let args: QueryArgs<TxIdentifier> = extract_query_args(params)?;
        db.get_transactions::<T>(&args.0, args.1)
            .map_err(|e| to_jsonrpsee_error_object(e, LEDGER_RPC_ERROR))
    })?;

    rpc.register_method("ledger_getEvents", move |params, db| {
        let ids: Vec<EventIdentifier> = params.parse()?;
        db.get_events(&ids)
            .map_err(|e| to_jsonrpsee_error_object(e, LEDGER_RPC_ERROR))
    })?;

    Ok(())
}

<<<<<<< HEAD
/// Register rpc methods for the provided `ledger_db`.
/// Calls the internal [`register_ledger_rpc_methods`] function.
pub fn get_ledger_rpc<B: Serialize + DeserializeOwned, T: Serialize + DeserializeOwned>(
=======
pub fn get_ledger_rpc<
    B: Serialize + DeserializeOwned + Clone + 'static,
    T: Serialize + DeserializeOwned + Clone + 'static,
>(
>>>>>>> 06350086
    ledger_db: LedgerDB,
) -> RpcModule<LedgerDB> {
    let mut rpc = RpcModule::new(ledger_db);
    register_ledger_rpc_methods::<B, T>(&mut rpc).expect("Failed to register ledger RPC methods");
    rpc
}

mod query_args {
    use jsonrpsee::types::ErrorObjectOwned;
    use serde::de::DeserializeOwned;
    use sov_rollup_interface::rpc::QueryMode;

    /// A structure containing serialized query arguments for RPC queries.
    #[derive(serde::Deserialize)]
    pub struct QueryArgs<I>(pub Vec<I>, #[serde(default)] pub QueryMode);

    /// Extract the args from an RPC query, being liberal in what is accepted.
    /// To query for a list of items, users can either pass a list of ids, or tuple containing a list of ids and a query mode
    pub fn extract_query_args<I: DeserializeOwned>(
        params: jsonrpsee::types::Params,
    ) -> Result<QueryArgs<I>, ErrorObjectOwned> {
        if let Ok(args) = params.parse() {
            return Ok(args);
        }
        let ids: Vec<I> = params.parse()?;
        Ok(QueryArgs(ids, Default::default()))
    }
}<|MERGE_RESOLUTION|>--- conflicted
+++ resolved
@@ -60,16 +60,12 @@
     Ok(())
 }
 
-<<<<<<< HEAD
 /// Register rpc methods for the provided `ledger_db`.
 /// Calls the internal [`register_ledger_rpc_methods`] function.
-pub fn get_ledger_rpc<B: Serialize + DeserializeOwned, T: Serialize + DeserializeOwned>(
-=======
 pub fn get_ledger_rpc<
     B: Serialize + DeserializeOwned + Clone + 'static,
     T: Serialize + DeserializeOwned + Clone + 'static,
 >(
->>>>>>> 06350086
     ledger_db: LedgerDB,
 ) -> RpcModule<LedgerDB> {
     let mut rpc = RpcModule::new(ledger_db);
