use proptest::{prelude::any_with, prop_compose, proptest, strategy::Strategy};
use reqwest::header::CONTENT_TYPE;
use serde_json::json;
use sov_db::ledger_db::{LedgerDB, SlotCommit};
use sov_rollup_interface::{services::da::SlotData, stf::fuzzing::BatchReceiptStrategyArgs};
use std::collections::HashMap;
use std::net::SocketAddr;

#[cfg(test)]
use sov_rollup_interface::mocks::{TestBlock, TestBlockHeader, TestHash};

use sov_rollup_interface::stf::{BatchReceipt, Event, TransactionReceipt};
use tendermint::crypto::Sha256;
use tokio::sync::oneshot;

use crate::{config::RpcConfig, ledger_rpc};

struct TestExpect {
    payload: serde_json::Value,
    expected: serde_json::Value,
}

async fn queries_test_runner(test_queries: Vec<TestExpect>, rpc_config: RpcConfig) {
    let (addr, port) = (rpc_config.bind_host, rpc_config.bind_port);
    let client = reqwest::Client::new();
    let url_str = format!("http://{addr}:{port}");

<<<<<<< HEAD
    let res = client
        .post(url_str)
        .header(CONTENT_TYPE, "application/json")
        .body(data)
        .send()
        .await
        .unwrap();

    assert_eq!(res.status().as_u16(), 200);
    let contents = res.text().await.unwrap();
    assert_eq!((&contents), expected);
}

fn populate_ledger(ledger_db: &mut LedgerDB) {
    let mut slot: SlotCommit<TestBlock, i32, i32> = SlotCommit::new(TestBlock {
        curr_hash: sha2::Sha256::digest(b"slot_data"),
        header: TestBlockHeader {
            prev_hash: TestHash(sha2::Sha256::digest(b"prev_header")),
        },
        height: 0
    });
=======
    for query in test_queries {
        let res = client
            .post(url_str.clone())
            .header(CONTENT_TYPE, "application/json")
            .body(query.payload.to_string())
            .send()
            .await
            .unwrap();
>>>>>>> db09c035

        assert_eq!(res.status().as_u16(), 200);

        let response_body = res.text().await.unwrap();
        assert_eq!(
            serde_json::from_str::<serde_json::Value>(&response_body).unwrap(),
            query.expected,
        );
    }
}

fn populate_ledger(ledger_db: &mut LedgerDB, slots: Vec<SlotCommit<TestBlock, u32, u32>>) {
    for slot in slots {
        ledger_db.commit_slot(slot).unwrap();
    }
}

fn test_helper(test_queries: Vec<TestExpect>, slots: Vec<SlotCommit<TestBlock, u32, u32>>) {
    let rt = tokio::runtime::Builder::new_multi_thread()
        .enable_io()
        .enable_time()
        .build()
        .unwrap();

    rt.block_on(async {
        let (tx_start, rx_start) = oneshot::channel();
        let (tx_end, rx_end) = oneshot::channel();

        let address = SocketAddr::new("127.0.0.1".parse().unwrap(), 0);

        // Initialize the ledger database, which stores blocks, transactions, events, etc.
        let tmpdir = tempfile::tempdir().unwrap();
        let mut ledger_db = LedgerDB::with_path(tmpdir.path()).unwrap();

        populate_ledger(&mut ledger_db, slots);

        let ledger_rpc_module = ledger_rpc::get_ledger_rpc::<u32, u32>(ledger_db.clone());

        rt.spawn(async move {
            let server = jsonrpsee::server::ServerBuilder::default()
                .build([address].as_ref())
                .await
                .unwrap();
            let actual_address = server.local_addr().unwrap();
            let _server_handle = server.start(ledger_rpc_module).unwrap();
            tx_start.send(actual_address.port()).unwrap();
            rx_end.await.unwrap();
        });

        let bind_port = rx_start.await.unwrap();
        let rpc_config = RpcConfig {
            bind_host: "127.0.0.1".to_string(),
            bind_port,
        };

        queries_test_runner(test_queries, rpc_config).await;

        tx_end.send("drop server").unwrap();
    });
}

fn batch2_tx_receipts() -> Vec<TransactionReceipt<u32>> {
    (0..260u64)
        .map(|i| TransactionReceipt::<u32> {
            tx_hash: ::sha2::Sha256::digest(i.to_string()),
            body_to_save: Some(b"tx body".to_vec()),
            events: vec![],
            receipt: 0,
        })
        .collect()
}

fn regular_test_helper(payload: serde_json::Value, expected: &serde_json::Value) {
    let mut slots: Vec<SlotCommit<TestBlock, u32, u32>> = vec![SlotCommit::new(TestBlock {
        curr_hash: sha2::Sha256::digest(b"slot_data"),
        header: TestBlockHeader {
            prev_hash: TestHash(sha2::Sha256::digest(b"prev_header")),
        },
    })];

    let batches = vec![
        BatchReceipt {
            batch_hash: ::sha2::Sha256::digest(b"batch_receipt"),
            tx_receipts: vec![
                TransactionReceipt::<u32> {
                    tx_hash: ::sha2::Sha256::digest(b"tx1"),
                    body_to_save: Some(b"tx1 body".to_vec()),
                    events: vec![],
                    receipt: 0,
                },
                TransactionReceipt::<u32> {
                    tx_hash: ::sha2::Sha256::digest(b"tx2"),
                    body_to_save: Some(b"tx2 body".to_vec()),
                    events: vec![
                        Event::new("event1_key", "event1_value"),
                        Event::new("event2_key", "event2_value"),
                    ],
                    receipt: 1,
                },
            ],
            inner: 0,
        },
        BatchReceipt {
            batch_hash: ::sha2::Sha256::digest(b"batch_receipt2"),
            tx_receipts: batch2_tx_receipts(),
            inner: 1,
        },
    ];

    for batch in batches {
        slots.get_mut(0).unwrap().add_batch(batch)
    }

    test_helper(
        vec![TestExpect {
            payload,
            expected: expected.clone(),
        }],
        slots,
    )
}

/// Concisely generate a [JSON-RPC 2.0](https://www.jsonrpc.org/specification)
/// request [`String`]. You must provide the method name and the parameters of
/// the request, using [`serde_json::json!`] syntax.
///
/// ```
/// let req: String = jsonrpc_req!("method", ["param1", "param2"]);
/// ```
macro_rules! jsonrpc_req {
    ($method:expr, $params:tt) => {
        ::serde_json::json!({
            "jsonrpc": "2.0",
            "method": $method,
            "params": $params,
            "id": 1
        })
    };
}

/// A counterpart to [`jsonrpc_req!`] which generates successful responses.
macro_rules! jsonrpc_result {
    ($result:tt) => {{
        ::serde_json::json!({
            "jsonrpc": "2.0",
            "result": $result,
            "id": 1
        })
    }};
}

// These tests reproduce the README workflow for the ledger_rpc, ie:
// - It creates and populate a simple ledger with a few transactions
// - It initializes the rpc server
// - It successively calls the different rpc methods registered and tests the answer
#[test]
fn test_get_head() {
    let payload = jsonrpc_req!("ledger_getHead", []);
    let expected = jsonrpc_result!({"number":1,"hash":"0xd1231a38586e68d0405dc55ae6775e219f29fff1f7e0c6410d0ac069201e550b","batch_range":{"start":1,"end":3}});

    regular_test_helper(payload, &expected);
}

#[test]
fn test_get_transactions_offset_first_batch() {
    // Tests for different types of argument
    let payload = jsonrpc_req!("ledger_getTransactions", [[{"batch_id": 1, "offset": 0}]]);
    let expected = jsonrpc_result!([{"hash":"0x709b55bd3da0f5a838125bd0ee20c5bfdd7caba173912d4281cae816b79a201b","event_range":{"start":1,"end":1},"body":[116,120,49,32,98,111,100,121],"custom_receipt":0}]);
    regular_test_helper(payload, &expected);

    // Tests for flattened args
    let payload = jsonrpc_req!("ledger_getTransactions", [1]);
    regular_test_helper(payload, &expected);

    let payload = jsonrpc_req!("ledger_getTransactions", [[1]]);
    regular_test_helper(payload, &expected);

    let payload = jsonrpc_req!("ledger_getTransactions", [[1], "Standard"]);
    regular_test_helper(payload, &expected);

    let payload = jsonrpc_req!("ledger_getTransactions", [[1], "Compact"]);
    regular_test_helper(payload, &expected);

    let payload = jsonrpc_req!("ledger_getTransactions", [[1], "Full"]);
    regular_test_helper(payload, &expected);

    let payload = jsonrpc_req!("ledger_getTransactions", [[{ "batch_id": 1, "offset": 1}]]);
    let expected = jsonrpc_result!([{"hash":"0x27ca64c092a959c7edc525ed45e845b1de6a7590d173fd2fad9133c8a779a1e3","event_range":{"start":1,"end":3},"body":[116,120,50,32,98,111,100,121],"custom_receipt":1}]);
    regular_test_helper(payload, &expected);
}

#[test]
fn test_get_batches() {
    let payload = jsonrpc_req!("ledger_getBatches", [[2], "Standard"]);
    let expected = jsonrpc_result!([{
        "hash":"0xf85fe0cb36fdaeca571c896ed476b49bb3c8eff00d935293a8967e1e9a62071e",
        "tx_range":{"start":3,"end":263},
        "txs": batch2_tx_receipts().into_iter().map(|tx_receipt| format!("0x{}", hex::encode(tx_receipt.tx_hash) )).collect::<Vec<_>>(),
        "custom_receipt":1
    }]);
    regular_test_helper(payload, &expected);

    let payload = jsonrpc_req!("ledger_getBatches", [[2]]);
    regular_test_helper(payload, &expected);

    let payload = jsonrpc_req!("ledger_getBatches", [2]);
    regular_test_helper(payload, &expected);

    let payload = jsonrpc_req!("ledger_getBatches", [[1], "Compact"]);
    let expected = jsonrpc_result!([{"hash":"0xb5515a80204963f7db40e98af11aedb49a394b1c7e3d8b5b7a33346b8627444f","tx_range":{"start":1,"end":3},"custom_receipt":0}]);
    regular_test_helper(payload, &expected);

    let payload = jsonrpc_req!("ledger_getBatches", [[1], "Full"]);
    let expected = jsonrpc_result!([{"hash":"0xb5515a80204963f7db40e98af11aedb49a394b1c7e3d8b5b7a33346b8627444f","tx_range":{"start":1,"end":3},"txs":[{"hash":"0x709b55bd3da0f5a838125bd0ee20c5bfdd7caba173912d4281cae816b79a201b","event_range":{"start":1,"end":1},"body":[116,120,49,32,98,111,100,121],"custom_receipt":0},{"hash":"0x27ca64c092a959c7edc525ed45e845b1de6a7590d173fd2fad9133c8a779a1e3","event_range":{"start":1,"end":3},"body":[116,120,50,32,98,111,100,121],"custom_receipt":1}],"custom_receipt":0}]);
    regular_test_helper(payload, &expected);

    let payload = jsonrpc_req!("ledger_getBatches", [[0], "Compact"]);
    let expected = jsonrpc_result!([null]);
    regular_test_helper(payload, &expected);
}

#[test]
fn test_get_events() {
    let payload = jsonrpc_req!("ledger_getEvents", [1]);
    let expected = jsonrpc_result!([{
        "key":[101,118,101,110,116,49,95,107,101,121],
        "value":[101,118,101,110,116,49,95,118,97,108,117,101]
    }]);
    regular_test_helper(payload, &expected);

    let payload = jsonrpc_req!("ledger_getEvents", [2]);
    let expected = jsonrpc_result!([{
        "key":[101,118,101,110,116,50,95,107,101,121],
        "value":[101,118,101,110,116,50,95,118,97,108,117,101]
    }]);
    regular_test_helper(payload, &expected);

    let payload = jsonrpc_req!("ledger_getEvents", [3]);
    let expected = jsonrpc_result!([null]);
    regular_test_helper(payload, &expected);
}

fn batch_receipt_without_hasher() -> impl Strategy<Value = BatchReceipt<u32, u32>> {
    let mut args = BatchReceiptStrategyArgs {
        hasher: None,
        ..Default::default()
    };
    args.transaction_strategy_args.hasher = None;
    any_with::<BatchReceipt<u32, u32>>(args)
}

prop_compose! {
    fn arb_batches_and_slot_hash(max_batches : usize)
     (slot_hash in proptest::array::uniform32(0_u8..), batches in proptest::collection::vec(batch_receipt_without_hasher(), 1..max_batches)) ->
       (Vec<BatchReceipt<u32, u32>>, [u8;32]) {
        (batches, slot_hash)
    }
}

prop_compose! {
    fn arb_slots(max_slots: usize, max_batches: usize)
    (batches_and_hashes in proptest::collection::vec(arb_batches_and_slot_hash(max_batches), 1..max_slots)) -> (Vec<SlotCommit<TestBlock, u32, u32>>, HashMap<usize, (usize, usize)>, usize)
    {
        let mut slots = std::vec::Vec::with_capacity(max_slots);

        let mut total_num_batches = 1;

        let mut prev_hash = TestHash([0;32]);

        let mut curr_tx_id = 1;
        let mut curr_event_id = 1;

        let mut tx_id_to_event_range = HashMap::new();

        for (batches, hash) in batches_and_hashes{
            let mut new_slot = SlotCommit::new(TestBlock {
                curr_hash: hash,
                header: TestBlockHeader {
                    prev_hash,
                },
            });

            total_num_batches += batches.len();

            for batch in batches {
                for tx in &batch.tx_receipts{
                    tx_id_to_event_range.insert(curr_tx_id, (curr_event_id, curr_event_id + tx.events.len()));

                    curr_event_id += tx.events.len();
                    curr_tx_id += 1;
                }

                new_slot.add_batch(batch);
            }


            slots.push(new_slot);

            prev_hash = TestHash(hash);
        }

        (slots, tx_id_to_event_range, total_num_batches)
    }
}

fn full_tx_json(
    tx_id: usize,
    tx: &TransactionReceipt<u32>,
    tx_id_to_event_range: &HashMap<usize, (usize, usize)>,
) -> serde_json::Value {
    let (event_range_begin, event_range_end) = tx_id_to_event_range.get(&tx_id).unwrap();
    let tx_hash_hex = hex::encode(tx.tx_hash);
    match &tx.body_to_save {
        None => json!({
            "hash": format!("0x{tx_hash_hex}"),
            "event_range": {
                "start": event_range_begin,
                "end": event_range_end
            },
            "custom_receipt": tx.receipt,
        }),
        Some(body) => {
            json!({
                "hash": format!("0x{tx_hash_hex}"),
                "event_range": {
                    "start": event_range_begin,
                    "end": event_range_end
                },
                "body": body,
                "custom_receipt": tx.receipt,
            })
        }
    }
}

proptest!(
    #[test]
    fn proptest_get_head((slots, _, total_num_batches) in arb_slots(10, 10)){
        let last_slot = slots.last().unwrap();
        let last_slot_num_batches = last_slot.batch_receipts().len();

        let last_slot_start_batch = total_num_batches - last_slot_num_batches;
        let last_slot_end_batch = total_num_batches;

        let payload = jsonrpc_req!("ledger_getHead", []);
        let expected = jsonrpc_result!({
            "number": slots.len(),
            "hash": format!("0x{}", hex::encode(last_slot.slot_data().hash())),
            "batch_range": {
                "start": last_slot_start_batch,
                "end": last_slot_end_batch
            }
        });
        test_helper(vec![TestExpect{ payload, expected }], slots);
    }


    #[test]
    fn proptest_get_batches((slots, tx_id_to_event_range, _total_num_batches) in arb_slots(10, 10), random_batch_num in 1..100){
        let mut curr_batch_num = 1;
        let mut curr_tx_num = 1;

        let random_batch_num_usize = usize::try_from(random_batch_num).unwrap();

        for slot in &slots {
            if curr_batch_num > random_batch_num_usize {
                break;
            }

            if curr_batch_num + slot.batch_receipts().len() > random_batch_num_usize {
                let curr_slot_batches = slot.batch_receipts();

                let batch_index = random_batch_num_usize - curr_batch_num;

                for i in 0..batch_index{
                    curr_tx_num += curr_slot_batches.get(i).unwrap().tx_receipts.len();
                }

                let first_tx_num = curr_tx_num;

                let curr_batch = curr_slot_batches.get(batch_index).unwrap();
                let last_tx_num = first_tx_num + curr_batch.tx_receipts.len();

                let batch_hash = hex::encode(curr_batch.batch_hash);
                let batch_receipt= curr_batch.inner;

                let tx_hashes: Vec<String> = curr_batch.tx_receipts.iter().map(|tx| {
                    format!("0x{}", hex::encode(tx.tx_hash))
                }).collect();

                let full_txs = curr_batch.tx_receipts.iter().enumerate().map(|(tx_id, tx)|
                   full_tx_json(curr_tx_num + tx_id, tx, &tx_id_to_event_range)
                ).collect::<Vec<_>>();

                test_helper(
                    vec![TestExpect{
                        payload:
                        jsonrpc_req!("ledger_getBatches", [[random_batch_num], "Compact"]),
                        expected:
                        jsonrpc_result!([{"hash": format!("0x{batch_hash}"),"tx_range": {"start":first_tx_num,"end":last_tx_num},"custom_receipt": batch_receipt}])},
                    TestExpect{
                        payload:
                        jsonrpc_req!("ledger_getBatches", [[random_batch_num], "Standard"]),
                        expected:
                        jsonrpc_result!([{"hash":format!("0x{batch_hash}"),"tx_range":{"start":first_tx_num,"end":last_tx_num},"txs":tx_hashes,"custom_receipt":batch_receipt}])},
                    TestExpect{
                        payload:
                        jsonrpc_req!("ledger_getBatches", [[random_batch_num]]),
                        expected:
                        jsonrpc_result!([{"hash":format!("0x{batch_hash}"),"tx_range":{"start":first_tx_num,"end":last_tx_num},"txs":tx_hashes,"custom_receipt":batch_receipt}])},
                    TestExpect{
                        payload:
                        jsonrpc_req!("ledger_getBatches", [random_batch_num]),
                        expected:
                        jsonrpc_result!([{"hash":format!("0x{batch_hash}"),"tx_range":{"start":first_tx_num,"end":last_tx_num},"txs":tx_hashes,"custom_receipt":batch_receipt}])},
                    TestExpect{
                        payload:
                        jsonrpc_req!("ledger_getBatches", [[random_batch_num], "Full"]),
                        expected:
                        jsonrpc_result!([{"hash":format!("0x{batch_hash}"),"tx_range":{"start":first_tx_num,"end":last_tx_num},"txs":full_txs,"custom_receipt":batch_receipt}])},
                    ],
                    slots);

                return Ok(());
            }

            curr_batch_num += slot.batch_receipts().len();

            for batch in slot.batch_receipts(){
                curr_tx_num += batch.tx_receipts.len();
            }

        }

        let payload = jsonrpc_req!("ledger_getBatches", [[random_batch_num], "Compact"]);
        let expected = jsonrpc_result!([null]);
        test_helper(vec![TestExpect{payload, expected}], slots);
    }

    #[test]
    fn proptest_get_transactions((slots, tx_id_to_event_range, _total_num_batches) in arb_slots(10, 10), random_tx_num in 1..1000){
        let mut curr_tx_num = 1;

        let random_tx_num_usize = usize::try_from(random_tx_num).unwrap();

        for slot in &slots{
            for batch in slot.batch_receipts(){
                if curr_tx_num > random_tx_num_usize {
                    break;
                }

                if curr_tx_num + batch.tx_receipts.len() > random_tx_num_usize {
                    let tx_index = random_tx_num_usize - curr_tx_num;
                    let tx = batch.tx_receipts.get(tx_index).unwrap();

                    let tx_formatted = full_tx_json(curr_tx_num + tx_index, tx, &tx_id_to_event_range);

                    test_helper(vec![TestExpect{
                        payload:
                        jsonrpc_req!("ledger_getTransactions", [[random_tx_num]]),
                        expected:
                        jsonrpc_result!([tx_formatted])},
                        TestExpect{
                        payload:
                        jsonrpc_req!("ledger_getTransactions", [random_tx_num]),
                        expected:
                        jsonrpc_result!([tx_formatted])},
                        TestExpect{
                        payload:
                        jsonrpc_req!("ledger_getTransactions", [[random_tx_num], "Compact"]),
                        expected:
                        jsonrpc_result!([tx_formatted])},
                        TestExpect{
                        payload:
                        jsonrpc_req!("ledger_getTransactions", [[random_tx_num], "Standard"]),
                        expected:
                        jsonrpc_result!([tx_formatted])},
                        TestExpect{
                        payload:
                        jsonrpc_req!("ledger_getTransactions", [[random_tx_num], "Full"]),
                        expected:
                        jsonrpc_result!([tx_formatted])},
                        ]
                        , slots);

                    return Ok(());
                }

                curr_tx_num += batch.tx_receipts.len();
            }
        }

        let payload = jsonrpc_req!("ledger_getTransactions", [[random_tx_num]]);
        let expected = jsonrpc_result!([null]);
        test_helper(vec![TestExpect{payload, expected}], slots);

    }

    #[test]
    fn proptest_get_events((slots, tx_id_to_event_range, _total_num_batches) in arb_slots(10, 10), random_event_num in 1..10000){
        let mut curr_tx_num = 1;

        let random_event_num_usize = usize::try_from(random_event_num).unwrap();

        for slot in &slots {
            for batch in slot.batch_receipts(){
                for tx in &batch.tx_receipts{
                    let (start_event_range, end_event_range) = tx_id_to_event_range.get(&curr_tx_num).unwrap();
                    if *start_event_range > random_event_num_usize {
                        break;
                    }

                    if random_event_num_usize < *end_event_range {
                        let event_index = random_event_num_usize - *start_event_range;
                        let event: &Event = tx.events.get(event_index).unwrap();
                        let event_json = json!({
                            "key": event.key().inner(),
                            "value": event.value().inner(),
                        });

                        test_helper(vec![TestExpect{
                            payload:
                            jsonrpc_req!("ledger_getEvents", [random_event_num_usize]),
                            expected:
                            jsonrpc_result!([event_json])}]
                            , slots);

                        return Ok(());
                    }
                    curr_tx_num += 1;
                }
            }
        }

        let payload = jsonrpc_req!("ledger_getEvents", [random_event_num]);
        let expected = jsonrpc_result!([null]);
        test_helper(vec![TestExpect{payload, expected}], slots);
    }
);<|MERGE_RESOLUTION|>--- conflicted
+++ resolved
@@ -25,29 +25,6 @@
     let client = reqwest::Client::new();
     let url_str = format!("http://{addr}:{port}");
 
-<<<<<<< HEAD
-    let res = client
-        .post(url_str)
-        .header(CONTENT_TYPE, "application/json")
-        .body(data)
-        .send()
-        .await
-        .unwrap();
-
-    assert_eq!(res.status().as_u16(), 200);
-    let contents = res.text().await.unwrap();
-    assert_eq!((&contents), expected);
-}
-
-fn populate_ledger(ledger_db: &mut LedgerDB) {
-    let mut slot: SlotCommit<TestBlock, i32, i32> = SlotCommit::new(TestBlock {
-        curr_hash: sha2::Sha256::digest(b"slot_data"),
-        header: TestBlockHeader {
-            prev_hash: TestHash(sha2::Sha256::digest(b"prev_header")),
-        },
-        height: 0
-    });
-=======
     for query in test_queries {
         let res = client
             .post(url_str.clone())
@@ -56,7 +33,6 @@
             .send()
             .await
             .unwrap();
->>>>>>> db09c035
 
         assert_eq!(res.status().as_u16(), 200);
 
