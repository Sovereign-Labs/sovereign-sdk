use std::net::SocketAddr;
use std::str::FromStr;

use anyhow::Context;
use const_rollup_config::SEQUENCER_DA_ADDRESS;
#[cfg(feature = "experimental")]
use demo_stf::app::DefaultPrivateKey;
<<<<<<< HEAD
use demo_stf::app::{create_zk_app_template, App, DefaultContext};
use demo_stf::runtime::{get_rpc_methods, GenesisConfig, Runtime};
=======
use demo_stf::app::{App, DefaultContext};
use demo_stf::runtime::{get_rpc_methods, GenesisConfig};
#[cfg(feature = "experimental")]
use secp256k1::SecretKey;
>>>>>>> 5269d2b0
use sov_celestia_adapter::verifier::address::CelestiaAddress;
use sov_celestia_adapter::verifier::{CelestiaVerifier, RollupParams};
use sov_celestia_adapter::CelestiaService;
#[cfg(feature = "experimental")]
use sov_cli::wallet_state::PrivateKeyAndAddress;
use sov_db::ledger_db::LedgerDB;
#[cfg(feature = "experimental")]
use sov_ethereum::experimental::EthRpcConfig;
use sov_modules_api::default_context::ZkDefaultContext;
use sov_modules_stf_template::AppTemplate;
use sov_rollup_interface::da::DaVerifier;
use sov_rollup_interface::mocks::{MockAddress, MockDaConfig, MockDaService};
use sov_rollup_interface::services::da::DaService;
use sov_rollup_interface::zk::ZkvmHost;
use sov_state::storage::Storage;
use sov_stf_runner::verifier::StateTransitionVerifier;
use sov_stf_runner::{from_toml_path, RollupConfig, RunnerConfig, StateTransitionRunner};
use tokio::sync::oneshot;
use tracing::debug;

#[cfg(feature = "experimental")]
use crate::register_rpc::register_ethereum;
use crate::register_rpc::{register_ledger, register_sequencer};
use crate::{get_genesis_config, initialize_ledger, ROLLUP_NAMESPACE};

#[cfg(feature = "experimental")]
const TX_SIGNER_PRIV_KEY_PATH: &str = "../test-data/keys/tx_signer_private_key.json";

/// Dependencies needed to run the rollup.
pub struct Rollup<Vm: ZkvmHost, Da: DaService + Clone> {
    /// Implementation of the STF.
    pub app: App<Vm, Da::Spec>,
    /// Data availability service.
    pub da_service: Da,
    /// Ledger db.
    pub ledger_db: LedgerDB,
    /// Runner configuration.
    pub runner_config: RunnerConfig,
    /// Initial rollup configuration.
    pub genesis_config: GenesisConfig<DefaultContext, Da::Spec>,
    #[cfg(feature = "experimental")]
    /// Configuration for the Ethereum RPC.
    pub eth_rpc_config: EthRpcConfig,
    /// Verifier for the rollup.
    #[allow(clippy::type_complexity)]
    pub verifier: Option<(Vm, AppVerifier<Da::Verifier, Vm::Guest>)>,
}

/// A verifier for the demo rollup
pub type AppVerifier<DA, Zk> = StateTransitionVerifier<
    AppTemplate<
        ZkDefaultContext,
        <DA as DaVerifier>::Spec,
        Zk,
        Runtime<ZkDefaultContext, <DA as DaVerifier>::Spec>,
    >,
    DA,
    Zk,
>;

/// Creates celestia based rollup.
pub async fn new_rollup_with_celestia_da<Vm: ZkvmHost>(
    rollup_config_path: &str,
    prover: Option<Vm>,
) -> Result<Rollup<Vm, CelestiaService>, anyhow::Error> {
    debug!(
        "Starting demo celestia rollup with config {}",
        rollup_config_path
    );
    let rollup_config: RollupConfig<sov_celestia_adapter::DaServiceConfig> =
        from_toml_path(rollup_config_path).context("Failed to read rollup configuration")?;

    let ledger_db = initialize_ledger(&rollup_config.storage.path);

    let da_service = CelestiaService::new(
        rollup_config.da.clone(),
        RollupParams {
            namespace: ROLLUP_NAMESPACE,
        },
    )
    .await;

    let app = App::new(rollup_config.storage);
    let sequencer_da_address = CelestiaAddress::from_str(SEQUENCER_DA_ADDRESS)?;
<<<<<<< HEAD
    let genesis_config = get_genesis_config(sequencer_da_address);
    let verifier = prover.map(|p| {
        (
            p,
            AppVerifier::new(
                create_zk_app_template(),
                CelestiaVerifier {
                    rollup_namespace: ROLLUP_NAMESPACE,
                },
            ),
        )
    });
=======

    #[cfg(feature = "experimental")]
    let eth_signer = read_eth_tx_signers();
    let genesis_config = get_genesis_config(
        sequencer_da_address,
        #[cfg(feature = "experimental")]
        eth_signer.signers(),
    );
>>>>>>> 5269d2b0

    Ok(Rollup {
        app,
        da_service,
        ledger_db,
        runner_config: rollup_config.runner,
        genesis_config,
        #[cfg(feature = "experimental")]
        eth_rpc_config: EthRpcConfig {
            min_blob_size: Some(1),
            sov_tx_signer_priv_key: read_sov_tx_signer_priv_key()?,
            eth_signer,
        },
        verifier,
    })
}

/// Creates MockDa based rollup.
pub fn new_rollup_with_mock_da<Vm: ZkvmHost>(
    rollup_config_path: &str,
    prover: Option<Vm>,
) -> Result<Rollup<Vm, MockDaService>, anyhow::Error> {
    debug!("Starting mock rollup with config {}", rollup_config_path);

    let rollup_config: RollupConfig<MockDaConfig> =
        from_toml_path(rollup_config_path).context("Failed to read rollup configuration")?;

    new_rollup_with_mock_da_from_config(rollup_config, prover)
}

/// Creates MockDa based rollup.
pub fn new_rollup_with_mock_da_from_config<Vm: ZkvmHost>(
    rollup_config: RollupConfig<MockDaConfig>,
    prover: Option<Vm>,
) -> Result<Rollup<Vm, MockDaService>, anyhow::Error> {
    let ledger_db = initialize_ledger(&rollup_config.storage.path);
    let sequencer_da_address = MockAddress::from([0u8; 32]);
    let da_service = MockDaService::new(sequencer_da_address);

    #[cfg(feature = "experimental")]
    let eth_signer = read_eth_tx_signers();
    let app = App::new(rollup_config.storage);
    let genesis_config = get_genesis_config(
        sequencer_da_address,
        #[cfg(feature = "experimental")]
        eth_signer.signers(),
    );

    let verifier = prover.map(|p| {
        (
            p,
            AppVerifier::new(create_zk_app_template(), Default::default()),
        )
    });
    Ok(Rollup {
        app,
        da_service,
        ledger_db,
        runner_config: rollup_config.runner,
        genesis_config,
        #[cfg(feature = "experimental")]
        eth_rpc_config: EthRpcConfig {
            min_blob_size: Some(1),
            sov_tx_signer_priv_key: read_sov_tx_signer_priv_key()?,
            eth_signer,
        },
        // TODO: add verifier
        verifier,
    })
}

#[cfg(feature = "experimental")]
/// Ethereum RPC wraps EVM transaction in a rollup transaction.
/// This function reads the private key of the rollup transaction signer.
fn read_sov_tx_signer_priv_key() -> Result<DefaultPrivateKey, anyhow::Error> {
    let data = std::fs::read_to_string(TX_SIGNER_PRIV_KEY_PATH).context("Unable to read file")?;

    let key_and_address: PrivateKeyAndAddress<DefaultContext> = serde_json::from_str(&data)
        .unwrap_or_else(|_| panic!("Unable to convert data {} to PrivateKeyAndAddress", &data));

    Ok(key_and_address.private_key)
}

<<<<<<< HEAD
impl<Vm: ZkvmHost, Da: DaService<Error = anyhow::Error> + Clone> Rollup<Vm, Da> {
=======
// TODO: #840
#[cfg(feature = "experimental")]
fn read_eth_tx_signers() -> sov_ethereum::DevSigner {
    sov_ethereum::DevSigner::new(vec![SecretKey::from_str(
        "ac0974bec39a17e36ba4a6b4d238ff944bacb478cbed5efcae784d7bf4f2ff80",
    )
    .unwrap()])
}

impl<Vm: Zkvm, Da: DaService<Error = anyhow::Error> + Clone> Rollup<Vm, Da> {
>>>>>>> 5269d2b0
    /// Runs the rollup.
    pub async fn run(self) -> Result<(), anyhow::Error> {
        self.run_and_report_rpc_port(None).await
    }

    /// Runs the rollup. Reports rpc port to the caller using the provided channel.
    pub async fn run_and_report_rpc_port(
        mut self,
        channel: Option<oneshot::Sender<SocketAddr>>,
    ) -> Result<(), anyhow::Error> {
        let storage = self.app.get_storage();
        let mut methods = get_rpc_methods::<DefaultContext, Da::Spec>(storage);

        // register rpc methods
        {
            register_ledger(self.ledger_db.clone(), &mut methods)?;
            register_sequencer(self.da_service.clone(), &mut self.app, &mut methods)?;
            #[cfg(feature = "experimental")]
            register_ethereum(self.da_service.clone(), self.eth_rpc_config, &mut methods)?;
        }

        let storage = self.app.get_storage();

        let mut runner = StateTransitionRunner::new(
            self.runner_config,
            self.da_service,
            self.ledger_db,
            self.app.stf,
            storage.is_empty(),
            self.genesis_config,
            self.verifier,
        )?;

        runner.start_rpc_server(methods, channel).await;
        runner.run().await?;

        Ok(())
    }
}<|MERGE_RESOLUTION|>--- conflicted
+++ resolved
@@ -5,15 +5,10 @@
 use const_rollup_config::SEQUENCER_DA_ADDRESS;
 #[cfg(feature = "experimental")]
 use demo_stf::app::DefaultPrivateKey;
-<<<<<<< HEAD
 use demo_stf::app::{create_zk_app_template, App, DefaultContext};
 use demo_stf::runtime::{get_rpc_methods, GenesisConfig, Runtime};
-=======
-use demo_stf::app::{App, DefaultContext};
-use demo_stf::runtime::{get_rpc_methods, GenesisConfig};
 #[cfg(feature = "experimental")]
 use secp256k1::SecretKey;
->>>>>>> 5269d2b0
 use sov_celestia_adapter::verifier::address::CelestiaAddress;
 use sov_celestia_adapter::verifier::{CelestiaVerifier, RollupParams};
 use sov_celestia_adapter::CelestiaService;
@@ -98,8 +93,14 @@
 
     let app = App::new(rollup_config.storage);
     let sequencer_da_address = CelestiaAddress::from_str(SEQUENCER_DA_ADDRESS)?;
-<<<<<<< HEAD
-    let genesis_config = get_genesis_config(sequencer_da_address);
+
+    #[cfg(feature = "experimental")]
+    let eth_signer = read_eth_tx_signers();
+    let genesis_config = get_genesis_config(
+        sequencer_da_address,
+        #[cfg(feature = "experimental")]
+        eth_signer.signers(),
+    );
     let verifier = prover.map(|p| {
         (
             p,
@@ -111,16 +112,6 @@
             ),
         )
     });
-=======
-
-    #[cfg(feature = "experimental")]
-    let eth_signer = read_eth_tx_signers();
-    let genesis_config = get_genesis_config(
-        sequencer_da_address,
-        #[cfg(feature = "experimental")]
-        eth_signer.signers(),
-    );
->>>>>>> 5269d2b0
 
     Ok(Rollup {
         app,
@@ -204,9 +195,6 @@
     Ok(key_and_address.private_key)
 }
 
-<<<<<<< HEAD
-impl<Vm: ZkvmHost, Da: DaService<Error = anyhow::Error> + Clone> Rollup<Vm, Da> {
-=======
 // TODO: #840
 #[cfg(feature = "experimental")]
 fn read_eth_tx_signers() -> sov_ethereum::DevSigner {
@@ -216,8 +204,7 @@
     .unwrap()])
 }
 
-impl<Vm: Zkvm, Da: DaService<Error = anyhow::Error> + Clone> Rollup<Vm, Da> {
->>>>>>> 5269d2b0
+impl<Vm: ZkvmHost, Da: DaService<Error = anyhow::Error> + Clone> Rollup<Vm, Da> {
     /// Runs the rollup.
     pub async fn run(self) -> Result<(), anyhow::Error> {
         self.run_and_report_rpc_port(None).await
