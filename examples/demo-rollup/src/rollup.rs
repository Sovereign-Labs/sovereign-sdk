use std::net::SocketAddr;
use std::str::FromStr;

use anyhow::Context;
use const_rollup_config::SEQUENCER_DA_ADDRESS;
#[cfg(feature = "experimental")]
use demo_stf::app::DefaultPrivateKey;
use demo_stf::app::{create_zk_app_template, App, DefaultContext};
use demo_stf::genesis_config::get_genesis_config;
use demo_stf::runtime::{get_rpc_methods, GenesisConfig, Runtime};
#[cfg(feature = "experimental")]
use secp256k1::SecretKey;
use sov_celestia_adapter::verifier::address::CelestiaAddress;
use sov_celestia_adapter::verifier::{CelestiaVerifier, RollupParams};
use sov_celestia_adapter::CelestiaService;
#[cfg(feature = "experimental")]
use sov_cli::wallet_state::PrivateKeyAndAddress;
use sov_db::ledger_db::LedgerDB;
#[cfg(feature = "experimental")]
use sov_ethereum::experimental::EthRpcConfig;
use sov_modules_api::default_context::ZkDefaultContext;
use sov_modules_stf_template::AppTemplate;
use sov_rollup_interface::mocks::{MockAddress, MockDaConfig, MockDaService};
use sov_rollup_interface::services::da::DaService;
use sov_rollup_interface::zk::ZkvmHost;
use sov_stf_runner::{
    from_toml_path, ProofGenConfig, Prover, RollupConfig, RunnerConfig, StateTransitionRunner,
};
use tokio::sync::oneshot;
use tracing::debug;

#[cfg(feature = "experimental")]
use crate::register_rpc::register_ethereum;
use crate::register_rpc::{register_ledger, register_sequencer};
use crate::{initialize_ledger, AppVerifier, ROLLUP_NAMESPACE};

#[cfg(feature = "experimental")]
const TX_SIGNER_PRIV_KEY_PATH: &str = "../test-data/keys/tx_signer_private_key.json";

type ZkStf<Da, Vm> = AppTemplate<ZkDefaultContext, Da, Vm, Runtime<ZkDefaultContext, Da>>;

/// Dependencies needed to run the rollup.
pub struct Rollup<Vm: ZkvmHost, Da: DaService + Clone> {
    /// Implementation of the STF.
    pub app: App<Vm, Da::Spec>,
    /// Data availability service.
    pub da_service: Da,
    /// Ledger db.
    pub ledger_db: LedgerDB,
    /// Runner configuration.
    pub runner_config: RunnerConfig,
    /// Initial rollup configuration.
    pub genesis_config: GenesisConfig<DefaultContext, Da::Spec>,
    #[cfg(feature = "experimental")]
    /// Configuration for the Ethereum RPC.
    pub eth_rpc_config: EthRpcConfig,
    /// Prover for the rollup.
    #[allow(clippy::type_complexity)]
    pub prover: Option<Prover<ZkStf<Da::Spec, Vm::Guest>, Da, Vm>>,
}

pub fn configure_prover<Vm: ZkvmHost, Da: DaService>(
    vm: Vm,
    cfg: DemoProverConfig,
    da_verifier: Da::Verifier,
) -> Prover<ZkStf<Da::Spec, Vm::Guest>, Da, Vm> {
    let config = match cfg {
        DemoProverConfig::Simulate => {
            ProofGenConfig::Simulate(AppVerifier::new(create_zk_app_template(), da_verifier))
        }
        DemoProverConfig::Execute => ProofGenConfig::Execute,
        DemoProverConfig::Prove => ProofGenConfig::Prover,
    };
    Prover { vm, config }
}

/// The possible configurations of the demo prover
pub enum DemoProverConfig {
    /// Run the rollup verification logic inside the current process
    Simulate,
    /// Run the rollup verifier in a zkvm executor
    Execute,
    /// Run the rollup verifier and create a SNARK of execution
    Prove,
}

/// Creates celestia based rollup.
pub async fn new_rollup_with_celestia_da<Vm: ZkvmHost>(
    rollup_config_path: &str,
    prover: Option<(Vm, DemoProverConfig)>,
) -> Result<Rollup<Vm, CelestiaService>, anyhow::Error> {
    debug!(
        "Starting demo celestia rollup with config {}",
        rollup_config_path
    );
    let rollup_config: RollupConfig<sov_celestia_adapter::DaServiceConfig> =
        from_toml_path(rollup_config_path).context("Failed to read rollup configuration")?;

    let ledger_db = initialize_ledger(&rollup_config.storage.path);

    let da_service = CelestiaService::new(
        rollup_config.da.clone(),
        RollupParams {
            namespace: ROLLUP_NAMESPACE,
        },
    )
    .await;

    let app = App::new(rollup_config.storage);
    let sequencer_da_address = CelestiaAddress::from_str(SEQUENCER_DA_ADDRESS)?;

    #[cfg(feature = "experimental")]
    let eth_signer = read_eth_tx_signers();
    let genesis_config = demo_stf::genesis_config::get_genesis_config(
        sequencer_da_address,
        #[cfg(feature = "experimental")]
        eth_signer.signers(),
    );
    let prover = prover.map(|(vm, config)| {
        configure_prover(
            vm,
            config,
            CelestiaVerifier {
                rollup_namespace: ROLLUP_NAMESPACE,
            },
        )
    });

    Ok(Rollup {
        app,
        da_service,
        ledger_db,
        runner_config: rollup_config.runner,
        genesis_config,
        #[cfg(feature = "experimental")]
        eth_rpc_config: EthRpcConfig {
            min_blob_size: Some(1),
            sov_tx_signer_priv_key: read_sov_tx_signer_priv_key()?,
            #[cfg(feature = "local")]
            eth_signer,
        },
        prover,
    })
}

/// Creates MockDa based rollup.
pub fn new_rollup_with_mock_da<Vm: ZkvmHost>(
    rollup_config_path: &str,
    prover: Option<(Vm, DemoProverConfig)>,
) -> Result<Rollup<Vm, MockDaService>, anyhow::Error> {
    debug!("Starting mock rollup with config {}", rollup_config_path);

    let rollup_config: RollupConfig<MockDaConfig> =
        from_toml_path(rollup_config_path).context("Failed to read rollup configuration")?;

    new_rollup_with_mock_da_from_config(rollup_config, prover)
}

/// Creates MockDa based rollup.
pub fn new_rollup_with_mock_da_from_config<Vm: ZkvmHost>(
    rollup_config: RollupConfig<MockDaConfig>,
    prover: Option<(Vm, DemoProverConfig)>,
) -> Result<Rollup<Vm, MockDaService>, anyhow::Error> {
    let ledger_db = initialize_ledger(&rollup_config.storage.path);
    let sequencer_da_address = MockAddress::from([0u8; 32]);
    let da_service = MockDaService::new(sequencer_da_address);

    #[cfg(feature = "experimental")]
    let eth_signer = read_eth_tx_signers();
    let app = App::new(rollup_config.storage);
    let genesis_config = get_genesis_config(
        sequencer_da_address,
        #[cfg(feature = "experimental")]
        eth_signer.signers(),
    );

    let prover = prover.map(|(vm, config)| configure_prover(vm, config, Default::default()));
    Ok(Rollup {
        app,
        da_service,
        ledger_db,
        runner_config: rollup_config.runner,
        genesis_config,
        #[cfg(feature = "experimental")]
        eth_rpc_config: EthRpcConfig {
            min_blob_size: Some(1),
            sov_tx_signer_priv_key: read_sov_tx_signer_priv_key()?,
            #[cfg(feature = "local")]
            eth_signer,
        },
        prover,
    })
}

#[cfg(feature = "experimental")]
/// Ethereum RPC wraps EVM transaction in a rollup transaction.
/// This function reads the private key of the rollup transaction signer.
fn read_sov_tx_signer_priv_key() -> Result<DefaultPrivateKey, anyhow::Error> {
    let data = std::fs::read_to_string(TX_SIGNER_PRIV_KEY_PATH).context("Unable to read file")?;

    let key_and_address: PrivateKeyAndAddress<DefaultContext> = serde_json::from_str(&data)
        .unwrap_or_else(|_| panic!("Unable to convert data {} to PrivateKeyAndAddress", &data));

    Ok(key_and_address.private_key)
}

// TODO: #840
#[cfg(feature = "experimental")]
fn read_eth_tx_signers() -> sov_ethereum::DevSigner {
    sov_ethereum::DevSigner::new(vec![SecretKey::from_str(
        "ac0974bec39a17e36ba4a6b4d238ff944bacb478cbed5efcae784d7bf4f2ff80",
    )
    .unwrap()])
}

impl<Vm: ZkvmHost, Da: DaService<Error = anyhow::Error> + Clone> Rollup<Vm, Da> {
    /// Runs the rollup.
    pub async fn run(self) -> Result<(), anyhow::Error> {
        self.run_and_report_rpc_port(None).await
    }

    /// Runs the rollup. Reports rpc port to the caller using the provided channel.
    pub async fn run_and_report_rpc_port(
        mut self,
        channel: Option<oneshot::Sender<SocketAddr>>,
    ) -> Result<(), anyhow::Error> {
        let storage = self.app.get_storage();
<<<<<<< HEAD
        let last_slot_opt = self.ledger_db.get_head_slot()?;
        let prev_root = last_slot_opt
            .map(|(number, _)| storage.get_root_hash(number.0))
            .transpose()?;
        let mut methods = get_rpc_methods::<DefaultContext, Da::Spec>(storage);
=======
        let mut methods = get_rpc_methods::<DefaultContext, Da::Spec>(storage.clone());
>>>>>>> 241c417b

        // register rpc methods
        {
            register_ledger(self.ledger_db.clone(), &mut methods)?;
            register_sequencer(self.da_service.clone(), &mut self.app, &mut methods)?;
            #[cfg(feature = "experimental")]
            register_ethereum::<DefaultContext, Da>(
                self.da_service.clone(),
                self.eth_rpc_config,
                storage,
                &mut methods,
            )?;
        }

        let mut runner = StateTransitionRunner::new(
            self.runner_config,
            self.da_service,
            self.ledger_db,
            self.app.stf,
            prev_root,
            self.genesis_config,
            self.prover,
        )?;

        runner.start_rpc_server(methods, channel).await;
        runner.run_in_process().await?;

        Ok(())
    }
}<|MERGE_RESOLUTION|>--- conflicted
+++ resolved
@@ -225,15 +225,11 @@
         channel: Option<oneshot::Sender<SocketAddr>>,
     ) -> Result<(), anyhow::Error> {
         let storage = self.app.get_storage();
-<<<<<<< HEAD
         let last_slot_opt = self.ledger_db.get_head_slot()?;
         let prev_root = last_slot_opt
             .map(|(number, _)| storage.get_root_hash(number.0))
             .transpose()?;
-        let mut methods = get_rpc_methods::<DefaultContext, Da::Spec>(storage);
-=======
         let mut methods = get_rpc_methods::<DefaultContext, Da::Spec>(storage.clone());
->>>>>>> 241c417b
 
         // register rpc methods
         {
