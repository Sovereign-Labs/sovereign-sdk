# Demo Rollup ![Time - ~5 mins](https://img.shields.io/badge/Time-~5_mins-informational)

This is a demo full node running a simple Sovereign SDK rollup on [Celestia](https://celestia.org/).

<p align="center">
  <img width="50%" src="../../assets/discord-banner.png">
  <br>
  <i>Stuck, facing problems, or unsure about something?</i>
  <br>
  <i>Join our <a href="https://discord.gg/kbykCcPrcA">Discord</a> and ask your questions in <code>#support</code>!</i>
</p>

#### Table of Contents

<!-- https://github.com/thlorenz/doctoc -->
<!-- $ doctoc README.md --github --notitle -->
<!-- START doctoc generated TOC please keep comment here to allow auto update -->
<!-- DON'T EDIT THIS SECTION, INSTEAD RE-RUN doctoc TO UPDATE -->

- [What is This?](#what-is-this)
- [Getting Started](#getting-started)
  - [Run a local DA layer instance](#run-a-local-da-layer-instance)
  - [Start the Rollup Full Node](#start-the-rollup-full-node)
  - [Sanity Check: Creating a Token](#sanity-check-creating-a-token)
  - [How to Submit Transactions](#how-to-submit-transactions)
    - [1. Build `sov-cli`](#1-build-sov-cli)
    - [2. Generate the Transaction](#2-generate-the-transaction)
    - [3. Submit the Transaction(s)](#3-submit-the-transactions)
    - [4. Verify the Token Supply](#4-verify-the-token-supply)
  - [Makefile](#makefile)
  - [Remote setup](#remote-setup)
- [How to Customize This Example](#how-to-customize-this-example)
  - [1. Initialize the DA Service](#1-initialize-the-da-service)
  - [2. Run the Main Loop](#2-run-the-main-loop)
- [Disclaimer](#disclaimer)
- [Interacting with your Node via RPC](#interacting-with-your-node-via-rpc)
  - [Key Concepts](#key-concepts)
  - [RPC Methods](#rpc-methods)
    - [`ledger_getHead`](#ledger_gethead)
    - [`ledger_getSlots`](#ledger_getslots)
    - [`ledger_getBatches`](#ledger_getbatches)
    - [`ledger_getTransactions`](#ledger_gettransactions)
    - [`ledger_getEvents`](#ledger_getevents)
- [License](#license)

<!-- END doctoc generated TOC please keep comment here to allow auto update -->

## What is This?

This demo shows how to integrate a State Transition Function (STF) with a Data Availability (DA) layer and a ZKVM to create a full
zk-rollup. The code in this repository corresponds to running a full-node of the rollup, which executes
every transaction. If you want to see the logic for _proof generation_, check out the [demo-prover](../demo-prover/)
package instead.

By swapping out or modifying the imported state transition function, you can customize
this example full-node to run arbitrary logic.
This particular example relies on the state transition exported by [`demo-stf`](../demo-stf/). If you want to
understand how to build your own state transition function, check out at the docs in that package.

## Getting Started

### Run a local DA layer instance

1. Install Docker: <https://www.docker.com>.

2. Switch to the `examples/demo-rollup` directory (which is where this `README.md` is located!).

```shell
$ cd examples/demo-rollup/
```

3. Spin up a local Celestia instance as your DA layer. We've built a small Makefile to simplify that process:

```sh
$ make clean
$ make start   # Make sure to run `make stop` when you're done with this demo!
```

If interested, you can check out what the Makefile does [here](#Makefile).  
 The above command will also modify some configuration files:

```sh
$ git status
..
..
	modified:   rollup_config.toml
```

### Start the Rollup Full Node

Now run the demo-rollup full node, as shown below. You will see it consuming blocks from the Celestia node running inside Docker:

```sh
# Make sure you're still in the examples/demo-rollup directory.
$ cargo run
2023-06-07T10:03:25.473920Z  INFO celestia::da_service: Fetching header at height=1...
2023-06-07T10:03:25.496853Z  INFO sov_demo_rollup: Received 0 blobs
2023-06-07T10:03:25.497700Z  INFO sov_demo_rollup: Requesting data for height 2 and prev_state_root 0xa96745d3184e54d098982daf44923d84c358800bd22c1864734ccb978027a670
2023-06-07T10:03:25.497719Z  INFO celestia::da_service: Fetching header at height=2...
2023-06-07T10:03:25.505412Z  INFO sov_demo_rollup: Received 0 blobs
2023-06-07T10:03:25.505992Z  INFO sov_demo_rollup: Requesting data for height 3 and prev_state_root 0xa96745d3184e54d098982daf44923d84c358800bd22c1864734ccb978027a670
2023-06-07T10:03:25.506003Z  INFO celestia::da_service: Fetching header at height=3...
2023-06-07T10:03:25.511237Z  INFO sov_demo_rollup: Received 0 blobs
2023-06-07T10:03:25.511815Z  INFO sov_demo_rollup: Requesting data for height 4 and prev_state_root 0xa96745d3184e54d098982daf44923d84c358800bd22c1864734ccb978027a670
```

Leave it running while you proceed with the rest of the demo.

### Sanity Check: Creating a Token

After switching to a new terminal tab, let's submit our first transaction by creating a token:

```sh
$ make test-create-token
```

...wait a few seconds and you will see the transaction receipt in the output of the demo-rollup full node:

```sh
2023-07-12T15:04:52.291073Z  INFO celestia::da_service: Fetching header at height=31...
2023-07-12T15:05:02.304393Z  INFO sov_demo_rollup: Received 1 blobs at height 31
2023-07-12T15:05:02.305257Z  INFO sov_demo_rollup: blob #0 at height 31 with blob_hash 0x4876c2258b57104356efa4630d3d9f901ccfda5dde426ba8aef81d4a3e357c79 has been applied with #1 transactions, sequencer outcome Rewarded(0)
2023-07-12T15:05:02.305280Z  INFO sov_demo_rollup: tx #0 hash: 0x1e1892f77cf42c0abd2ca2acdd87eabb9aa65ec7497efea4ff9f5f33575f881a result Successful
2023-07-12T15:05:02.310714Z  INFO sov_demo_rollup: Requesting data for height 32 and prev_state_root 0xae87adb5291d3e645c09ff74dfe3580a25ef0b893b67f09eb58ae70c1bf135c2
```

### How to Submit Transactions

The `make test-create-token` command above was useful to test if everything is running correctly. Now let's get a better understanding of how to create and submit a transaction.

#### 1. Build `sov-cli`

You'll need the `sov-cli` binary in order to create transactions. Build it with these commands:

```sh
$ cd ../demo-stf   # Assuming you're still in examples/demo-rollup/
$ cargo build --bin sov-cli
$ cd ../..   # Go back to the root of the repository
$ ./target/debug/sov-cli -h
Main entry point for CLI

Usage: sov-cli <COMMAND>

Commands:
  transactions  Generate, sign, and send transactions
  keys          View and manage keys associated with this wallet
  rpc           Query the current state of the rollup and send transactions
  help          Print this message or the help of the given subcommand(s)

Options:
  -h, --help     Print help
  -V, --version  Print version
```

Each transaction that we want to submit is a member of the `CallMessage` enum defined as part of creating a module. For example, let's consider the `Bank` module's `CallMessage`:

```rust
use sov_bank::CallMessage::Transfer;
use sov_bank::Coins;
use sov_bank::Amount;

pub enum CallMessage<C: sov_modules_api::Context> {
    /// Creates a new token with the specified name and initial balance.
    CreateToken {
        /// Random value used to create a unique token address.
        salt: u64,
        /// The name of the new token.
        token_name: String,
        /// The initial balance of the new token.
        initial_balance: Amount,
        /// The address of the account that the new tokens are minted to.
        minter_address: C::Address,
        /// Authorized minter list.
        authorized_minters: Vec<C::Address>,
    },

    /// Transfers a specified amount of tokens to the specified address.
    Transfer {
        /// The address to which the tokens will be transferred.
        to: C::Address,
        /// The amount of tokens to transfer.
        coins: Coins::<C>,
    },

    /// Burns a specified amount of tokens.
    Burn {
        /// The amount of tokens to burn.
        coins: Coins::<C>,
    },

    /// Mints a specified amount of tokens.
    Mint {
        /// The amount of tokens to mint.
        coins: Coins::<C>,
        /// Address to mint tokens to
        minter_address: C::Address,
    },

    /// Freeze a token so that the supply is frozen
    Freeze {
        /// Address of the token to be frozen
        token_address: C::Address,
    },
}
```

In the above snippet, we can see that `CallMessage` in `Bank` supports five different types of calls. The `sov-cli` has the ability to parse a JSON file that aligns with any of these calls and subsequently serialize them. The structure of the JSON file, which represents the call, closely mirrors that of the Enum member. Consider the `Transfer` message as an example:

```rust
use sov_bank::Coins;

struct Transfer<C: sov_modules_api::Context>  {
    /// The address to which the tokens will be transferred.
    to: C::Address,
    /// The amount of tokens to transfer.
    coins: Coins<C>,
}
```

Here's an example of a JSON representing the above call:

```json
{
  "Transfer": {
    "to": "sov1zgfpyysjzgfpyysjzgfpyysjzgfpyysjzgfpyysjzgfpyysjzgfqve8h6h",
    "coins": {
      "amount": 200,
      "token_address": "sov1zdwj8thgev2u3yyrrlekmvtsz4av4tp3m7dm5mx5peejnesga27svq9m72"
    }
  }
}
```

#### 2. Generate the Transaction

The JSON above is the contents of the file `examples/test-data/requests/transfer.json`. We'll use this transaction as our example for the rest of the tutorial. In order to send the transaction, we need to perform 2 operations:

- Import the transaction data into the wallet
- Sign and submit the transaction

Note: we're able to make a `Transfer` call here because we already created the token as part of the sanity check above, using `make test-create-token`.

To generate transactions you can use the `transactions import from-file` subcommand, as shown below:

```sh
$ ./target/debug/sov-cli transactions import from-file -h
Import a transaction from a JSON file at the provided path

Usage: sov-cli transactions import from-file <COMMAND>

Commands:
  bank                Generates a transaction for the `bank` module
  sequencer-registry  Generates a transaction for the `sequencer_registry` module
  election            Generates a transaction for the `election` module
  value-setter        Generates a transaction for the `value_setter` module
  accounts            Generates a transaction for the `accounts` module
  help                Print this message or the help of the given subcommand(s)

Options:
  -h, --help  Print help
```

Let's go ahead and import the transaction into the wallet

```bash
$ ./target/debug/sov-cli transactions import from-file bank --path ./examples/test-data/requests/transfer.json
Adding the following transaction to batch:
{
  "bank": {
    "Transfer": {
      "to": "sov1l6n2cku82yfqld30lanm2nfw43n2auc8clw7r5u5m6s7p8jrm4zqrr8r94",
      "coins": {
        "amount": 200,
        "token_address": "sov1zdwj8thgev2u3yyrrlekmvtsz4av4tp3m7dm5mx5peejnesga27svq9m72"
      }
    }
  }
}
```

This output indicates that the wallet has saved the transaction details for later signing.

#### 3. Submit the Transaction(s)

You now have a batch with a single transaction in your wallet. If you want to submit any more transactions as part of this
batch, you can import them now. Finally, let's submit your transaction to the rollup.

```bash
<<<<<<< HEAD
$ ./target/debug/sov-cli rpc submit-batch by-address sov1l6n2cku82yfqld30lanm2nfw43n2auc8clw7r5u5m6s7p8jrm4zqrr8r94
=======
$ ./target/debug/sov-cli rpc submit-batch by-address sov15vspj48hpttzyvxu8kzq5klhvaczcpyxn6z6k0hwpwtzs4a6wkvqwr57gc
>>>>>>> a16af40c
```

This command will use your default private key

#### 4. Verify the Token Supply

```bash
$ curl -X POST -H "Content-Type: application/json" -d '{"jsonrpc":"2.0","method":"bank_supplyOf","params":["sov1zdwj8thgev2u3yyrrlekmvtsz4av4tp3m7dm5mx5peejnesga27svq9m72"],"id":1}' http://127.0.0.1:12345
{"jsonrpc":"2.0","result":{"amount":1000},"id":1}
```

### Makefile

`demo-rollup/Makefile` automates a number of things for convenience:

- Pull a docker container that runs a single instance of a celestia full node for a local setup
- The docker container is built with celestia 0.7.1 at present and is compatible with Jupiter (sovereign's celestia adapter)
- `make clean`:
  - Stops any running containers with the name `sov-celestia-local` and also removes them
  - Removes `demo-data` (or the configured path of the rollup database from rollup_config.toml)
- `make start`:
  - Pulls the `sov-celestia-local:genesis-v0.7.1` docker image
  - Performs a number of checks to ensure container is not already running
  - Starts the container with the name `sov-celestia-local`
  - Exposes the RPC port `26658` (as configured in the Makefile)
  - Waits until the container is started
    - It polls the running service inside the container for a specific RPC call, so there will be some errors printed while the container is starting up. This is ok
  - Creates a key inside the docker container using `celestia-appd` that is bundled inside the container - the key is named `sequencer-da-address`
  - The `sequencer-da-address` key is then funded with `10000000utia` configured by the `AMOUNT` variable in the Makefile
  - The validator itself runs with the key name `validator` and is also accessible inside the container but this shouldn't be necessary
  - Sets up the config
    - `examples/const-rollup-config/src/lib.rs` is modified by the `make` command so that `pub const SEQUENCER_DA_ADDRESS` is set to the address of the key ``sov-celestia-local` that was created and funded in the previous steps
    - `examples/demo-rollup/rollup_config.toml` is modified -
      - `start_height` is set to `1` since this is a fresh start
      - `celestia_rpc_auth_token` is set to the auth token retrieved by running the container bundled `celestia-appd`
        - `/celestia bridge auth admin --node.store /bridge` is the command that is run inside the container to get the token
      - `celestia_rpc_address` is set to point to `127.0.0.1` and the `RPC_PORT` configured in the Makefile (default 26658)
      - The config is stashed and the changes are visible once you do a `git status` after running `make start`
- `make stop`:
  - Stops the Celestia Docker image, if running.
  - Deletes all contents of the demo-rollup database.

### Remote setup

> 🚧 This feature is under development! 🚧

The above setup runs Celestia node locally to avoid any external network dependencies and to speed up development. Soon, the Sovereign SDK will also support connecting to the Celestia testnet using a Celestia light node running on your machine.

## How to Customize This Example

Any time you change out the state transition function, ZKVM, or DA layer of your rollup, you'll
need to tweak this full-node code. At the very least, you'll need to modify the dependencies. In most cases,
your full node will also need to be aware of the STF's initialization logic, and how it exposes RPC.

Given that constraint, we won't try to give you specific instructions for supporting every imaginable
combination of DA layers and State Transition Functions. Instead, we'll explain at a high level what
tasks a full-node needs to accomplish.

### 1. Initialize the DA Service

The first _mandatory_ step is to initialize a DA service, which allows the full node implementation to
communicate with the DA layer's RPC endpoints.

If you're using Celestia as your DA layer, you can follow the instructions at the end
of this document to set up a local full node, or connect to
a remote node. Whichever option you pick, simply place the URL and authentication token
in the `rollup_config.toml` file and it will be
automatically picked up by the node implementation. For this tutorial, the Makefile below (which also helps start a local Celestia instance) handles this step for you.

### 2. Run the Main Loop

The full node implements a simple loop for processing blocks. The workflow is:

1. Fetch slot data from the DA service
2. Run `stf.begin_slot()`
3. Iterate over the blobs, running `apply_batch`
4. Run `stf.end_slot()`

In this demo, we also keep a `ledger_db`, which stores information
related to the chain's history - batches, transactions, receipts, etc.

## Disclaimer

> ⚠️ Warning! ⚠️

`demo-rollup` is a prototype! It contains known vulnerabilities and should not be used in production under any circumstances.

## Interacting with your Node via RPC

By default, this implementation prints the state root and the number of blobs processed for each slot. To access any other data, you'll
want to use our RPC server. You can configure its host and port in `rollup_config.toml`.

### Key Concepts

**Query Modes**

Most queries for ledger information accept an optional `QueryMode` argument. There are three QueryModes:

- `Standard`. In Standard mode, a response to a query for an outer struct will contain the full outer struct and hashes of inner structs. For example
  a standard `ledger_getSlots` query would return all information relating to the requested slot, but only the hashes of the batches contained therein.
  If no `QueryMode` is specified, a `Standard` response will be returned
- `Compact`. In Compact mode, even the hashes of child structs are omitted.
- `Full`. In Full mode, child structs are recursively expanded. So, for example, a query for a slot would return the slot's data, as well as data relating
  to any `batches` that occurred in that slot, any transactions in those batches, and any events that were emitted by those transactions.

**Identifiers**

There are several ways to uniquely identify items in the Ledger DB.

- By _number_. Each family of structs (`slots`, `blocks`, `transactions`, and `events`) is numbered in order starting from `1`. So, for example, the
  first transaction to appear on the DA layer will be numered `1` and might emit events `1`-`5`. Or, slot `17` might contain batches `41` - `44`.
- By _hash_. (`slots`, `blocks`, and `transactions` only)
- By _containing item_id and offset_.
- (`Events` only) By _transaction_id and key_.

To request an item from the ledger DB, you can provide any identifier - and even mix and match different identifiers. We recommend using item number
wherever possible, though, since resolving other identifiers may require additional database lookups.

Some examples will make this clearer. Suppose that slot number `5` contains batches `9`, `10`, and `11`, that batch `10` contains
transactions `50`-`81`, and that transaction `52` emits event number `17`. If we want to fetch events number `17`, we can use any of the following queries:

- `{"jsonrpc":"2.0","method":"ledger_getEvents","params":[[17]], ... }`
- `{"jsonrpc":"2.0","method":"ledger_getEvents","params":[[{"transaction_id": 50, "offset": 0}]], ... }`
- `{"jsonrpc":"2.0","method":"ledger_getEvents","params":[[{"transaction_id": 50, "key": [1, 2, 4, 2, ...]}]], ... }`
- `{"jsonrpc":"2.0","method":"ledger_getEvents","params":[[{"transaction_id": { "batch_id": 10, "offset": 2}, "offset": 0}]], ... }`

### RPC Methods

#### `ledger_getHead`

This method returns the current head of the ledger. It has no arguments.

**Example Query:**

```shell
$ curl -X POST -H "Content-Type: application/json" -d '{"jsonrpc":"2.0","method":"ledger_getHead","params":[],"id":1}' http://127.0.0.1:12345

{"jsonrpc":"2.0","result":{"number":22019,"hash":"0xe8daef0f58a558aea44632a420bb62318bff6c38bbc616ff849d0a4be0a69cd3","batch_range":{"start":2,"end":2}},"id":1}
```

This response indicates that the most recent slot processed was number `22019`, its hash, and that it contained no batches (since the `start` and `end`
of the `batch_range` overlap). It also indicates that the next available batch to occur will be numbered `2`.

#### `ledger_getSlots`

This method retrieves slot data. It takes two arguments, a list of `SlotIdentifier`s and an optional `QueryMode`. If no query mode is provided,
this list of identifiers may be flattened: `"params":[[7]]` and `"params":[7]` are both acceptable, but `"params":[7, "Compact"]` is not.

**Example Query:**

```shell
$ curl -X POST -H "Content-Type: application/json" -d '{"jsonrpc":"2.0","method":"ledger_getSlots","params":[[7], "Compact"],"id":1}' http://127.0.0.1:12345

{"jsonrpc":"2.0","result":[{"number":6,"hash":"0x6a23ea92fbe3250e081b3e4c316fe52bda53d0113f9e7f8f495afa0e24b693ff","batch_range":{"start":1,"end":2}}],"id":1}
```

This response indicates that slot number `6` contained batch `1` and gives the

#### `ledger_getBatches`

This method retrieves slot data. It takes two arguments, a list of `BatchIdentifier`s and an optional `QueryMode`. If no query mode is provided,
this list of identifiers may be flattened: `"params":[[7]]` and `"params":[7]` are both acceptable, but `"params":[7, "Compact"]` is not.

**Example Query:**

```shell
$ curl -X POST -H "Content-Type: application/json" -d '{"jsonrpc":"2.0","method":"ledger_getBatches","params":[["0xf784a42555ed652ed045cc8675f5bc11750f1c7fb0fbc8d6a04470a88c7e1b6c"]],"id":1}' http://127.0.0.1:12345

{"jsonrpc":"2.0","result":[{"hash":"0xf784a42555ed652ed045cc8675f5bc11750f1c7fb0fbc8d6a04470a88c7e1b6c","tx_range":{"start":1,"end":2},"txs":["0x191d87a51e4e1dd13b4d89438c6717b756bd995d7108bef21a5ac0c9b6c77101"],"custom_receipt":"Rewarded"}],"id":1}%
```

#### `ledger_getTransactions`

This method retrieves transactions. It takes two arguments, a list of `TxIdentifiers`s and an optional `QueryMode`. If no query mode is provided,
this list of identifiers may be flattened: `"params":[[7]]` and `"params":[7]` are both acceptable, but `"params":[7, "Compact"]` is not.

**Example Query:**

```shell
$ curl -X POST -H "Content-Type: application/json" -d '{"jsonrpc":"2.0","method":"ledger_getTransactions","params":[[{ "batch_id": 1, "offset": 0}]],"id":1}' http://127.0.0.1:12345

{"jsonrpc":"2.0","result":[{"hash":"0x191d87a51e4e1dd13b4d89438c6717b756bd995d7108bef21a5ac0c9b6c77101","event_range":{"start":1,"end":1},"custom_receipt":"Successful"}],"id":1}
```

This response indicates that transaction `1` emitted no events but executed successfully.

#### `ledger_getEvents`

This method retrieves the events based on the provided event identifiers.

**Example Query:**

```shell
$ curl -X POST -H "Content-Type: application/json" -d '{"jsonrpc":"2.0","method":"ledger_getEvents","params":[1],"id":1}' http://127.0.0.1:12345

{"jsonrpc":"2.0","result":[null],"id":1}
```

This response indicates that event `1` has not been emitted yet.

## License

Licensed under the [Apache License, Version 2.0](../../LICENSE).

Unless you explicitly state otherwise, any contribution intentionally submitted
for inclusion in this repository by you, as defined in the Apache-2.0 license, shall be
licensed as above, without any additional terms or conditions.<|MERGE_RESOLUTION|>--- conflicted
+++ resolved
@@ -286,11 +286,7 @@
 batch, you can import them now. Finally, let's submit your transaction to the rollup.
 
 ```bash
-<<<<<<< HEAD
 $ ./target/debug/sov-cli rpc submit-batch by-address sov1l6n2cku82yfqld30lanm2nfw43n2auc8clw7r5u5m6s7p8jrm4zqrr8r94
-=======
-$ ./target/debug/sov-cli rpc submit-batch by-address sov15vspj48hpttzyvxu8kzq5klhvaczcpyxn6z6k0hwpwtzs4a6wkvqwr57gc
->>>>>>> a16af40c
 ```
 
 This command will use your default private key
