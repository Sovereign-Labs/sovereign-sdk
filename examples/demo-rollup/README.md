--- conflicted
+++ resolved
@@ -89,9 +89,8 @@
 1. Initialize the node: `celestia light init --p2p.network arabica`
 1. Start the node with rpc enabled. Our default config uses port 11111: `celestia light start --core.ip https://limani.celestia-devops.dev --p2p.network arabica --gateway --rpc.port 11111`. If you want to use a different port, you can adjust the rollup's configuration in rollup_config.toml.
 1. Obtain a JWT for RPC access: `celestia light auth admin --p2p.network arabica`
-<<<<<<< HEAD
-1. Copy the JWT and store it in the `celestia_rpc_auth_token` field of the rollup's config file (`rollup_config.toml`). Be careful to paste the entire JWT - it may wrap across several lines in your terminal.
-1. Wait a few minutes for your Celestia node to sync. It needs to have synced to the rollup's configured `start_height `293681` before the demo can run properly.
+1. Copy the JWT and and store it in the `celestia_rpc_auth_token` field of the rollup's config file (`rollup_config.toml`). Be careful to paste the entire JWT - it may wrap across several lines in your terminal.
+1. Wait a few minutes for your Celestia node to sync. It needs to have synced to the rollup's configured `start_height `671431` before the demo can run properly.
 
 Once your Celestia node is up and running, simply `cargo +nightly run` to test out the prototype.
 
@@ -146,14 +145,6 @@
 
 
 ## License
-=======
-1. Copy the JWT and and store it in the `celestia_rpc_auth_token` field of the rollup's config file (`rollup_config.toml`). Be careful to paste the entire JWT - it may wrap across several lines in your terminal.
-1. Wait a few minutes for your Celestia node to sync. It needs to have synced to the rollup's configured `start_height `671431` before the demo can run properly.
-
-Once your Celestia node is up and running, simply `cargo +nightly run` to test out the prototype.
-
-# License
->>>>>>> 275ccdfd
 
 Licensed under the [Apache License, Version
 2.0](../../LICENSE).
