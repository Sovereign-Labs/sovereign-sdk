use std::path::Path;

use sov_mock_da::MockDaSpec;
use sov_modules_api::default_context::DefaultContext;
use sov_modules_api::DaSpec;
use sov_modules_stf_blueprint::kernels::basic::{BasicKernel, BasicKernelGenesisConfig};
use sov_modules_stf_blueprint::{GenesisParams, StfBlueprint};
use sov_prover_storage_manager::ProverStorageManager;
use sov_state::DefaultStorageSpec;
use sov_stf_runner::read_json_file;

use crate::genesis_config::{get_genesis_config, GenesisPaths};
use crate::runtime::{GenesisConfig, Runtime};

mod da_simulation;
mod stf_tests;
mod tx_revert_tests;
pub(crate) type C = DefaultContext;
pub(crate) type Da = MockDaSpec;

pub(crate) type RuntimeTest = Runtime<DefaultContext, Da>;
<<<<<<< HEAD
pub(crate) type StfBlueprintTest =
    StfBlueprint<DefaultContext, Da, sov_mock_zkvm::MockZkvm, RuntimeTest, BasicKernel<C, Da>>;
=======
pub(crate) type StfBlueprintTest = StfBlueprint<
    DefaultContext,
    Da,
    sov_mock_zkvm::MockZkvm<<Da as DaSpec>::ValidityCondition>,
    RuntimeTest,
    BasicKernel<C>,
>;
>>>>>>> 4497a7f1

pub(crate) fn create_storage_manager_for_tests(
    path: impl AsRef<Path>,
) -> ProverStorageManager<MockDaSpec, DefaultStorageSpec> {
    let config = sov_state::config::Config {
        path: path.as_ref().to_path_buf(),
    };
    ProverStorageManager::new(config).unwrap()
}

pub(crate) fn get_genesis_config_for_tests<Da: DaSpec>(
) -> GenesisParams<GenesisConfig<DefaultContext, Da>, BasicKernelGenesisConfig<DefaultContext, Da>>
{
    let integ_test_conf_dir: &Path = "../../test-data/genesis/integration-tests".as_ref();
    let rt_params =
        get_genesis_config::<DefaultContext, Da>(&GenesisPaths::from_dir(integ_test_conf_dir))
            .unwrap();

    let chain_state = read_json_file(integ_test_conf_dir.join("chain_state.json")).unwrap();
    let kernel_params = BasicKernelGenesisConfig { chain_state };
    GenesisParams {
        runtime: rt_params,
        kernel: kernel_params,
    }
}<|MERGE_RESOLUTION|>--- conflicted
+++ resolved
@@ -19,18 +19,13 @@
 pub(crate) type Da = MockDaSpec;
 
 pub(crate) type RuntimeTest = Runtime<DefaultContext, Da>;
-<<<<<<< HEAD
-pub(crate) type StfBlueprintTest =
-    StfBlueprint<DefaultContext, Da, sov_mock_zkvm::MockZkvm, RuntimeTest, BasicKernel<C, Da>>;
-=======
 pub(crate) type StfBlueprintTest = StfBlueprint<
     DefaultContext,
     Da,
     sov_mock_zkvm::MockZkvm<<Da as DaSpec>::ValidityCondition>,
     RuntimeTest,
-    BasicKernel<C>,
+    BasicKernel<C, Da>,
 >;
->>>>>>> 4497a7f1
 
 pub(crate) fn create_storage_manager_for_tests(
     path: impl AsRef<Path>,
