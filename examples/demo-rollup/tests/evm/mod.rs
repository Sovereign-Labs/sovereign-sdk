--- conflicted
+++ resolved
@@ -191,56 +191,8 @@
         assert_eq!(latest_block.transactions.len(), 1);
         assert_eq!(latest_block.transactions[0], tx_hash);
 
-<<<<<<< HEAD
-        self.send_publish_batch_request().await;
-
-        // second block
-        self.send_publish_batch_request().await;
-
-        let first_block = self.eth_get_block_by_number(Some("0".to_owned())).await;
-        let second_block = self.eth_get_block_by_number(Some("1".to_owned())).await;
-
-        println!("first_block: {:?}", first_block);
-        println!("second_block: {:?}", second_block);
-
-        // assert parent hash
-        assert_eq!(
-            first_block.hash.unwrap(),
-            second_block.parent_hash,
-            "Parent hash should be the hash of the previous block"
-        );
-
-        for req in requests {
-            req.await.unwrap();
-        }
-
-        {
-            let get_arg = self.query_contract(contract_address).await?;
-            assert_eq!(102, get_arg.as_u32());
-        }
-
-        {
-            let value = 103;
-
-            let tx_hash = {
-                let set_value_req = self.set_value_unsigned(contract_address, value).await;
-                self.send_publish_batch_request().await;
-                set_value_req.await.unwrap().unwrap().transaction_hash
-            };
-
-            let latest_block = self.eth_get_block_by_number(None).await;
-            assert_eq!(latest_block.transactions.len(), 1);
-            assert_eq!(latest_block.transactions[0], tx_hash);
-
-            let get_arg = self.query_contract(contract_address).await?;
-            assert_eq!(value, get_arg.as_u32());
-        }
-
-        Ok(())
-=======
         let get_arg = client.query_contract(contract_address).await?;
         assert_eq!(value, get_arg.as_u32());
->>>>>>> 367585ef
     }
 
     Ok(())
