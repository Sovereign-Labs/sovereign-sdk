--- conflicted
+++ resolved
@@ -148,7 +148,6 @@
         chain_id.as_u64()
     }
 
-<<<<<<< HEAD
     async fn eth_get_transaction_count(&self, address: Address) -> u64 {
         let count: ethereum_types::U64 = self
             .http_client
@@ -157,7 +156,8 @@
             .unwrap();
 
         count.as_u64()
-=======
+    }
+  
     async fn eth_get_block_by_number(&self, block_number: Option<String>) -> Block<TxHash> {
         self.http_client
             .request("eth_getBlockByNumber", rpc_params![block_number, false])
@@ -173,7 +173,6 @@
             .request("eth_getBlockByNumber", rpc_params![block_number, true])
             .await
             .unwrap()
->>>>>>> 1879a450
     }
 
     async fn execute(self) -> Result<(), Box<dyn std::error::Error>> {
@@ -192,15 +191,10 @@
                 .unwrap()
         };
 
-<<<<<<< HEAD
         // Nonce should be 1 after the deploy
         let nonce = self.eth_get_transaction_count(self.from_addr).await;
         assert_eq!(1, nonce);
 
-        let set_arg = 923;
-        {
-            let set_value_req = self.set_value(contract_address, set_arg).await;
-=======
         // Check that the first block has published
         // It should have a single transaction, deploying the contract
         let first_block = self.eth_get_block_by_number(Some("1".to_owned())).await;
@@ -209,8 +203,7 @@
 
         let set_arg = 923;
         let tx_hash = {
-            let set_value_req = self.set_value(contract_address, set_arg, 1).await;
->>>>>>> 1879a450
+            let set_value_req = self.set_value(contract_address, set_arg).await;
             self.send_publish_batch_request().await;
             set_value_req.await.unwrap().unwrap().transaction_hash
         };
