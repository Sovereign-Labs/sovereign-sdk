--- conflicted
+++ resolved
@@ -119,12 +119,7 @@
     pub async fn run(&mut self) -> Result<(), anyhow::Error> {
         println!("Runner Got TX1");
         for height in self.start_height.. {
-<<<<<<< HEAD
-            println!("Runner Got TX2");
-            info!("Requesting data for height {}", height,);
-=======
             debug!("Requesting data for height {}", height,);
->>>>>>> d00fb58e
 
             println!("Runner Got TX3");
             let filtered_block = self.da_service.get_finalized_at(height).await?;
