--- conflicted
+++ resolved
@@ -73,11 +73,7 @@
             [storage]
             path = "/tmp"
             [runner]
-<<<<<<< HEAD
-            start_height = 1
-=======
             start_height = 31337
->>>>>>> 996b9c97
             [runner.rpc_config]
             bind_host = "127.0.0.1"
             bind_port = 12345
@@ -89,11 +85,7 @@
             from_toml_path(config_file.path()).unwrap();
         let expected = RollupConfig {
             runner: RunnerConfig {
-<<<<<<< HEAD
-                start_height: 1,
-=======
                 start_height: 31337,
->>>>>>> 996b9c97
                 rpc_config: RpcConfig {
                     bind_host: "127.0.0.1".to_string(),
                     bind_port: 12345,
