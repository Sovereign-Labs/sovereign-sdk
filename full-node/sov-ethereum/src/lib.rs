#[cfg(feature = "experimental")]
mod batch_builder;
#[cfg(feature = "experimental")]
pub use experimental::{get_ethereum_rpc, Ethereum};

#[cfg(feature = "experimental")]
pub mod experimental {
    use std::collections::HashMap;
    use std::sync::{Arc, Mutex};

    use borsh::ser::BorshSerialize;
    use demo_stf::app::DefaultPrivateKey;
    use demo_stf::runtime::{DefaultContext, Runtime};
    use ethers::types::{Bytes, H256};
    use jsonrpsee::types::ErrorObjectOwned;
    use jsonrpsee::RpcModule;
<<<<<<< HEAD
    use reth_primitives::{
        Address as RethAddress, TransactionSignedNoHash as RethTransactionSignedNoHash,
    };
=======
    use reth_primitives::{Address, TransactionSignedNoHash as RethTransactionSignedNoHash};
>>>>>>> b735eafa
    use reth_rpc::eth::error::EthApiError;
    use sov_evm::call::CallMessage;
    use sov_evm::evm::RawEvmTransaction;
    use sov_modules_api::transaction::Transaction;
    use sov_modules_api::utils::to_jsonrpsee_error_object;
    use sov_modules_api::EncodeCall;
    use sov_rollup_interface::services::da::DaService;

    use super::batch_builder::EthBatchBuilder;

    const ETH_RPC_ERROR: &str = "ETH_RPC_ERROR";

    pub struct EthRpcConfig {
        pub min_blob_size: Option<usize>,
        pub tx_signer_priv_key: DefaultPrivateKey,
    }

    pub fn get_ethereum_rpc<Da: DaService>(
        da_service: Da,
        eth_rpc_config: EthRpcConfig,
    ) -> RpcModule<Ethereum<Da>> {
        let mut rpc = RpcModule::new(Ethereum::new(
            Default::default(),
            da_service,
            Arc::new(Mutex::new(EthBatchBuilder::default())),
            eth_rpc_config,
        ));

        register_rpc_methods(&mut rpc).expect("Failed to register sequencer RPC methods");
        rpc
    }

    pub struct Ethereum<Da: DaService> {
        nonces: Mutex<HashMap<Address, u64>>,
        da_service: Da,
        batch_builder: Arc<Mutex<EthBatchBuilder>>,
        eth_rpc_config: EthRpcConfig,
    }

    impl<Da: DaService> Ethereum<Da> {
        fn new(
            nonces: Mutex<HashMap<Address, u64>>,
            da_service: Da,
            batch_builder: Arc<Mutex<EthBatchBuilder>>,
            eth_rpc_config: EthRpcConfig,
        ) -> Self {
            Self {
                nonces,
                da_service,
                batch_builder,
                eth_rpc_config,
            }
        }
    }

    impl<Da: DaService> Ethereum<Da> {
        fn make_raw_tx(
            &self,
            raw_tx: RawEvmTransaction,
        ) -> Result<(H256, Vec<u8>), jsonrpsee::core::Error> {
            let signed_transaction: RethTransactionSignedNoHash =
                raw_tx.clone().try_into().map_err(EthApiError::from)?;

            let tx_hash = signed_transaction.hash();
            let sender = signed_transaction
                .recover_signer()
                .ok_or(EthApiError::InvalidTransactionSignature)?;

            let mut nonces = self.nonces.lock().unwrap();
            let nonce = *nonces.entry(sender).and_modify(|n| *n += 1).or_insert(0);

            let tx = CallMessage { tx: raw_tx };
            let message = <Runtime<DefaultContext, Da::Spec> as EncodeCall<
                sov_evm::Evm<DefaultContext>,
            >>::encode_call(tx);

            let tx = Transaction::<DefaultContext>::new_signed_tx(
                &self.eth_rpc_config.tx_signer_priv_key,
                message,
                nonce,
            );
            Ok((H256::from(tx_hash), tx.try_to_vec()?))
        }

        async fn submit_batch(&self, raw_txs: Vec<Vec<u8>>) -> Result<(), jsonrpsee::core::Error> {
            let blob = raw_txs
                .try_to_vec()
                .map_err(|e| to_jsonrpsee_error_object(e, ETH_RPC_ERROR))?;

            self.da_service
                .send_transaction(&blob)
                .await
                .map_err(|e| to_jsonrpsee_error_object(e, ETH_RPC_ERROR))?;

            Ok(())
        }
    }

    fn register_rpc_methods<Da: DaService>(
        rpc: &mut RpcModule<Ethereum<Da>>,
    ) -> Result<(), jsonrpsee::core::Error> {
        rpc.register_async_method("eth_publishBatch", |params, ethereum| async move {
            let mut params_iter = params.sequence();

            let mut txs = Vec::default();
            while let Some(tx) = params_iter.optional_next::<Vec<u8>>()? {
                txs.push(tx)
            }

            let blob = ethereum
                .batch_builder
                .lock()
                .unwrap()
                .add_transactions_and_get_next_blob(Some(1), txs);

            if !blob.is_empty() {
                ethereum
                    .submit_batch(blob)
                    .await
                    .map_err(|e| to_jsonrpsee_error_object(e, ETH_RPC_ERROR))?;
            }
            Ok::<String, ErrorObjectOwned>("Submitted transaction".to_string())
        })?;

        rpc.register_async_method(
            "eth_sendRawTransaction",
            |parameters, ethereum| async move {
                let data: Bytes = parameters.one().unwrap();

                let raw_evm_tx = RawEvmTransaction { rlp: data.to_vec() };

                let (tx_hash, raw_tx) = ethereum
                    .make_raw_tx(raw_evm_tx)
                    .map_err(|e| to_jsonrpsee_error_object(e, ETH_RPC_ERROR))?;

                let blob = ethereum
                    .batch_builder
                    .lock()
                    .unwrap()
                    .add_transactions_and_get_next_blob(
                        ethereum.eth_rpc_config.min_blob_size,
                        vec![raw_tx],
                    );

                if !blob.is_empty() {
                    ethereum
                        .submit_batch(blob)
                        .await
                        .map_err(|e| to_jsonrpsee_error_object(e, ETH_RPC_ERROR))?;
                }
                Ok::<_, ErrorObjectOwned>(tx_hash)
            },
        )?;

        rpc.register_async_method("eth_accounts", |_parameters, _ethereum| async move {
            #[allow(unreachable_code)]
            Ok::<_, ErrorObjectOwned>(todo!())
        })?;

        rpc.register_async_method("eth_estimateGas", |parameters, _ethereum| async move {
            let mut params = parameters.sequence();
            let _data: reth_rpc_types::CallRequest = params.next()?;
            let _block_number: Option<reth_primitives::BlockId> = params.optional_next()?;
            #[allow(unreachable_code)]
            Ok::<_, ErrorObjectOwned>(todo!())
        })?;

        Ok(())
    }
}<|MERGE_RESOLUTION|>--- conflicted
+++ resolved
@@ -14,13 +14,9 @@
     use ethers::types::{Bytes, H256};
     use jsonrpsee::types::ErrorObjectOwned;
     use jsonrpsee::RpcModule;
-<<<<<<< HEAD
     use reth_primitives::{
         Address as RethAddress, TransactionSignedNoHash as RethTransactionSignedNoHash,
     };
-=======
-    use reth_primitives::{Address, TransactionSignedNoHash as RethTransactionSignedNoHash};
->>>>>>> b735eafa
     use reth_rpc::eth::error::EthApiError;
     use sov_evm::call::CallMessage;
     use sov_evm::evm::RawEvmTransaction;
@@ -54,7 +50,7 @@
     }
 
     pub struct Ethereum<Da: DaService> {
-        nonces: Mutex<HashMap<Address, u64>>,
+        nonces: Mutex<HashMap<RethAddress, u64>>,
         da_service: Da,
         batch_builder: Arc<Mutex<EthBatchBuilder>>,
         eth_rpc_config: EthRpcConfig,
@@ -62,7 +58,7 @@
 
     impl<Da: DaService> Ethereum<Da> {
         fn new(
-            nonces: Mutex<HashMap<Address, u64>>,
+            nonces: Mutex<HashMap<RethAddress, u64>>,
             da_service: Da,
             batch_builder: Arc<Mutex<EthBatchBuilder>>,
             eth_rpc_config: EthRpcConfig,
