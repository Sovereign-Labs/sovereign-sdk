#[cfg(feature = "experimental")]
mod batch_builder;
#[cfg(feature = "experimental")]
mod gas_price;
#[cfg(feature = "experimental")]
pub use experimental::{get_ethereum_rpc, Ethereum};
#[cfg(feature = "experimental")]
pub use gas_price::gas_oracle::GasPriceOracleConfig;
#[cfg(feature = "experimental")]
pub use sov_evm::DevSigner;

#[cfg(feature = "experimental")]
pub mod experimental {
    use std::array::TryFromSliceError;
    use std::sync::{Arc, Mutex};

    use borsh::ser::BorshSerialize;
    use demo_stf::runtime::Runtime;
    use ethers::types::{Bytes, H256};
    use jsonrpsee::types::ErrorObjectOwned;
    use jsonrpsee::RpcModule;
    use reth_primitives::{TransactionSignedNoHash as RethTransactionSignedNoHash, U128, U256};
    use reth_rpc_types::{CallRequest, TransactionRequest, TypedTransactionRequest};
    use sov_evm::{CallMessage, Evm, RlpEvmTransaction};
    use sov_modules_api::utils::to_jsonrpsee_error_object;
    use sov_modules_api::{EncodeCall, PrivateKey, WorkingSet};
    use sov_rollup_interface::services::da::DaService;

    use super::batch_builder::EthBatchBuilder;
    #[cfg(feature = "local")]
    use super::DevSigner;
    use crate::gas_price::gas_oracle::GasPriceOracle;
    use crate::GasPriceOracleConfig;

    const ETH_RPC_ERROR: &str = "ETH_RPC_ERROR";

    #[derive(Clone)]
    pub struct EthRpcConfig<C: sov_modules_api::Context> {
        pub min_blob_size: Option<usize>,
<<<<<<< HEAD
        pub sov_tx_signer_priv_key: DefaultPrivateKey,
        pub gas_price_oracle_config: GasPriceOracleConfig,
=======
        pub sov_tx_signer_priv_key: C::PrivateKey,
>>>>>>> bf68affd
        #[cfg(feature = "local")]
        pub eth_signer: DevSigner,
    }

    pub fn get_ethereum_rpc<C: sov_modules_api::Context, Da: DaService>(
        da_service: Da,
        eth_rpc_config: EthRpcConfig<C>,
        storage: C::Storage,
    ) -> RpcModule<Ethereum<C, Da>> {
        // Unpack config
        let EthRpcConfig {
            min_blob_size,
            sov_tx_signer_priv_key,
            #[cfg(feature = "local")]
            eth_signer,
        } = eth_rpc_config;

        // Fetch nonce from storage
        let accounts = sov_accounts::Accounts::<C>::default();
        let sov_tx_signer_account = accounts
            .get_account(
                sov_tx_signer_priv_key.pub_key(),
                &mut WorkingSet::<C>::new(storage.clone()),
            )
            .unwrap();
        let sov_tx_signer_nonce: u64 = match sov_tx_signer_account {
            sov_accounts::Response::AccountExists { nonce, .. } => nonce,
            sov_accounts::Response::AccountEmpty { .. } => 0,
        };

        let mut rpc = RpcModule::new(Ethereum::new(
            da_service,
            Arc::new(Mutex::new(EthBatchBuilder::new(
                sov_tx_signer_priv_key,
                sov_tx_signer_nonce,
                min_blob_size,
            ))),
            #[cfg(feature = "local")]
            eth_signer,
            storage,
        ));

        register_rpc_methods(&mut rpc).expect("Failed to register sequencer RPC methods");
        rpc
    }

    pub struct Ethereum<C: sov_modules_api::Context, Da: DaService> {
        da_service: Da,
<<<<<<< HEAD
        batch_builder: Arc<Mutex<EthBatchBuilder>>,
        gas_price_oracle: GasPriceOracle<C>,
        eth_rpc_config: EthRpcConfig,
=======
        batch_builder: Arc<Mutex<EthBatchBuilder<C>>>,
        #[cfg(feature = "local")]
        eth_signer: DevSigner,
>>>>>>> bf68affd
        storage: C::Storage,
    }

    impl<C: sov_modules_api::Context, Da: DaService> Ethereum<C, Da> {
        fn new(
            da_service: Da,
            batch_builder: Arc<Mutex<EthBatchBuilder<C>>>,
            #[cfg(feature = "local")] eth_signer: DevSigner,
            storage: C::Storage,
        ) -> Self {
            let evm = Evm::<C>::default();
            let gas_price_oracle_config = eth_rpc_config.gas_price_oracle_config.clone();
            let gas_price_oracle = GasPriceOracle::new(evm, gas_price_oracle_config);
            Self {
                da_service,
                batch_builder,
<<<<<<< HEAD
                gas_price_oracle,
                eth_rpc_config,
=======
                #[cfg(feature = "local")]
                eth_signer,
>>>>>>> bf68affd
                storage,
            }
        }
    }

    impl<C: sov_modules_api::Context, Da: DaService> Ethereum<C, Da> {
        fn make_raw_tx(
            &self,
            raw_tx: RlpEvmTransaction,
        ) -> Result<(H256, Vec<u8>), jsonrpsee::core::Error> {
            let signed_transaction: RethTransactionSignedNoHash = raw_tx.clone().try_into()?;

            let tx_hash = signed_transaction.hash();

            let tx = CallMessage { tx: raw_tx };
            let message = <Runtime<C, Da::Spec> as EncodeCall<sov_evm::Evm<C>>>::encode_call(tx);

            Ok((H256::from(tx_hash), message))
        }

        async fn build_and_submit_batch(
            &self,
            messages: Vec<Vec<u8>>,
            min_blob_size: Option<usize>,
        ) -> Result<(), jsonrpsee::core::Error> {
            let batch = self.build_batch(messages, min_blob_size)?;

            self.submit_batch(batch)
                .await
                .map_err(|e| to_jsonrpsee_error_object(e, ETH_RPC_ERROR))?;

            Ok(())
        }

        async fn submit_batch(&self, batch: Vec<Vec<u8>>) -> Result<(), jsonrpsee::core::Error> {
            if batch.is_empty() {
                return Ok(());
            }

            let blob = batch
                .try_to_vec()
                .map_err(|e| to_jsonrpsee_error_object(e, ETH_RPC_ERROR))?;

            self.da_service
                .send_transaction(&blob)
                .await
                .map_err(|e| to_jsonrpsee_error_object(e, ETH_RPC_ERROR))?;

            Ok(())
        }

        fn build_batch(
            &self,
            messages: Vec<Vec<u8>>,
            min_blob_size: Option<usize>,
        ) -> Result<Vec<Vec<u8>>, jsonrpsee::core::Error> {
            let batch = self
                .batch_builder
                .lock()
                .unwrap()
                .add_messages_and_get_next_blob(min_blob_size, messages);

            Ok(batch)
        }

        fn add_messages(&self, messages: Vec<Vec<u8>>) {
            self.batch_builder.lock().unwrap().add_messages(messages);
        }
    }

    fn register_rpc_methods<C: sov_modules_api::Context, Da: DaService>(
        rpc: &mut RpcModule<Ethereum<C, Da>>,
    ) -> Result<(), jsonrpsee::core::Error> {
        rpc.register_async_method("eth_gasPrice", |_, ethereum| async move {
            let price = {
                let mut working_set = WorkingSet::<C>::new(ethereum.storage.clone());

                let suggested_tip = ethereum
                    .gas_price_oracle
                    .suggest_tip_cap(&mut working_set)
                    .await
                    .unwrap();

                let evm = Evm::<C>::default();
                let base_fee = evm
                    .get_block_by_number(None, None, &mut working_set)
                    .unwrap()
                    .unwrap()
                    .header
                    .base_fee_per_gas
                    .unwrap_or_default();

                suggested_tip + base_fee
            };

            Ok::<U256, ErrorObjectOwned>(price)
        })?;

        rpc.register_async_method("eth_publishBatch", |params, ethereum| async move {
            let mut params_iter = params.sequence();

            let mut txs = Vec::default();
            while let Some(tx) = params_iter.optional_next::<Vec<u8>>()? {
                txs.push(tx)
            }

            ethereum
                .build_and_submit_batch(txs, Some(1))
                .await
                .map_err(|e| to_jsonrpsee_error_object(e, ETH_RPC_ERROR))?;

            Ok::<String, ErrorObjectOwned>("Submitted transaction".to_string())
        })?;

        rpc.register_async_method(
            "eth_sendRawTransaction",
            |parameters, ethereum| async move {
                let data: Bytes = parameters.one().unwrap();

                let raw_evm_tx = RlpEvmTransaction { rlp: data.to_vec() };

                let (tx_hash, raw_message) = ethereum
                    .make_raw_tx(raw_evm_tx)
                    .map_err(|e| to_jsonrpsee_error_object(e, ETH_RPC_ERROR))?;

                ethereum.add_messages(vec![raw_message]);

                Ok::<_, ErrorObjectOwned>(tx_hash)
            },
        )?;

        #[cfg(feature = "local")]
        rpc.register_async_method("eth_accounts", |_parameters, ethereum| async move {
            Ok::<_, ErrorObjectOwned>(ethereum.eth_signer.signers())
        })?;

        #[cfg(feature = "local")]
        rpc.register_async_method("eth_sendTransaction", |parameters, ethereum| async move {
            let mut transaction_request: TransactionRequest = parameters.one().unwrap();

            let evm = Evm::<C>::default();

            // get from, return error if none
            let from = transaction_request
                .from
                .ok_or(to_jsonrpsee_error_object("No from address", ETH_RPC_ERROR))?;

            // return error if not in signers
            if !ethereum.eth_signer.signers().contains(&from) {
                return Err(to_jsonrpsee_error_object(
                    "From address not in signers",
                    ETH_RPC_ERROR,
                ));
            }

            let raw_evm_tx = {
                let mut working_set = WorkingSet::<C>::new(ethereum.storage.clone());

                // set nonce if none
                if transaction_request.nonce.is_none() {
                    let nonce = evm
                        .get_transaction_count(from, None, &mut working_set)
                        .unwrap_or_default();

                    transaction_request.nonce = Some(nonce);
                }

                // get current chain id
                let chain_id = evm
                    .chain_id(&mut working_set)
                    .expect("Failed to get chain id")
                    .map(|id| id.as_u64())
                    .unwrap_or(1);

                // get call request to estimate gas and gas prices
                let (call_request, gas_price, max_fee_per_gas) =
                    get_call_request_and_params(from, chain_id, &transaction_request);

                // estimate gas limit
                let gas_limit = U256::from(
                    evm.eth_estimate_gas(call_request, None, &mut working_set)?
                        .as_u64(),
                );

                // get typed transaction request
                let transaction_request = match transaction_request.into_typed_request() {
                    Some(TypedTransactionRequest::Legacy(mut m)) => {
                        m.chain_id = Some(chain_id);
                        m.gas_limit = gas_limit;
                        m.gas_price = gas_price;

                        TypedTransactionRequest::Legacy(m)
                    }
                    Some(TypedTransactionRequest::EIP2930(mut m)) => {
                        m.chain_id = chain_id;
                        m.gas_limit = gas_limit;
                        m.gas_price = gas_price;

                        TypedTransactionRequest::EIP2930(m)
                    }
                    Some(TypedTransactionRequest::EIP1559(mut m)) => {
                        m.chain_id = chain_id;
                        m.gas_limit = gas_limit;
                        m.max_fee_per_gas = max_fee_per_gas;

                        TypedTransactionRequest::EIP1559(m)
                    }
                    None => {
                        return Err(to_jsonrpsee_error_object(
                            "Conflicting fee fields",
                            ETH_RPC_ERROR,
                        ));
                    }
                };

                // get raw transaction
                let transaction = into_transaction(transaction_request).map_err(|_| {
                    to_jsonrpsee_error_object("Invalid types in transaction request", ETH_RPC_ERROR)
                })?;

                // sign transaction
                let signed_tx = ethereum
                    .eth_signer
                    .sign_transaction(transaction, from)
                    .map_err(|e| to_jsonrpsee_error_object(e, ETH_RPC_ERROR))?;

                RlpEvmTransaction {
                    rlp: signed_tx.envelope_encoded().to_vec(),
                }
            };
            let (tx_hash, raw_message) = ethereum
                .make_raw_tx(raw_evm_tx)
                .map_err(|e| to_jsonrpsee_error_object(e, ETH_RPC_ERROR))?;

            ethereum.add_messages(vec![raw_message]);

            Ok::<_, ErrorObjectOwned>(tx_hash)
        })?;

        Ok(())
    }

    // Temporary solution until https://github.com/paradigmxyz/reth/issues/4704 is resolved
    // The problem is having wrong length nonce/gas_limt/value fields in the transaction request
    fn into_transaction(
        request: TypedTransactionRequest,
    ) -> Result<reth_primitives::Transaction, TryFromSliceError> {
        Ok(match request {
            TypedTransactionRequest::Legacy(tx) => {
                reth_primitives::Transaction::Legacy(reth_primitives::TxLegacy {
                    chain_id: tx.chain_id,
                    nonce: tx.nonce.as_u64(),
                    gas_price: u128::from_be_bytes(tx.gas_price.to_be_bytes()),
                    gas_limit: convert_u256_to_u64(tx.gas_limit)?,
                    to: tx.kind.into(),
                    value: convert_u256_to_u128(tx.value)?,
                    input: tx.input,
                })
            }
            TypedTransactionRequest::EIP2930(tx) => {
                reth_primitives::Transaction::Eip2930(reth_primitives::TxEip2930 {
                    chain_id: tx.chain_id,
                    nonce: tx.nonce.as_u64(),
                    gas_price: u128::from_be_bytes(tx.gas_price.to_be_bytes()),
                    gas_limit: convert_u256_to_u64(tx.gas_limit)?,
                    to: tx.kind.into(),
                    value: convert_u256_to_u128(tx.value)?,
                    input: tx.input,
                    access_list: tx.access_list,
                })
            }
            TypedTransactionRequest::EIP1559(tx) => {
                reth_primitives::Transaction::Eip1559(reth_primitives::TxEip1559 {
                    chain_id: tx.chain_id,
                    nonce: tx.nonce.as_u64(),
                    max_fee_per_gas: u128::from_be_bytes(tx.max_fee_per_gas.to_be_bytes()),
                    gas_limit: convert_u256_to_u64(tx.gas_limit)?,
                    to: tx.kind.into(),
                    value: convert_u256_to_u128(tx.value)?,
                    input: tx.input,
                    access_list: tx.access_list,
                    max_priority_fee_per_gas: u128::from_be_bytes(
                        tx.max_priority_fee_per_gas.to_be_bytes(),
                    ),
                })
            }
        })
    }

    fn convert_u256_to_u64(u256: reth_primitives::U256) -> Result<u64, TryFromSliceError> {
        let bytes: [u8; 32] = u256.to_be_bytes();
        let bytes: [u8; 8] = bytes[24..].try_into()?;
        Ok(u64::from_be_bytes(bytes))
    }

    fn convert_u256_to_u128(u256: reth_primitives::U256) -> Result<u128, TryFromSliceError> {
        let bytes: [u8; 32] = u256.to_be_bytes();
        let bytes: [u8; 16] = bytes[16..].try_into()?;
        Ok(u128::from_be_bytes(bytes))
    }

    fn get_call_request_and_params(
        from: reth_primitives::H160,
        chain_id: u64,
        transaction_request: &TransactionRequest,
    ) -> (CallRequest, U128, U128) {
        // TODO: we need an oracle to fetch the gas price of the current chain
        // https://github.com/Sovereign-Labs/sovereign-sdk/issues/883
        let gas_price = transaction_request.gas_price.unwrap_or_default();
        let max_fee_per_gas = transaction_request.max_fee_per_gas.unwrap_or_default();

        // TODO: Generate call request better according to the transaction type
        // https://github.com/Sovereign-Labs/sovereign-sdk/issues/946
        let call_request = CallRequest {
            from: Some(from),
            to: transaction_request.to,
            gas: transaction_request.gas,
            gas_price: {
                if transaction_request.max_priority_fee_per_gas.is_some() {
                    // eip 1559
                    None
                } else {
                    // legacy
                    Some(U256::from(gas_price))
                }
            },
            max_fee_per_gas: Some(U256::from(max_fee_per_gas)),
            value: transaction_request.value,
            input: transaction_request.data.clone().into(),
            nonce: transaction_request.nonce,
            chain_id: Some(chain_id.into()),
            access_list: transaction_request.access_list.clone(),
            max_priority_fee_per_gas: {
                if transaction_request.max_priority_fee_per_gas.is_some() {
                    // eip 1559
                    Some(U256::from(
                        transaction_request
                            .max_priority_fee_per_gas
                            .unwrap_or(max_fee_per_gas),
                    ))
                } else {
                    // legacy
                    None
                }
            },
            transaction_type: None,
            blob_versioned_hashes: vec![],
            max_fee_per_blob_gas: None,
        };

        (call_request, gas_price, max_fee_per_gas)
    }
}<|MERGE_RESOLUTION|>--- conflicted
+++ resolved
@@ -37,12 +37,8 @@
     #[derive(Clone)]
     pub struct EthRpcConfig<C: sov_modules_api::Context> {
         pub min_blob_size: Option<usize>,
-<<<<<<< HEAD
-        pub sov_tx_signer_priv_key: DefaultPrivateKey,
+        pub sov_tx_signer_priv_key: C::PrivateKey,
         pub gas_price_oracle_config: GasPriceOracleConfig,
-=======
-        pub sov_tx_signer_priv_key: C::PrivateKey,
->>>>>>> bf68affd
         #[cfg(feature = "local")]
         pub eth_signer: DevSigner,
     }
@@ -58,6 +54,7 @@
             sov_tx_signer_priv_key,
             #[cfg(feature = "local")]
             eth_signer,
+            gas_price_oracle_config,
         } = eth_rpc_config;
 
         // Fetch nonce from storage
@@ -80,6 +77,7 @@
                 sov_tx_signer_nonce,
                 min_blob_size,
             ))),
+            gas_price_oracle_config,
             #[cfg(feature = "local")]
             eth_signer,
             storage,
@@ -91,15 +89,10 @@
 
     pub struct Ethereum<C: sov_modules_api::Context, Da: DaService> {
         da_service: Da,
-<<<<<<< HEAD
-        batch_builder: Arc<Mutex<EthBatchBuilder>>,
+        batch_builder: Arc<Mutex<EthBatchBuilder<C>>>,
         gas_price_oracle: GasPriceOracle<C>,
-        eth_rpc_config: EthRpcConfig,
-=======
-        batch_builder: Arc<Mutex<EthBatchBuilder<C>>>,
         #[cfg(feature = "local")]
         eth_signer: DevSigner,
->>>>>>> bf68affd
         storage: C::Storage,
     }
 
@@ -107,22 +100,18 @@
         fn new(
             da_service: Da,
             batch_builder: Arc<Mutex<EthBatchBuilder<C>>>,
+            gas_price_oracle_config: GasPriceOracleConfig,
             #[cfg(feature = "local")] eth_signer: DevSigner,
             storage: C::Storage,
         ) -> Self {
             let evm = Evm::<C>::default();
-            let gas_price_oracle_config = eth_rpc_config.gas_price_oracle_config.clone();
             let gas_price_oracle = GasPriceOracle::new(evm, gas_price_oracle_config);
             Self {
                 da_service,
                 batch_builder,
-<<<<<<< HEAD
                 gas_price_oracle,
-                eth_rpc_config,
-=======
                 #[cfg(feature = "local")]
                 eth_signer,
->>>>>>> bf68affd
                 storage,
             }
         }
