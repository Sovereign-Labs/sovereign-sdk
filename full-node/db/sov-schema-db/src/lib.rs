// SPDX-License-Identifier: Apache-2.0
// Adapted from aptos-core/schemadb

#![forbid(unsafe_code)]
#![deny(missing_docs)]
#![cfg_attr(not(feature = "std"), no_std)]

//! This library implements a schematized DB on top of [RocksDB](https://rocksdb.org/). It makes
//! sure all data passed in and out are structured according to predefined schemas and prevents
//! access to raw keys and values. This library also enforces a set of specific DB options,
//! like custom comparators and schema-to-column-family mapping.
//!
//! It requires that different kinds of key-value pairs be stored in separate column
//! families.  To use this library to store a kind of key-value pairs, the user needs to use the
//! [`define_schema!`] macro to define the schema name, the types of key and value, and name of the
//! column family.

#[cfg(feature = "std")]
mod db;
#[cfg(feature = "std")]
pub use db::DB;
mod iterator;
#[cfg(feature = "std")]
mod metrics;
pub mod schema;

#[cfg(feature = "std")]
pub use iterator::SchemaIterator;
pub use iterator::SeekKeyEncoder;
use sov_rollup_interface::maybestd::collections::HashMap;
use sov_rollup_interface::maybestd::io;
use sov_rollup_interface::maybestd::sync::Mutex;
use sov_rollup_interface::maybestd::vec::Vec;

pub use crate::schema::Schema;
use crate::schema::{ColumnFamilyName, KeyCodec, ValueCodec};

<<<<<<< HEAD
#[derive(Debug)]
#[cfg_attr(not(feature = "std"), allow(dead_code))]
=======
/// This DB is a schematized RocksDB wrapper where all data passed in and out are typed according to
/// [`Schema`]s.
#[derive(Debug)]
pub struct DB {
    name: &'static str, // for logging
    inner: rocksdb::DB,
}

impl DB {
    /// Opens a database backed by RocksDB, using the provided column family names and default
    /// column family options.
    pub fn open(
        path: impl AsRef<Path>,
        name: &'static str,
        column_families: impl IntoIterator<Item = impl Into<String>>,
        db_opts: &rocksdb::Options,
    ) -> anyhow::Result<Self> {
        let db = DB::open_with_cfds(
            db_opts,
            path,
            name,
            column_families.into_iter().map(|cf_name| {
                let mut cf_opts = rocksdb::Options::default();
                cf_opts.set_compression_type(rocksdb::DBCompressionType::Lz4);
                rocksdb::ColumnFamilyDescriptor::new(cf_name, cf_opts)
            }),
        )?;
        Ok(db)
    }

    /// Open RocksDB with the provided column family descriptors.
    /// This allows to configure options for each column family.
    pub fn open_with_cfds(
        db_opts: &rocksdb::Options,
        path: impl AsRef<Path>,
        name: &'static str,
        cfds: impl IntoIterator<Item = rocksdb::ColumnFamilyDescriptor>,
    ) -> anyhow::Result<DB> {
        let inner = rocksdb::DB::open_cf_descriptors(db_opts, path, cfds)?;
        Ok(Self::log_construct(name, inner))
    }

    /// Open db in readonly mode. This db is completely static, so any writes that occur on the primary
    /// after it has been opened will not be visible to the readonly instance.
    pub fn open_cf_readonly(
        opts: &rocksdb::Options,
        path: impl AsRef<Path>,
        name: &'static str,
        cfs: Vec<ColumnFamilyName>,
    ) -> anyhow::Result<DB> {
        let error_if_log_file_exists = false;
        let inner = rocksdb::DB::open_cf_for_read_only(opts, path, cfs, error_if_log_file_exists)?;

        Ok(Self::log_construct(name, inner))
    }

    /// Open db in secondary mode. A secondary db is does not support writes, but can be dynamically caught up
    /// to the primary instance by a manual call. See <https://github.com/facebook/rocksdb/wiki/Read-only-and-Secondary-instances>
    /// for more details.
    pub fn open_cf_as_secondary<P: AsRef<Path>>(
        opts: &rocksdb::Options,
        primary_path: P,
        secondary_path: P,
        name: &'static str,
        cfs: Vec<ColumnFamilyName>,
    ) -> anyhow::Result<DB> {
        let inner = rocksdb::DB::open_cf_as_secondary(opts, primary_path, secondary_path, cfs)?;
        Ok(Self::log_construct(name, inner))
    }

    fn log_construct(name: &'static str, inner: rocksdb::DB) -> DB {
        info!(rocksdb_name = name, "Opened RocksDB.");
        DB { name, inner }
    }

    /// Reads single record by key.
    pub fn get<S: Schema>(
        &self,
        schema_key: &impl KeyCodec<S>,
    ) -> anyhow::Result<Option<S::Value>> {
        let _timer = SCHEMADB_GET_LATENCY_SECONDS
            .with_label_values(&[S::COLUMN_FAMILY_NAME])
            .start_timer();

        let k = schema_key.encode_key()?;
        let cf_handle = self.get_cf_handle(S::COLUMN_FAMILY_NAME)?;

        let result = self.inner.get_cf(cf_handle, k)?;
        SCHEMADB_GET_BYTES
            .with_label_values(&[S::COLUMN_FAMILY_NAME])
            .observe(result.as_ref().map_or(0.0, |v| v.len() as f64));

        result
            .map(|raw_value| <S::Value as ValueCodec<S>>::decode_value(&raw_value))
            .transpose()
            .map_err(|err| err.into())
    }

    /// Writes single record.
    pub fn put<S: Schema>(
        &self,
        key: &impl KeyCodec<S>,
        value: &impl ValueCodec<S>,
    ) -> anyhow::Result<()> {
        // Not necessary to use a batch, but we'd like a central place to bump counters.
        // Used in tests only anyway.
        let batch = SchemaBatch::new();
        batch.put::<S>(key, value)?;
        self.write_schemas(batch)
    }

    fn iter_with_direction<S: Schema>(
        &self,
        opts: ReadOptions,
        direction: ScanDirection,
    ) -> anyhow::Result<SchemaIterator<S>> {
        let cf_handle = self.get_cf_handle(S::COLUMN_FAMILY_NAME)?;
        Ok(SchemaIterator::new(
            self.inner.raw_iterator_cf_opt(cf_handle, opts),
            direction,
        ))
    }

    /// Returns a forward [`SchemaIterator`] on a certain schema with the default read options.
    pub fn iter<S: Schema>(&self) -> anyhow::Result<SchemaIterator<S>> {
        self.iter_with_direction::<S>(Default::default(), ScanDirection::Forward)
    }

    /// Returns a forward [`SchemaIterator`] on a certain schema with the provided read options.
    pub fn iter_with_opts<S: Schema>(
        &self,
        opts: ReadOptions,
    ) -> anyhow::Result<SchemaIterator<S>> {
        self.iter_with_direction::<S>(opts, ScanDirection::Forward)
    }

    /// Returns a backward [`SchemaIterator`] on a certain schema with the default read options.
    pub fn rev_iter<S: Schema>(&self) -> anyhow::Result<SchemaIterator<S>> {
        self.iter_with_direction::<S>(Default::default(), ScanDirection::Backward)
    }

    /// Returns a backward [`SchemaIterator`] on a certain schema with the provided read options.
    pub fn rev_iter_with_opts<S: Schema>(
        &self,
        opts: ReadOptions,
    ) -> anyhow::Result<SchemaIterator<S>> {
        self.iter_with_direction::<S>(opts, ScanDirection::Backward)
    }

    /// Writes a group of records wrapped in a [`SchemaBatch`].
    pub fn write_schemas(&self, batch: SchemaBatch) -> anyhow::Result<()> {
        let _timer = SCHEMADB_BATCH_COMMIT_LATENCY_SECONDS
            .with_label_values(&[self.name])
            .start_timer();
        let rows_locked = batch.rows.lock().expect("Lock must not be poisoned");

        let mut db_batch = rocksdb::WriteBatch::default();
        for (cf_name, rows) in rows_locked.iter() {
            let cf_handle = self.get_cf_handle(cf_name)?;
            for write_op in rows {
                match write_op {
                    WriteOp::Value { key, value } => db_batch.put_cf(cf_handle, key, value),
                    WriteOp::Deletion { key } => db_batch.delete_cf(cf_handle, key),
                }
            }
        }
        let serialized_size = db_batch.size_in_bytes();

        self.inner.write_opt(db_batch, &default_write_options())?;

        // Bump counters only after DB write succeeds.
        for (cf_name, rows) in rows_locked.iter() {
            for write_op in rows {
                match write_op {
                    WriteOp::Value { key, value } => {
                        SCHEMADB_PUT_BYTES
                            .with_label_values(&[cf_name])
                            .observe((key.len() + value.len()) as f64);
                    }
                    WriteOp::Deletion { key: _ } => {
                        SCHEMADB_DELETES.with_label_values(&[cf_name]).inc();
                    }
                }
            }
        }
        SCHEMADB_BATCH_COMMIT_BYTES
            .with_label_values(&[self.name])
            .observe(serialized_size as f64);

        Ok(())
    }

    fn get_cf_handle(&self, cf_name: &str) -> anyhow::Result<&rocksdb::ColumnFamily> {
        self.inner.cf_handle(cf_name).ok_or_else(|| {
            format_err!(
                "DB::cf_handle not found for column family name: {}",
                cf_name
            )
        })
    }

    /// Flushes [MemTable](https://github.com/facebook/rocksdb/wiki/MemTable) data.
    /// This is only used for testing `get_approximate_sizes_cf` in unit tests.
    pub fn flush_cf(&self, cf_name: &str) -> anyhow::Result<()> {
        Ok(self.inner.flush_cf(self.get_cf_handle(cf_name)?)?)
    }

    /// Returns the current RocksDB property value for the provided column family name
    /// and property name.
    pub fn get_property(&self, cf_name: &str, property_name: &str) -> anyhow::Result<u64> {
        self.inner
            .property_int_value_cf(self.get_cf_handle(cf_name)?, property_name)?
            .ok_or_else(|| {
                format_err!(
                    "Unable to get property \"{}\" of  column family \"{}\".",
                    property_name,
                    cf_name,
                )
            })
    }

    /// Creates new physical DB checkpoint in directory specified by `path`.
    pub fn create_checkpoint<P: AsRef<Path>>(&self, path: P) -> anyhow::Result<()> {
        rocksdb::checkpoint::Checkpoint::new(&self.inner)?.create_checkpoint(path)?;
        Ok(())
    }
}

#[cfg_attr(feature = "arbitrary", derive(proptest_derive::Arbitrary))]
#[derive(Debug, PartialEq, Eq, Hash)]
>>>>>>> d1543ab1
enum WriteOp {
    Value { key: Vec<u8>, value: Vec<u8> },
    Deletion { key: Vec<u8> },
}

/// [`SchemaBatch`] holds a collection of updates that can be applied to a DB
/// ([`Schema`]) atomically. The updates will be applied in the order in which
/// they are added to the [`SchemaBatch`].
#[derive(Debug, Default)]
pub struct SchemaBatch {
    rows: Mutex<HashMap<ColumnFamilyName, Vec<WriteOp>>>,
}

impl SchemaBatch {
    /// Creates an empty batch.
    pub fn new() -> Self {
        Self::default()
    }

    /// Adds an insert/update operation to the batch.
    pub fn put<S: Schema>(
        &self,
        key: &impl KeyCodec<S>,
        value: &impl ValueCodec<S>,
    ) -> anyhow::Result<()> {
        #[cfg(feature = "std")]
        let _timer = metrics::SCHEMADB_BATCH_PUT_LATENCY_SECONDS
            .with_label_values(&["unknown"])
            .start_timer();

        let key = key.encode_key()?;
        let value = value.encode_value()?;

        #[cfg(feature = "std")]
        self.rows
            .lock()
            .expect("Lock must not be poisoned")
            .entry(S::COLUMN_FAMILY_NAME)
            .or_default()
            .push(WriteOp::Value { key, value });

        #[cfg(not(feature = "std"))]
        self.rows
            .lock()
            .entry(S::COLUMN_FAMILY_NAME)
            .or_default()
            .push(WriteOp::Value { key, value });

        Ok(())
    }

    /// Adds a delete operation to the batch.
    pub fn delete<S: Schema>(&self, key: &impl KeyCodec<S>) -> anyhow::Result<()> {
        let key = key.encode_key()?;

        #[cfg(feature = "std")]
        self.rows
            .lock()
            .expect("Lock must not be poisoned")
            .entry(S::COLUMN_FAMILY_NAME)
            .or_default()
            .push(WriteOp::Deletion { key });

        #[cfg(not(feature = "std"))]
        self.rows
            .lock()
            .entry(S::COLUMN_FAMILY_NAME)
            .or_default()
            .push(WriteOp::Deletion { key });

        Ok(())
    }
}

#[cfg(feature = "arbitrary")]
impl proptest::arbitrary::Arbitrary for SchemaBatch {
    type Parameters = &'static [ColumnFamilyName];
    type Strategy = proptest::strategy::BoxedStrategy<Self>;

    fn arbitrary_with(columns: Self::Parameters) -> Self::Strategy {
        use proptest::prelude::any;
        use proptest::strategy::Strategy;

        proptest::collection::vec(any::<Vec<WriteOp>>(), columns.len())
            .prop_map::<SchemaBatch, _>(|vec_vec_write_ops| {
                let mut rows = HashMap::new();
                for (col, write_ops) in columns.iter().zip(vec_vec_write_ops.into_iter()) {
                    rows.insert(*col, write_ops);
                }
                SchemaBatch {
                    rows: Mutex::new(rows),
                }
            })
            .boxed()
    }
}

/// An error that occurred during (de)serialization of a [`Schema`]'s keys or
/// values.
#[derive(Debug)]
#[cfg_attr(feature = "std", derive(thiserror::Error))]
pub enum CodecError {
    /// Unable to deserialize a key because it has a different length than
    /// expected.
    #[cfg_attr(
        feature = "std",
        error("Invalid key length. Expected {expected:}, got {got:}")
    )]
    #[allow(missing_docs)] // The fields' names are self-explanatory.
    InvalidKeyLength { expected: usize, got: usize },
    /// Some other error occurred when (de)serializing a key or value. Inspect
    /// the inner [`anyhow::Error`] for more details.
    #[cfg_attr(feature = "std", error(transparent))]
    Wrapped(#[cfg_attr(feature = "std", from)] anyhow::Error),
    /// I/O error.
    #[cfg_attr(feature = "std", error(transparent))]
    Io(#[cfg_attr(feature = "std", from)] io::Error),
}

#[cfg(not(feature = "std"))]
impl core::fmt::Display for CodecError {
    fn fmt(&self, f: &mut core::fmt::Formatter<'_>) -> core::fmt::Result {
        write!(f, "{:?}", self)
    }
}

#[cfg(not(feature = "std"))]
impl From<CodecError> for anyhow::Error {
    fn from(e: CodecError) -> Self {
        anyhow::Error::msg(e)
    }
}

#[cfg(not(feature = "std"))]
impl From<anyhow::Error> for CodecError {
    fn from(e: anyhow::Error) -> Self {
        CodecError::Wrapped(e)
    }
}

#[cfg(not(feature = "std"))]
impl From<io::Error> for CodecError {
    fn from(e: io::Error) -> Self {
        CodecError::Io(e)
    }
}<|MERGE_RESOLUTION|>--- conflicted
+++ resolved
@@ -35,241 +35,9 @@
 pub use crate::schema::Schema;
 use crate::schema::{ColumnFamilyName, KeyCodec, ValueCodec};
 
-<<<<<<< HEAD
-#[derive(Debug)]
+#[derive(Debug, PartialEq, Eq, Hash)]
 #[cfg_attr(not(feature = "std"), allow(dead_code))]
-=======
-/// This DB is a schematized RocksDB wrapper where all data passed in and out are typed according to
-/// [`Schema`]s.
-#[derive(Debug)]
-pub struct DB {
-    name: &'static str, // for logging
-    inner: rocksdb::DB,
-}
-
-impl DB {
-    /// Opens a database backed by RocksDB, using the provided column family names and default
-    /// column family options.
-    pub fn open(
-        path: impl AsRef<Path>,
-        name: &'static str,
-        column_families: impl IntoIterator<Item = impl Into<String>>,
-        db_opts: &rocksdb::Options,
-    ) -> anyhow::Result<Self> {
-        let db = DB::open_with_cfds(
-            db_opts,
-            path,
-            name,
-            column_families.into_iter().map(|cf_name| {
-                let mut cf_opts = rocksdb::Options::default();
-                cf_opts.set_compression_type(rocksdb::DBCompressionType::Lz4);
-                rocksdb::ColumnFamilyDescriptor::new(cf_name, cf_opts)
-            }),
-        )?;
-        Ok(db)
-    }
-
-    /// Open RocksDB with the provided column family descriptors.
-    /// This allows to configure options for each column family.
-    pub fn open_with_cfds(
-        db_opts: &rocksdb::Options,
-        path: impl AsRef<Path>,
-        name: &'static str,
-        cfds: impl IntoIterator<Item = rocksdb::ColumnFamilyDescriptor>,
-    ) -> anyhow::Result<DB> {
-        let inner = rocksdb::DB::open_cf_descriptors(db_opts, path, cfds)?;
-        Ok(Self::log_construct(name, inner))
-    }
-
-    /// Open db in readonly mode. This db is completely static, so any writes that occur on the primary
-    /// after it has been opened will not be visible to the readonly instance.
-    pub fn open_cf_readonly(
-        opts: &rocksdb::Options,
-        path: impl AsRef<Path>,
-        name: &'static str,
-        cfs: Vec<ColumnFamilyName>,
-    ) -> anyhow::Result<DB> {
-        let error_if_log_file_exists = false;
-        let inner = rocksdb::DB::open_cf_for_read_only(opts, path, cfs, error_if_log_file_exists)?;
-
-        Ok(Self::log_construct(name, inner))
-    }
-
-    /// Open db in secondary mode. A secondary db is does not support writes, but can be dynamically caught up
-    /// to the primary instance by a manual call. See <https://github.com/facebook/rocksdb/wiki/Read-only-and-Secondary-instances>
-    /// for more details.
-    pub fn open_cf_as_secondary<P: AsRef<Path>>(
-        opts: &rocksdb::Options,
-        primary_path: P,
-        secondary_path: P,
-        name: &'static str,
-        cfs: Vec<ColumnFamilyName>,
-    ) -> anyhow::Result<DB> {
-        let inner = rocksdb::DB::open_cf_as_secondary(opts, primary_path, secondary_path, cfs)?;
-        Ok(Self::log_construct(name, inner))
-    }
-
-    fn log_construct(name: &'static str, inner: rocksdb::DB) -> DB {
-        info!(rocksdb_name = name, "Opened RocksDB.");
-        DB { name, inner }
-    }
-
-    /// Reads single record by key.
-    pub fn get<S: Schema>(
-        &self,
-        schema_key: &impl KeyCodec<S>,
-    ) -> anyhow::Result<Option<S::Value>> {
-        let _timer = SCHEMADB_GET_LATENCY_SECONDS
-            .with_label_values(&[S::COLUMN_FAMILY_NAME])
-            .start_timer();
-
-        let k = schema_key.encode_key()?;
-        let cf_handle = self.get_cf_handle(S::COLUMN_FAMILY_NAME)?;
-
-        let result = self.inner.get_cf(cf_handle, k)?;
-        SCHEMADB_GET_BYTES
-            .with_label_values(&[S::COLUMN_FAMILY_NAME])
-            .observe(result.as_ref().map_or(0.0, |v| v.len() as f64));
-
-        result
-            .map(|raw_value| <S::Value as ValueCodec<S>>::decode_value(&raw_value))
-            .transpose()
-            .map_err(|err| err.into())
-    }
-
-    /// Writes single record.
-    pub fn put<S: Schema>(
-        &self,
-        key: &impl KeyCodec<S>,
-        value: &impl ValueCodec<S>,
-    ) -> anyhow::Result<()> {
-        // Not necessary to use a batch, but we'd like a central place to bump counters.
-        // Used in tests only anyway.
-        let batch = SchemaBatch::new();
-        batch.put::<S>(key, value)?;
-        self.write_schemas(batch)
-    }
-
-    fn iter_with_direction<S: Schema>(
-        &self,
-        opts: ReadOptions,
-        direction: ScanDirection,
-    ) -> anyhow::Result<SchemaIterator<S>> {
-        let cf_handle = self.get_cf_handle(S::COLUMN_FAMILY_NAME)?;
-        Ok(SchemaIterator::new(
-            self.inner.raw_iterator_cf_opt(cf_handle, opts),
-            direction,
-        ))
-    }
-
-    /// Returns a forward [`SchemaIterator`] on a certain schema with the default read options.
-    pub fn iter<S: Schema>(&self) -> anyhow::Result<SchemaIterator<S>> {
-        self.iter_with_direction::<S>(Default::default(), ScanDirection::Forward)
-    }
-
-    /// Returns a forward [`SchemaIterator`] on a certain schema with the provided read options.
-    pub fn iter_with_opts<S: Schema>(
-        &self,
-        opts: ReadOptions,
-    ) -> anyhow::Result<SchemaIterator<S>> {
-        self.iter_with_direction::<S>(opts, ScanDirection::Forward)
-    }
-
-    /// Returns a backward [`SchemaIterator`] on a certain schema with the default read options.
-    pub fn rev_iter<S: Schema>(&self) -> anyhow::Result<SchemaIterator<S>> {
-        self.iter_with_direction::<S>(Default::default(), ScanDirection::Backward)
-    }
-
-    /// Returns a backward [`SchemaIterator`] on a certain schema with the provided read options.
-    pub fn rev_iter_with_opts<S: Schema>(
-        &self,
-        opts: ReadOptions,
-    ) -> anyhow::Result<SchemaIterator<S>> {
-        self.iter_with_direction::<S>(opts, ScanDirection::Backward)
-    }
-
-    /// Writes a group of records wrapped in a [`SchemaBatch`].
-    pub fn write_schemas(&self, batch: SchemaBatch) -> anyhow::Result<()> {
-        let _timer = SCHEMADB_BATCH_COMMIT_LATENCY_SECONDS
-            .with_label_values(&[self.name])
-            .start_timer();
-        let rows_locked = batch.rows.lock().expect("Lock must not be poisoned");
-
-        let mut db_batch = rocksdb::WriteBatch::default();
-        for (cf_name, rows) in rows_locked.iter() {
-            let cf_handle = self.get_cf_handle(cf_name)?;
-            for write_op in rows {
-                match write_op {
-                    WriteOp::Value { key, value } => db_batch.put_cf(cf_handle, key, value),
-                    WriteOp::Deletion { key } => db_batch.delete_cf(cf_handle, key),
-                }
-            }
-        }
-        let serialized_size = db_batch.size_in_bytes();
-
-        self.inner.write_opt(db_batch, &default_write_options())?;
-
-        // Bump counters only after DB write succeeds.
-        for (cf_name, rows) in rows_locked.iter() {
-            for write_op in rows {
-                match write_op {
-                    WriteOp::Value { key, value } => {
-                        SCHEMADB_PUT_BYTES
-                            .with_label_values(&[cf_name])
-                            .observe((key.len() + value.len()) as f64);
-                    }
-                    WriteOp::Deletion { key: _ } => {
-                        SCHEMADB_DELETES.with_label_values(&[cf_name]).inc();
-                    }
-                }
-            }
-        }
-        SCHEMADB_BATCH_COMMIT_BYTES
-            .with_label_values(&[self.name])
-            .observe(serialized_size as f64);
-
-        Ok(())
-    }
-
-    fn get_cf_handle(&self, cf_name: &str) -> anyhow::Result<&rocksdb::ColumnFamily> {
-        self.inner.cf_handle(cf_name).ok_or_else(|| {
-            format_err!(
-                "DB::cf_handle not found for column family name: {}",
-                cf_name
-            )
-        })
-    }
-
-    /// Flushes [MemTable](https://github.com/facebook/rocksdb/wiki/MemTable) data.
-    /// This is only used for testing `get_approximate_sizes_cf` in unit tests.
-    pub fn flush_cf(&self, cf_name: &str) -> anyhow::Result<()> {
-        Ok(self.inner.flush_cf(self.get_cf_handle(cf_name)?)?)
-    }
-
-    /// Returns the current RocksDB property value for the provided column family name
-    /// and property name.
-    pub fn get_property(&self, cf_name: &str, property_name: &str) -> anyhow::Result<u64> {
-        self.inner
-            .property_int_value_cf(self.get_cf_handle(cf_name)?, property_name)?
-            .ok_or_else(|| {
-                format_err!(
-                    "Unable to get property \"{}\" of  column family \"{}\".",
-                    property_name,
-                    cf_name,
-                )
-            })
-    }
-
-    /// Creates new physical DB checkpoint in directory specified by `path`.
-    pub fn create_checkpoint<P: AsRef<Path>>(&self, path: P) -> anyhow::Result<()> {
-        rocksdb::checkpoint::Checkpoint::new(&self.inner)?.create_checkpoint(path)?;
-        Ok(())
-    }
-}
-
 #[cfg_attr(feature = "arbitrary", derive(proptest_derive::Arbitrary))]
-#[derive(Debug, PartialEq, Eq, Hash)]
->>>>>>> d1543ab1
 enum WriteOp {
     Value { key: Vec<u8>, value: Vec<u8> },
     Deletion { key: Vec<u8> },
