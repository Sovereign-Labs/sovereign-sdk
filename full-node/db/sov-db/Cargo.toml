--- conflicted
+++ resolved
@@ -16,13 +16,8 @@
 [dependencies]
 # Maintained by sovereign labs
 jmt = { workspace = true }
-<<<<<<< HEAD
-sov-schema-db = { path = "../sov-schema-db", version = "0.2" }
-sov-rollup-interface = { path = "../../../rollup-interface", version = "0.2", features = ["native", "mocks", "tokio"] }
-=======
 sov-schema-db = { path = "../sov-schema-db", version = "0.3" }
-sov-rollup-interface = { path = "../../../rollup-interface", version = "0.3", features = ["native", "mocks"] }
->>>>>>> 536c2b23
+sov-rollup-interface = { path = "../../../rollup-interface", version = "0.3", features = ["native", "mocks", "tokio"] }
 
 # External
 anyhow = { workspace = true }
