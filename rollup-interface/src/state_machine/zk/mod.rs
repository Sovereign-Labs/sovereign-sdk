--- conflicted
+++ resolved
@@ -8,20 +8,13 @@
 //! maintained by the Sovereign Labs team.
 use core::fmt::Debug;
 
-<<<<<<< HEAD
 use borsh::{BorshDeserialize, BorshSerialize};
-use serde::de::DeserializeOwned;
-use serde::{Deserialize, Serialize};
-
-use crate::crypto::SimpleHasher;
-use crate::AddressTrait;
-
-=======
 use digest::Digest;
 use serde::de::DeserializeOwned;
 use serde::{Deserialize, Serialize};
 
->>>>>>> 06350086
+use crate::AddressTrait;
+
 /// A trait implemented by the prover ("host") of a zkVM program.
 pub trait ZkvmHost: Zkvm {
     /// Give the guest a piece of advice non-deterministically
