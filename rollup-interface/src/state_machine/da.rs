--- conflicted
+++ resolved
@@ -23,12 +23,9 @@
 
     /// The transaction type used by the DA layer.
     type BlobTransaction: BlobReaderTrait;
-<<<<<<< HEAD
 
     /// Any conditions imposed by the DA layer which need to be checked outside of the SNARK
     type ValidityCondition: ValidityCondition;
-=======
->>>>>>> 06350086
 
     /// A proof that each tx in a set of blob transactions is included in a given block.
     type InclusionMultiProof: Serialize + DeserializeOwned;
