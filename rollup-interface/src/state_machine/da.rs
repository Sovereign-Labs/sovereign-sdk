--- conflicted
+++ resolved
@@ -70,20 +70,6 @@
     ) -> Result<<Self::Spec as DaSpec>::ValidityCondition, Self::Error>;
 }
 
-<<<<<<< HEAD
-=======
-/// [`Accumulator`] is a wrapper around an accumulator vector that specifies
-/// whether a [`CountedBufReader`] has finished reading the underlying buffer.
-#[derive(BorshDeserialize, BorshSerialize, Serialize, Deserialize, Debug, Clone, PartialEq)]
-pub enum Accumulator {
-    /// The underlying buffer has been completely read and [`Vec<u8>`] contains the result
-    Completed(Vec<u8>),
-    /// The underlying buffer still contains elements to be read. [`Vec<u8>`] contains the
-    /// accumulated elements.
-    InProgress(Vec<u8>),
-}
-
->>>>>>> a82743d3
 #[derive(Debug, Clone, Serialize, Deserialize, BorshDeserialize, BorshSerialize, PartialEq)]
 /// Simple structure that implements the Read trait for a buffer and  counts the number of bytes read from the beginning.
 /// Useful for the partial blob reading optimization: we know for each blob how many bytes have been read from the beginning.
@@ -151,36 +137,23 @@
 ///
 /// This trait allows the DaVerifier to track which data was read by the rollup, and only verify the relevant data.
 pub trait BlobReaderTrait: Serialize + DeserializeOwned + Send + Sync + 'static {
-<<<<<<< HEAD
-=======
-    /// The type of the raw data of the blob. For example, the "calldata" of an
-    /// Ethereum rollup transaction.
-    type Data: Buf;
-
->>>>>>> a82743d3
     /// The type used to represent addresses on the DA layer.
     type Address: BasicAddress;
 
     /// Returns the address (on the DA layer) of the entity which submitted the blob transaction
     fn sender(&self) -> Self::Address;
 
-<<<<<<< HEAD
     /// Returns the hash of the blob as it appears on the DA layer
     fn hash(&self) -> [u8; 32];
 
     /// Returns a slice containing all the data accessible to the rollup at this point in time.
     /// When running in native mode, the rollup can extend this slice by calling `advance`. In zk-mode,
     /// the rollup is limited to only the verified data.
-=======
-    /// The raw data of the blob. For example, the "calldata" of an Ethereum rollup transaction
-    /// This function clones the data of the blob to an external [`CountedBufReader`].
->>>>>>> a82743d3
     ///
     /// Rollups should use this method in conjunction with `advance` to read only the minimum amount
     /// of data required for execution
     fn verified_data(&self) -> &[u8];
 
-<<<<<<< HEAD
     /// Returns the total number of bytes in the blob. Note that this may be unequal to `verified_data.len()`.
     fn total_len(&self) -> usize;
 
@@ -203,15 +176,6 @@
     fn full_data(&mut self) -> &[u8] {
         self.advance(self.total_len())
     }
-=======
-    /// Returns a reference to a [`CountedBufReader`], which allows the caller to re-read
-    /// any data read so far, but not to advance the buffer
-    fn data(&self) -> &CountedBufReader<Self::Data>;
-
-    /// Returns the hash of the blob. If not provided with a hint, it is
-    /// computed by hashing the blob data
-    fn hash(&self) -> [u8; 32];
->>>>>>> a82743d3
 }
 
 /// Trait with collection of trait bounds for a block hash.
