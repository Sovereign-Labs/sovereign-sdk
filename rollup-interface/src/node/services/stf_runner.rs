//! This module defines the traits that are used by the full node to
//! instantiate and run the state transition function.
use crate::da::BlobReaderTrait;
use crate::services::batch_builder::BatchBuilder;
use crate::stf::{StateTransitionConfig, StateTransitionFunction};
use crate::zk::{ValidityCondition, Zkvm};

/// A StateTransitionRunner (STR) is responsible for running the state transition function. For any particular function,
/// you might have a few different STRs, each with different runtime configs. For example, you might have a STR which takes
/// a path to a data directory as a runtime config, and another which takes a pre-built in-memory database.
///
/// Using a separate trait for initialization makes it easy to store extra data in the STR, which
/// would not fit neatly in the state transition logic itself (such as a handle to the database).
/// This way, you can easily support ancillary functions like RPC, p2p networking etc in your full node implementation
///
///
/// The StateTransitionRunner is generic over a StateTransitionConfig, and a Zkvm. The ZKvm is simply forwarded to the inner STF.
/// StateTransitionConfig is a special marker trait which has only 3 possible instantiations:  ProverConfig, NativeConfig, and ZkConfig.
/// This Config makes it easy to implement different instantiations of STR on the same struct, which are appropriate for different
/// modes of execution.
///
/// For example: might have `impl StateTransitionRunner<ProverConfig, Vm> for MyRunner` which takes a path to a data directory as a runtime config,
///
/// and a `impl StateTransitionRunner<ZkConfig, Vm> for MyRunner` which instead uses a state root as its runtime config.
///
<<<<<<< HEAD
/// TODO: Why is it called runner? It only creates. Creator, Factory: <https://github.com/Sovereign-Labs/sovereign-sdk/issues/447>
pub trait StateTransitionRunner<T: StateTransitionConfig, Vm: Zkvm, B: BlobReaderTrait> {
=======
/// TODO: Why is it called runner? It only creates. Creator, Factory: https://github.com/Sovereign-Labs/sovereign-sdk/issues/447
pub trait StateTransitionRunner<T: StateTransitionConfig, Vm: Zkvm, Cond: ValidityCondition> {
>>>>>>> 67c9686e
    /// The parameters of the state transition function which are set at runtime. For example,
    /// the runtime config might contain path to a data directory.
    type RuntimeConfig;

    /// The inner [`StateTransitionFunction`] which is being run.
    type Inner: StateTransitionFunction<Vm, B>;

    /// The [`BatchBuilder`] accepts transactions from the mempool and returns bundles of transactions
    /// on request from the full node.
    type BatchBuilder: BatchBuilder;

    // TODO: decide if `new` also requires <Self as StateTransitionFunction>::ChainParams as an argument
    /// Creates a [`StateTransitionRunner`] from the given runtime config.
    fn new(runtime_config: Self::RuntimeConfig) -> Self;

    /// Return a reference to the inner STF implementation
    fn inner(&self) -> &Self::Inner;

    /// Return a mutable reference to the inner STF implementation
    fn inner_mut(&mut self) -> &mut Self::Inner;

    /// Gives batch builder, after it has been initialized and configured
    /// Can be only called once.
    fn take_batch_builder(&mut self) -> Option<Self::BatchBuilder>;

    // /// Report if the state transition function has been initialized.
    // /// If not, node implementations should respond by running `init_chain`
    // fn has_been_initialized(&self) -> bool;
}<|MERGE_RESOLUTION|>--- conflicted
+++ resolved
@@ -23,13 +23,14 @@
 ///
 /// and a `impl StateTransitionRunner<ZkConfig, Vm> for MyRunner` which instead uses a state root as its runtime config.
 ///
-<<<<<<< HEAD
 /// TODO: Why is it called runner? It only creates. Creator, Factory: <https://github.com/Sovereign-Labs/sovereign-sdk/issues/447>
-pub trait StateTransitionRunner<T: StateTransitionConfig, Vm: Zkvm, B: BlobReaderTrait> {
-=======
-/// TODO: Why is it called runner? It only creates. Creator, Factory: https://github.com/Sovereign-Labs/sovereign-sdk/issues/447
-pub trait StateTransitionRunner<T: StateTransitionConfig, Vm: Zkvm, Cond: ValidityCondition> {
->>>>>>> 67c9686e
+pub trait StateTransitionRunner<
+    T: StateTransitionConfig,
+    Vm: Zkvm,
+    Cond: ValidityCondition,
+    B: BlobReaderTrait,
+>
+{
     /// The parameters of the state transition function which are set at runtime. For example,
     /// the runtime config might contain path to a data directory.
     type RuntimeConfig;
