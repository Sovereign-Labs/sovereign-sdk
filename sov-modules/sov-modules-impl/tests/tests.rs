<<<<<<< HEAD
use sov_modules_api::mocks::{MockContext, ZkMockContext};
use sov_modules_api::{Context, Prefix};
=======
use sov_modules_api::mocks::MockContext;
use sov_modules_api::{Context, ModuleInfo, Prefix};
>>>>>>> 2781d8d5
use sov_modules_macros::ModuleInfo;
use sov_state::storage::{StorageKey, StorageValue};
use sov_state::{JmtStorage, StateMap, StateValue, Storage, ZkStorage};

pub mod module_a {
    use super::*;

    #[derive(ModuleInfo)]
    pub(crate) struct ModuleA<C: Context> {
        #[state]
        pub(crate) state_1_a: StateMap<String, String, C::Storage>,

        #[state]
        pub(crate) state_2_a: StateValue<String, C::Storage>,
    }

    impl<C: Context> ModuleA<C> {
        pub fn update(&mut self, key: &str, value: &str) {
            self.state_1_a.set(key.to_owned(), value.to_owned());
            self.state_2_a.set(value.to_owned())
        }
    }
}

pub mod module_b {
    use super::*;

    #[derive(ModuleInfo)]
    pub(crate) struct ModuleB<C: Context> {
        #[state]
        state_1_b: StateMap<String, String, C::Storage>,

        #[module]
        pub(crate) mod_1_a: module_a::ModuleA<C>,
    }

    impl<C: Context> ModuleB<C> {
        pub fn update(&mut self, key: &str, value: &str) {
            self.state_1_b.set(key.to_owned(), value.to_owned());
            self.mod_1_a.update("key_from_b", value);
        }
    }
}

mod module_c {
    use super::*;

    #[derive(ModuleInfo)]
    pub(crate) struct ModuleC<C: Context> {
        #[module]
        pub(crate) mod_1_a: module_a::ModuleA<C>,

        #[module]
        mod_1_b: module_b::ModuleB<C>,
    }

    impl<C: Context> ModuleC<C> {
        pub fn execute(&mut self, key: &str, value: &str) {
            self.mod_1_a.update(key, value);
            self.mod_1_b.update(key, value);
            self.mod_1_a.update(key, value);
        }
    }
}

#[test]
fn nested_module_call_test() {
<<<<<<< HEAD
    let native_storage = JmtStorage::default();

    // Test the `native` execution.
    {
        execute_module_logic::<MockContext>(native_storage.clone());
        test_state_update::<MockContext>(native_storage.clone());
    }

    // Test the `zk` execution.
    {
        let zk_storage = ZkStorage::new(native_storage.get_first_reads());
        execute_module_logic::<ZkMockContext>(zk_storage.clone());
        test_state_update::<ZkMockContext>(zk_storage);
    }
}

fn execute_module_logic<C: Context>(storage: C::Storage) {
    let module = &mut module_c::ModuleC::<C>::_new(storage);
    module.execute("some_key", "some_value");
}

fn test_state_update<C: Context>(storage: C::Storage) {
    let module = module_c::ModuleC::<C>::_new(storage.clone());
=======
    type C = MockContext;
    let test_storage = JmtStorage::default();

    let module = &mut <module_c::ModuleC<C> as ModuleInfo<C>>::new(test_storage.clone());
    module.update("some_key", "some_value");
>>>>>>> 2781d8d5

    let expected_value = StorageValue::new("some_value");

    {
        let prefix = Prefix::new("tests::module_a", "ModuleA", "state_1_a");
        let key = StorageKey::new(&prefix.into(), "some_key");
        let value = storage.get(key).unwrap();

        assert_eq!(expected_value, value);
    }

    {
        let prefix = Prefix::new("tests::module_b", "ModuleB", "state_1_b");
        let key = StorageKey::new(&prefix.into(), "some_key");
        let value = storage.get(key).unwrap();

        assert_eq!(expected_value, value);
    }

    {
        let prefix = Prefix::new("tests::module_a", "ModuleA", "state_1_a");
        let key = StorageKey::new(&prefix.into(), "key_from_b");
        let value = storage.get(key).unwrap();

        assert_eq!(expected_value, value);
    }

    {
        let value = module.mod_1_a.state_2_a.get().unwrap();
        assert_eq!("some_value".to_owned(), value);
    }
}<|MERGE_RESOLUTION|>--- conflicted
+++ resolved
@@ -1,10 +1,5 @@
-<<<<<<< HEAD
 use sov_modules_api::mocks::{MockContext, ZkMockContext};
-use sov_modules_api::{Context, Prefix};
-=======
-use sov_modules_api::mocks::MockContext;
 use sov_modules_api::{Context, ModuleInfo, Prefix};
->>>>>>> 2781d8d5
 use sov_modules_macros::ModuleInfo;
 use sov_state::storage::{StorageKey, StorageValue};
 use sov_state::{JmtStorage, StateMap, StateValue, Storage, ZkStorage};
@@ -72,7 +67,6 @@
 
 #[test]
 fn nested_module_call_test() {
-<<<<<<< HEAD
     let native_storage = JmtStorage::default();
 
     // Test the `native` execution.
@@ -90,19 +84,12 @@
 }
 
 fn execute_module_logic<C: Context>(storage: C::Storage) {
-    let module = &mut module_c::ModuleC::<C>::_new(storage);
+    let module = &mut module_c::ModuleC::<C>::new(storage);
     module.execute("some_key", "some_value");
 }
 
 fn test_state_update<C: Context>(storage: C::Storage) {
-    let module = module_c::ModuleC::<C>::_new(storage.clone());
-=======
-    type C = MockContext;
-    let test_storage = JmtStorage::default();
-
-    let module = &mut <module_c::ModuleC<C> as ModuleInfo<C>>::new(test_storage.clone());
-    module.update("some_key", "some_value");
->>>>>>> 2781d8d5
+    let module = <module_c::ModuleC<C> as ModuleInfo<C>>::new(storage.clone());
 
     let expected_value = StorageValue::new("some_value");
 
