<<<<<<< HEAD
use sov_modules_api::Module;
mod example_simple_module;
=======
use sov_modules_api::{Module, ModuleInfo};
mod example;
>>>>>>> 2781d8d5

pub struct Transaction<C: sov_modules_api::Context> {
    pub message: _GenModuleEnumCall<C>,
    pub sender: C::PublicKey,
    pub signature: C::Signature,
}

// Generated
pub enum _GenModuleEnumCall<C: sov_modules_api::Context> {
    _Bank(<example_simple_module::ValueAdderModule<C> as Module>::CallMessage),
}

// Generated
pub enum _GenModuleEnumQuery<C: sov_modules_api::Context> {
    _Bank(<example_simple_module::ValueAdderModule<C> as Module>::QueryMessage),
}

// Generated
impl<C: sov_modules_api::Context> _GenModuleEnumCall<C> {
    pub fn dispatch_call(
        self,
        storage: C::Storage,
        context: C,
    ) -> Result<sov_modules_api::CallResponse, sov_modules_api::CallError> {
        match self {
            _GenModuleEnumCall::_Bank(call_msg) => {
<<<<<<< HEAD
                let mut bank = example_simple_module::ValueAdderModule::<C>::_new(storage);
                bank.call(call_msg, context)
=======
                let mut bank = <example::Bank<C> as ModuleInfo<C>>::new(storage);
                Ok(bank.call(call_msg, context)?)
>>>>>>> 2781d8d5
            }
        }
    }
}

// Generated
impl<C: sov_modules_api::Context> _GenModuleEnumQuery<C> {
    pub fn dispatch_query(
        self,
        storage: C::Storage,
    ) -> Result<sov_modules_api::QueryResponse, sov_modules_api::QueryError> {
        match self {
            _GenModuleEnumQuery::_Bank(query_msg) => {
<<<<<<< HEAD
                let bank = example_simple_module::ValueAdderModule::<C>::_new(storage);
                bank.query(query_msg)
=======
                let bank = <example::Bank<C> as ModuleInfo<C>>::new(storage);
                Ok(bank.query(query_msg)?)
>>>>>>> 2781d8d5
            }
        }
    }
}<|MERGE_RESOLUTION|>--- conflicted
+++ resolved
@@ -1,10 +1,5 @@
-<<<<<<< HEAD
-use sov_modules_api::Module;
+use sov_modules_api::{Module, ModuleInfo};
 mod example_simple_module;
-=======
-use sov_modules_api::{Module, ModuleInfo};
-mod example;
->>>>>>> 2781d8d5
 
 pub struct Transaction<C: sov_modules_api::Context> {
     pub message: _GenModuleEnumCall<C>,
@@ -31,13 +26,9 @@
     ) -> Result<sov_modules_api::CallResponse, sov_modules_api::CallError> {
         match self {
             _GenModuleEnumCall::_Bank(call_msg) => {
-<<<<<<< HEAD
-                let mut bank = example_simple_module::ValueAdderModule::<C>::_new(storage);
-                bank.call(call_msg, context)
-=======
-                let mut bank = <example::Bank<C> as ModuleInfo<C>>::new(storage);
+                let mut bank =
+                    <example_simple_module::ValueAdderModule<C> as ModuleInfo<C>>::new(storage);
                 Ok(bank.call(call_msg, context)?)
->>>>>>> 2781d8d5
             }
         }
     }
@@ -51,13 +42,9 @@
     ) -> Result<sov_modules_api::QueryResponse, sov_modules_api::QueryError> {
         match self {
             _GenModuleEnumQuery::_Bank(query_msg) => {
-<<<<<<< HEAD
-                let bank = example_simple_module::ValueAdderModule::<C>::_new(storage);
-                bank.query(query_msg)
-=======
-                let bank = <example::Bank<C> as ModuleInfo<C>>::new(storage);
+                let bank =
+                    <example_simple_module::ValueAdderModule<C> as ModuleInfo<C>>::new(storage);
                 Ok(bank.query(query_msg)?)
->>>>>>> 2781d8d5
             }
         }
     }
