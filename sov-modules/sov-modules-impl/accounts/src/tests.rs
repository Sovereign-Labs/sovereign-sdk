use crate::{
    call, hooks,
<<<<<<< HEAD
    query::{self, QueryMessage, Response},
    Accounts,
=======
    query::{self, QueryMessage},
    AccountConfig, Accounts,
>>>>>>> 80010ef4
};
use sov_modules_api::{
    mocks::{MockContext, MockPublicKey},
    Context, Module, ModuleInfo, PublicKey, Spec, AddressBech32,
};
use sov_state::{ProverStorage, WorkingSet};

type C = MockContext;

#[test]
fn test_config_account() {
    let init_pub_key = MockPublicKey::try_from("init_pub_key").unwrap();
    let init_pub_key_addr = init_pub_key.to_address::<<C as Spec>::Address>();

    let account_config = AccountConfig::<C> {
        pub_keys: vec![init_pub_key.clone()],
    };

    let accounts = &mut Accounts::<C>::new();
    let native_working_set = &mut WorkingSet::new(ProverStorage::temporary());

    accounts
        .init_module(&account_config, native_working_set)
        .unwrap();

    let query_response: query::Response = serde_json::from_slice(
        &accounts
            .query(
                QueryMessage::GetAccount(init_pub_key.clone()),
                native_working_set,
            )
            .response,
    )
    .unwrap();

    assert_eq!(
        query_response,
        query::Response::AccountExists {
            addr: init_pub_key_addr.as_ref().to_vec(),
            nonce: 0
        }
    )
}

#[test]
fn test_update_account() {
    let native_working_set = &mut WorkingSet::new(ProverStorage::temporary());
    let accounts = &mut Accounts::<C>::new();
    let hooks = hooks::Hooks::<C>::new();

    let sender = MockPublicKey::try_from("pub_key").unwrap();
    let sender_addr = sender.to_address::<<C as Spec>::Address>();
    let sender_context = C::new(sender_addr.clone());

    // Test new account creation
    {
        hooks
            .get_or_create_default_account(sender.clone(), native_working_set)
            .unwrap();

        let query_response: query::Response = serde_json::from_slice(
            &accounts
                .query(QueryMessage::GetAccount(sender.clone()), native_working_set)
                .response,
        )
        .unwrap();

        assert_eq!(
            query_response,
            query::Response::AccountExists {
                addr: AddressBech32::try_from(sender_addr.as_ref()).unwrap(),
                nonce: 0
            }
        )
    }

    // Test public key update
    {
        let new_pub_key = MockPublicKey::try_from("new_pub_key").unwrap();
        let sig = new_pub_key.sign(call::UPDATE_ACCOUNT_MSG);
        accounts
            .call(
                call::CallMessage::<C>::UpdatePublicKey(new_pub_key.clone(), sig),
                &sender_context,
                native_working_set,
            )
            .unwrap();

        // Account corresponding to the old public key does not exist
        let query_response: query::Response = serde_json::from_slice(
            &accounts
                .query(QueryMessage::GetAccount(sender), native_working_set)
                .response,
        )
        .unwrap();

        assert_eq!(query_response, query::Response::AccountEmpty);

        // New account with the new public key and an old address is created.
        let query_response: query::Response = serde_json::from_slice(
            &accounts
                .query(QueryMessage::GetAccount(new_pub_key), native_working_set)
                .response,
        )
        .unwrap();

        assert_eq!(
            query_response,
            query::Response::AccountExists {
                addr: AddressBech32::try_from(sender_addr.as_ref()).unwrap(),
                nonce: 0
            }
        )
    }
}

#[test]
fn test_update_account_fails() {
    let native_working_set = &mut WorkingSet::new(ProverStorage::temporary());
    let accounts = &mut Accounts::<C>::new();
    let hooks = hooks::Hooks::<C>::new();

    let sender_1 = MockPublicKey::try_from("pub_key_1").unwrap();
    let sender_context_1 = C::new(sender_1.to_address());
    hooks
        .get_or_create_default_account(sender_1, native_working_set)
        .unwrap();

    let sender_2 = MockPublicKey::try_from("pub_key_2").unwrap();
    let sig_2 = sender_2.sign(call::UPDATE_ACCOUNT_MSG);

    hooks
        .get_or_create_default_account(sender_2.clone(), native_working_set)
        .unwrap();

    // The new public key already exists and the call fails.
    assert!(accounts
        .call(
            call::CallMessage::<C>::UpdatePublicKey(sender_2, sig_2),
            &sender_context_1,
            native_working_set
        )
        .is_err())
}

#[test]
fn test_get_acc_after_pub_key_update() {
    let native_working_set = &mut WorkingSet::new(ProverStorage::temporary());
    let accounts = &mut Accounts::<C>::new();
    let hooks = hooks::Hooks::<C>::new();

    let sender_1 = MockPublicKey::try_from("pub_key_1").unwrap();
    let sender_1_addr = sender_1.to_address::<<C as Spec>::Address>();
    let sender_context_1 = C::new(sender_1_addr.clone());

    hooks
        .get_or_create_default_account(sender_1, native_working_set)
        .unwrap();

    let new_pub_key = MockPublicKey::try_from("pub_key_2").unwrap();
    let sig = new_pub_key.sign(call::UPDATE_ACCOUNT_MSG);
    accounts
        .call(
            call::CallMessage::<C>::UpdatePublicKey(new_pub_key.clone(), sig),
            &sender_context_1,
            native_working_set,
        )
        .unwrap();

    let acc = hooks
        .get_or_create_default_account(new_pub_key, native_working_set)
        .unwrap();
    assert_eq!(acc.addr, sender_1_addr)
}

#[test]
fn test_response_serialization() {
    let addr: Vec<u8> = (1..=32).collect();
    let nonce = 123456789;
    let response = Response::AccountExists { addr: AddressBech32::try_from(addr.as_slice()).unwrap(), nonce };

    let json = serde_json::to_string(&response).unwrap();
    assert_eq!(
        json,
        r#"{"AccountExists":{"addr":"sov1qypqxpq9qcrsszg2pvxq6rs0zqg3yyc5z5tpwxqergd3c8g7rusq4vrkje","nonce":123456789}}"#
    );
}

#[test]
fn test_response_deserialization() {
    let json = r#"{"AccountExists":{"addr":"sov1qypqxpq9qcrsszg2pvxq6rs0zqg3yyc5z5tpwxqergd3c8g7rusq4vrkje","nonce":123456789}}"#;
    let response: Response = serde_json::from_str(json).unwrap();

    let expected_addr: Vec<u8> = (1..=32).collect();
    let expected_response = Response::AccountExists {
        addr: AddressBech32::try_from(expected_addr.as_slice()).unwrap(),
        nonce: 123456789,
    };

    assert_eq!(response, expected_response);
}

#[test]
fn test_response_deserialization_on_wrong_hrp() {
    let json = r#"{"AccountExists":{"addr":"hax1qypqx68ju0l","nonce":123456789}}"#;
    let response: Result<Response, serde_json::Error> = serde_json::from_str(json);
    match response {
        Ok(response) => assert!(false, "{}", format!("Expected error, got {:?}", response)),
        Err(err) => {
            assert_eq!(err.to_string(), "Wrong HRP: hax at line 1 column 42");
        }
    }
}<|MERGE_RESOLUTION|>--- conflicted
+++ resolved
@@ -1,12 +1,7 @@
 use crate::{
     call, hooks,
-<<<<<<< HEAD
     query::{self, QueryMessage, Response},
-    Accounts,
-=======
-    query::{self, QueryMessage},
     AccountConfig, Accounts,
->>>>>>> 80010ef4
 };
 use sov_modules_api::{
     mocks::{MockContext, MockPublicKey},
@@ -45,7 +40,7 @@
     assert_eq!(
         query_response,
         query::Response::AccountExists {
-            addr: init_pub_key_addr.as_ref().to_vec(),
+            addr: AddressBech32::from(&init_pub_key_addr),
             nonce: 0
         }
     )
