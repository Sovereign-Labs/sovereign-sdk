--- conflicted
+++ resolved
@@ -13,14 +13,7 @@
 const EMPTY_ROOT: [u8; 32] = *b"SPARSE_MERKLE_PLACEHOLDER_HASH__";
 
 impl Operation {
-<<<<<<< HEAD
-    fn execute(
-        &self,
-        mut working_set: WorkingSet<ProverStorage<DefaultStorageSpec>>,
-    ) -> WorkingSet<ProverStorage<DefaultStorageSpec>> {
-=======
     fn execute<S: Storage>(&self, mut working_set: WorkingSet<S>) -> WorkingSet<S> {
->>>>>>> 6872065a
         match self {
             Operation::Merge => working_set.commit(),
             Operation::Finalize => {
@@ -40,14 +33,7 @@
 }
 
 impl StorageOperation {
-<<<<<<< HEAD
-    fn execute(
-        &self,
-        mut working_set: WorkingSet<ProverStorage<DefaultStorageSpec>>,
-    ) -> WorkingSet<ProverStorage<DefaultStorageSpec>> {
-=======
     fn execute<S: Storage>(&self, mut working_set: WorkingSet<S>) -> WorkingSet<S> {
->>>>>>> 6872065a
         for op in self.operations.iter() {
             working_set = op.execute(working_set)
         }
@@ -189,7 +175,7 @@
 
     // Native execution
     let witness: ArrayWitness = {
-        let storage = ProverStorage::<MockStorageSpec>::with_path(&path).unwrap();
+        let storage = ProverStorage::<DefaultStorageSpec>::with_path(&path).unwrap();
         let mut working_set = WorkingSet::new(storage.clone());
         state_value.set(11, &mut working_set);
         let _ = state_value.get(&mut working_set);
@@ -203,7 +189,7 @@
     };
 
     {
-        let storage = ZkStorage::<MockStorageSpec>::new(EMPTY_ROOT);
+        let storage = ZkStorage::<DefaultStorageSpec>::new(EMPTY_ROOT);
         let mut working_set = WorkingSet::with_witness(storage.clone(), witness);
         state_value.set(11, &mut working_set);
         let _ = state_value.get(&mut working_set);
