--- conflicted
+++ resolved
@@ -82,23 +82,11 @@
 use sha2::Sha256;
 use sovereign_sdk::core::types::ArrayWitness;
 
-<<<<<<< HEAD
 #[derive(Clone)]
 pub struct DefaultStorageSpec;
-=======
-    use crate::MerkleProofSpec;
->>>>>>> 6872065a
 
-impl StorageSpec for DefaultStorageSpec {
+impl MerkleProofSpec for DefaultStorageSpec {
     type Witness = ArrayWitness;
 
-<<<<<<< HEAD
     type Hasher = Sha256;
-=======
-    impl MerkleProofSpec for MockStorageSpec {
-        type Witness = ArrayWitness;
-
-        type Hasher = Sha256;
-    }
->>>>>>> 6872065a
 }