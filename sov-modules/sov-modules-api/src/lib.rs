--- conflicted
+++ resolved
@@ -139,13 +139,8 @@
 
 /// Every module has to implement this trait.
 /// It defines the `new` method for now and can be extended with some other metadata in the future.
-<<<<<<< HEAD
 pub trait ModuleInfo {
     type Context: Context;
     fn address() -> [u8; 32];
-    fn new(storage: <Self::Context as Spec>::Storage) -> Self;
-=======
-pub trait ModuleInfo<C: Context> {
     fn new(storage: WorkingSet<C::Storage>) -> Self;
->>>>>>> 28f3e4f4
 }