#![feature(associated_type_defaults)]

#[cfg(feature = "mocks")]
pub mod mocks;

use sov_state::Storage;
use sovereign_sdk::{
    serial::{Decode, DecodeBorrowed, Encode},
    stf::Event,
};
use std::{convert::Infallible, fmt::Debug, io::Read};

// separator == "/"
const DOMAIN_SEPARATOR: [u8; 1] = [47];

/// A unique identifier for each state variable in a module.
#[derive(Debug, PartialEq, Eq)]
pub struct Prefix {
    module_path: &'static str,
    module_name: &'static str,
    storage_name: &'static str,
}

impl Prefix {
    pub fn new(
        module_path: &'static str,
        module_name: &'static str,
        storage_name: &'static str,
    ) -> Self {
        Self {
            module_path,
            module_name,
            storage_name,
        }
    }
}

impl From<Prefix> for sov_state::Prefix {
    fn from(prefix: Prefix) -> Self {
        let mut combined_prefix = Vec::with_capacity(
            prefix.module_path.len()
                + prefix.module_name.len()
                + prefix.storage_name.len()
                + 3 * DOMAIN_SEPARATOR.len(),
        );

        // We call this logic only once per module instantiation, so we don't have to use AlignedVec here.
        combined_prefix.extend(prefix.module_path.as_bytes());
        combined_prefix.extend(DOMAIN_SEPARATOR);
        combined_prefix.extend(prefix.module_name.as_bytes());
        combined_prefix.extend(DOMAIN_SEPARATOR);
        combined_prefix.extend(prefix.storage_name.as_bytes());
        combined_prefix.extend(DOMAIN_SEPARATOR);
        sov_state::Prefix::new(combined_prefix)
    }
}

/// Any kind of error during value decoding.
#[derive(Debug)]
pub struct DecodingError {}

pub struct CallError {
    pub err: String,
}

impl<T: Debug> From<T> for CallError {
    fn from(t: T) -> Self {
        Self {
            err: format!("{t:?}"),
        }
    }
}

impl From<Infallible> for DecodingError {
    fn from(_value: Infallible) -> Self {
        unreachable!()
    }
}

<<<<<<< HEAD
pub struct QueryError {
    pub err: String,
}

// Context contains types and functionality common for all modules.
=======
/// Context contains types and functionality common for all modules.
>>>>>>> 2781d8d5
pub trait Context {
    type Storage: Storage + Clone;
    type Signature: Decode;
    type PublicKey: Decode + Encode + Eq;

    /// Sender of the transaction.
    fn sender(&self) -> &Self::PublicKey;
}

/// A type that can't be instantiated.
pub enum NonInstantiable {}

impl<'de> DecodeBorrowed<'de> for NonInstantiable {
    type Error = DecodingError;

    fn decode_from_slice(_: &'de [u8]) -> Result<Self, Self::Error> {
        unreachable!()
    }
}

impl Decode for NonInstantiable {
    type Error = DecodingError;

    fn decode<R: Read>(_: &mut R) -> Result<Self, <Self as Decode>::Error> {
        unreachable!()
    }
}
/// Response type for the `Module::call` method.
#[derive(Default)]
pub struct CallResponse {
<<<<<<< HEAD
    // Lists of events emitted by a call to a module.
    events: Vec<Event>,
}

impl CallResponse {
    pub fn add_event(&mut self, key: &str, value: &str) {
        //self.events.push(event)
        todo!()
    }
=======
    /// Lists of events emitted by a call to a module.
    pub events: Vec<Event>,
>>>>>>> 2781d8d5
}

/// Response type for the `Module::query` method. The response is returned by the relevant RPC call.
#[derive(Default)]
pub struct QueryResponse {
    pub response: Vec<u8>,
}

/// Every module has to implement this trait.
/// All the methods have a default implementation that can't be invoked (because they take `NonInstantiable` parameter).
/// This allows developers to override only some of the methods in their implementation and safely ignore the others.
pub trait Module {
    /// Types and functionality common for all modules:
    type Context: Context;

    /// Types and functionality defined per module:

<<<<<<< HEAD
    // Module defined argument to the call method.
=======
    /// Module defined argument to the init method.
    type InitMessage: Decode = NonInstantiable;

    /// Module defined argument to the call method.
>>>>>>> 2781d8d5
    type CallMessage: Decode = NonInstantiable;

    /// Module defined argument to the query method.
    type QueryMessage: Decode = NonInstantiable;

<<<<<<< HEAD
    // Call allows interaction with the module and invokes state changes.
    // It takes a module defined type and a context as parameters.
=======
    /// Error type for the call method.
    type CallError: Into<DecodingError> = Infallible;

    /// Error type for the query method.
    type QueryError: Into<DecodingError> = Infallible;

    /// Init is called once per module liftime and can be used to set initial state values in the module.
    /// It takes a module defined type and a context as parameters.
    fn init(
        &mut self,
        _message: Self::InitMessage,
        _context: Self::Context,
    ) -> Result<CallResponse, Self::CallError> {
        unreachable!()
    }

    /// Call allows interaction with the module and invokes state changes.
    /// It takes a module defined type and a context as parameters.
>>>>>>> 2781d8d5
    fn call(
        &mut self,
        _message: Self::CallMessage,
        _context: Self::Context,
    ) -> Result<CallResponse, CallError> {
        unreachable!()
    }

<<<<<<< HEAD
    // Query allows querying the module's state.
    fn query(&self, _message: Self::QueryMessage) -> Result<QueryResponse, QueryError> {
=======
    /// Query allows querying the module's state.
    fn query(&self, _message: Self::QueryMessage) -> Result<QueryResponse, Self::QueryError> {
>>>>>>> 2781d8d5
        unreachable!()
    }
}

/// Every module has to implement this trait.
/// It defines the `new` method for now and can be extended with some other metadata in the future.
pub trait ModuleInfo<C: Context> {
    fn new(storage: C::Storage) -> Self;
}<|MERGE_RESOLUTION|>--- conflicted
+++ resolved
@@ -77,15 +77,11 @@
     }
 }
 
-<<<<<<< HEAD
 pub struct QueryError {
     pub err: String,
 }
 
-// Context contains types and functionality common for all modules.
-=======
 /// Context contains types and functionality common for all modules.
->>>>>>> 2781d8d5
 pub trait Context {
     type Storage: Storage + Clone;
     type Signature: Decode;
@@ -116,8 +112,7 @@
 /// Response type for the `Module::call` method.
 #[derive(Default)]
 pub struct CallResponse {
-<<<<<<< HEAD
-    // Lists of events emitted by a call to a module.
+    /// Lists of events emitted by a call to a module.
     events: Vec<Event>,
 }
 
@@ -126,10 +121,6 @@
         //self.events.push(event)
         todo!()
     }
-=======
-    /// Lists of events emitted by a call to a module.
-    pub events: Vec<Event>,
->>>>>>> 2781d8d5
 }
 
 /// Response type for the `Module::query` method. The response is returned by the relevant RPC call.
@@ -147,42 +138,14 @@
 
     /// Types and functionality defined per module:
 
-<<<<<<< HEAD
-    // Module defined argument to the call method.
-=======
-    /// Module defined argument to the init method.
-    type InitMessage: Decode = NonInstantiable;
-
     /// Module defined argument to the call method.
->>>>>>> 2781d8d5
     type CallMessage: Decode = NonInstantiable;
 
     /// Module defined argument to the query method.
     type QueryMessage: Decode = NonInstantiable;
 
-<<<<<<< HEAD
-    // Call allows interaction with the module and invokes state changes.
-    // It takes a module defined type and a context as parameters.
-=======
-    /// Error type for the call method.
-    type CallError: Into<DecodingError> = Infallible;
-
-    /// Error type for the query method.
-    type QueryError: Into<DecodingError> = Infallible;
-
-    /// Init is called once per module liftime and can be used to set initial state values in the module.
-    /// It takes a module defined type and a context as parameters.
-    fn init(
-        &mut self,
-        _message: Self::InitMessage,
-        _context: Self::Context,
-    ) -> Result<CallResponse, Self::CallError> {
-        unreachable!()
-    }
-
     /// Call allows interaction with the module and invokes state changes.
     /// It takes a module defined type and a context as parameters.
->>>>>>> 2781d8d5
     fn call(
         &mut self,
         _message: Self::CallMessage,
@@ -191,13 +154,8 @@
         unreachable!()
     }
 
-<<<<<<< HEAD
-    // Query allows querying the module's state.
+    /// Query allows querying the module's state.
     fn query(&self, _message: Self::QueryMessage) -> Result<QueryResponse, QueryError> {
-=======
-    /// Query allows querying the module's state.
-    fn query(&self, _message: Self::QueryMessage) -> Result<QueryResponse, Self::QueryError> {
->>>>>>> 2781d8d5
         unreachable!()
     }
 }
