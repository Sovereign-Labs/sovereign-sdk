use sov_modules_api::mocks::MockContext;
use sov_modules_api::{Context, ModuleInfo};
use sov_modules_macros::ModuleInfo;
use sov_state::{ProverStorage, StateMap};

pub mod first_test_module {
    use super::*;

    #[derive(ModuleInfo)]
    pub(crate) struct FirstTestStruct<C>
    where
        C: Context,
    {
        #[state]
        pub state_in_first_struct_1: StateMap<C::PublicKey, u32, C::Storage>,

        #[state]
        pub state_in_first_struct_2: StateMap<String, String, C::Storage>,
    }
}

mod second_test_module {
    use super::*;

    #[derive(ModuleInfo)]
    pub(crate) struct SecondTestStruct<C: Context> {
        #[state]
        pub state_in_second_struct_1: StateMap<String, u32, C::Storage>,

        #[module]
        pub module_in_second_struct_1: first_test_module::FirstTestStruct<C>,
    }
}

fn main() {
    type C = MockContext;
    let test_storage = ProverStorage::temporary();
    let working_set = sov_state::WorkingSet::new(test_storage);

    let second_test_struct =
<<<<<<< HEAD
        <second_test_module::SecondTestStruct<C> as ModuleInfo>::new(test_storage);
=======
        <second_test_module::SecondTestStruct<C> as ModuleInfo<C>>::new(working_set);
>>>>>>> 28f3e4f4

    let prefix2 = second_test_struct.state_in_second_struct_1.prefix();
    assert_eq!(
        *prefix2,
        sov_modules_api::Prefix::new(
            // The tests compile inside trybuild.
            "trybuild001::second_test_module",
            "SecondTestStruct",
            "state_in_second_struct_1",
        )
        .into()
    );

    let prefix1 = second_test_struct
        .module_in_second_struct_1
        .state_in_first_struct_1
        .prefix();

    assert_eq!(
        *prefix1,
        sov_modules_api::Prefix::new(
            // The tests compile inside trybuild.
            "trybuild001::first_test_module",
            "FirstTestStruct",
            "state_in_first_struct_1"
        )
        .into()
    );
}<|MERGE_RESOLUTION|>--- conflicted
+++ resolved
@@ -38,11 +38,7 @@
     let working_set = sov_state::WorkingSet::new(test_storage);
 
     let second_test_struct =
-<<<<<<< HEAD
-        <second_test_module::SecondTestStruct<C> as ModuleInfo>::new(test_storage);
-=======
         <second_test_module::SecondTestStruct<C> as ModuleInfo<C>>::new(working_set);
->>>>>>> 28f3e4f4
 
     let prefix2 = second_test_struct.state_in_second_struct_1.prefix();
     assert_eq!(
