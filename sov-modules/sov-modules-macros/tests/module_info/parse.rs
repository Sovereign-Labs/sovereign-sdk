--- conflicted
+++ resolved
@@ -23,15 +23,10 @@
 
 fn main() {
     type C = MockContext;
-<<<<<<< HEAD
-    let test_storage = JmtStorage::temporary();
-    let test_struct = <test_module::TestStruct<C> as ModuleInfo>::new(test_storage);
-=======
     let test_storage = ProverStorage::temporary();
     let working_set = sov_state::WorkingSet::new(test_storage);
 
     let test_struct = <test_module::TestStruct<C> as ModuleInfo<C>>::new(working_set);
->>>>>>> 28f3e4f4
 
     let prefix1 = test_struct.test_state1.prefix();
 
